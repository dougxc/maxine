--- conflicted
+++ resolved
@@ -54,11 +54,7 @@
      * @return a {@link com.sun.c1x.ci.CiTargetMethod target method} representing the compiled method
      */
     @Override
-<<<<<<< HEAD
-    public CiResult compileMethod(RiMethod method) {
-=======
     public CiResult compileMethod(RiMethod method, XirRuntime xirRuntime) {
->>>>>>> 593b5272
         C0XCompilation comp = new C0XCompilation(runtime, method, target, null);
         comp.compile();
         return null;
@@ -72,11 +68,7 @@
      * @return a {@link com.sun.c1x.ci.CiTargetMethod target method} representing the compiled method
      */
     @Override
-<<<<<<< HEAD
-    public CiResult compileMethod(RiMethod method, int osrBCI) {
-=======
     public CiResult compileMethod(RiMethod method, int osrBCI, XirRuntime xirRuntime) {
->>>>>>> 593b5272
         C0XCompilation comp = new C0XCompilation(runtime, method, target, null);
         comp.compile();
         return null;
