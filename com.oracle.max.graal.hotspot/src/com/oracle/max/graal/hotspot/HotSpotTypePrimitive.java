<<<<<<< HEAD
/*
 * Copyright (c) 2011, Oracle and/or its affiliates. All rights reserved.
 * DO NOT ALTER OR REMOVE COPYRIGHT NOTICES OR THIS FILE HEADER.
 *
 * This code is free software; you can redistribute it and/or modify it
 * under the terms of the GNU General Public License version 2 only, as
 * published by the Free Software Foundation.
 *
 * This code is distributed in the hope that it will be useful, but WITHOUT
 * ANY WARRANTY; without even the implied warranty of MERCHANTABILITY or
 * FITNESS FOR A PARTICULAR PURPOSE.  See the GNU General Public License
 * version 2 for more details (a copy is included in the LICENSE file that
 * accompanied this code).
 *
 * You should have received a copy of the GNU General Public License version
 * 2 along with this work; if not, write to the Free Software Foundation,
 * Inc., 51 Franklin St, Fifth Floor, Boston, MA 02110-1301 USA.
 *
 * Please contact Oracle, 500 Oracle Parkway, Redwood Shores, CA 94065 USA
 * or visit www.oracle.com if you need additional information or have any
 * questions.
 */
package com.oracle.max.graal.hotspot;

import com.oracle.max.graal.compiler.util.*;
import com.sun.cri.ci.*;
import com.sun.cri.ri.*;

/**
 * Implementation of RiType for primitive HotSpot types.
 */
public final class HotSpotTypePrimitive extends HotSpotType implements RiResolvedType {

    private CiKind kind;


    HotSpotTypePrimitive(Compiler compiler, CiKind kind) {
        super(compiler);
        this.kind = kind;
        this.name = kind.toString();
    }

    @Override
    public int accessFlags() {
        return kind.toJavaClass().getModifiers();
    }

    @Override
    public RiResolvedType arrayOf() {
        return (RiResolvedType) compiler.getVMEntries().getPrimitiveArrayType(kind);
    }

    @Override
    public RiResolvedType componentType() {
        return null;
    }

    @Override
    public RiResolvedType exactType() {
        return this;
    }

    @Override
    public RiResolvedType superType() {
        return null;
    }

    @Override
    public CiConstant getEncoding(Representation r) {
        throw Util.unimplemented("HotSpotTypePrimitive.getEncoding");
    }

    @Override
    public CiKind getRepresentationKind(Representation r) {
        return kind;
    }

    @Override
    public boolean hasFinalizableSubclass() {
        return false;
    }

    @Override
    public boolean hasFinalizer() {
        return false;
    }

    @Override
    public boolean hasSubclass() {
        return false;
    }

    @Override
    public boolean isArrayClass() {
        return false;
    }

    @Override
    public boolean isInitialized() {
        return true;
    }

    @Override
    public boolean isInstance(CiConstant obj) {
        return false;
    }

    @Override
    public boolean isInstanceClass() {
        return false;
    }

    @Override
    public boolean isInterface() {
        return false;
    }

    @Override
    public boolean isSubtypeOf(RiResolvedType other) {
        return false;
    }

    @Override
    public CiKind kind(boolean architecture) {
        return kind;
    }

    @Override
    public RiResolvedMethod resolveMethodImpl(RiResolvedMethod method) {
        return null;
    }

    @Override
    public String toString() {
        return "HotSpotTypePrimitive<" + kind + ">";
    }

    @Override
    public RiResolvedType uniqueConcreteSubtype() {
        return this;
    }

    @Override
    public RiResolvedMethod uniqueConcreteMethod(RiResolvedMethod method) {
        return null;
    }

    @Override
    public RiField[] declaredFields() {
        return null;
    }

    @Override
    public Class< ? > toJava() {
        return kind.toJavaClass();
    }
}
=======
/*
 * Copyright (c) 2011, Oracle and/or its affiliates. All rights reserved.
 * DO NOT ALTER OR REMOVE COPYRIGHT NOTICES OR THIS FILE HEADER.
 *
 * This code is free software; you can redistribute it and/or modify it
 * under the terms of the GNU General Public License version 2 only, as
 * published by the Free Software Foundation.
 *
 * This code is distributed in the hope that it will be useful, but WITHOUT
 * ANY WARRANTY; without even the implied warranty of MERCHANTABILITY or
 * FITNESS FOR A PARTICULAR PURPOSE.  See the GNU General Public License
 * version 2 for more details (a copy is included in the LICENSE file that
 * accompanied this code).
 *
 * You should have received a copy of the GNU General Public License version
 * 2 along with this work; if not, write to the Free Software Foundation,
 * Inc., 51 Franklin St, Fifth Floor, Boston, MA 02110-1301 USA.
 *
 * Please contact Oracle, 500 Oracle Parkway, Redwood Shores, CA 94065 USA
 * or visit www.oracle.com if you need additional information or have any
 * questions.
 */
package com.oracle.max.graal.hotspot;

import com.oracle.max.graal.compiler.util.*;
import com.sun.cri.ci.*;
import com.sun.cri.ri.*;

/**
 * Implementation of RiType for primitive HotSpot types.
 */
public final class HotSpotTypePrimitive extends HotSpotType {

    private CiKind kind;


    HotSpotTypePrimitive(Compiler compiler, CiKind kind) {
        super(compiler);
        this.kind = kind;
        this.name = kind.toString();
    }

    @Override
    public int accessFlags() {
        return kind.toJavaClass().getModifiers();
    }

    @Override
    public RiType arrayOf() {
        return compiler.getVMEntries().getPrimitiveArrayType(kind);
    }

    @Override
    public RiType componentType() {
        return null;
    }

    @Override
    public RiType exactType() {
        return this;
    }

    @Override
    public RiType superType() {
        return null;
    }

    @Override
    public CiConstant getEncoding(Representation r) {
        throw Util.unimplemented("HotSpotTypePrimitive.getEncoding");
    }

    @Override
    public CiKind getRepresentationKind(Representation r) {
        return kind;
    }

    @Override
    public boolean hasFinalizableSubclass() {
        return false;
    }

    @Override
    public boolean hasFinalizer() {
        return false;
    }

    @Override
    public boolean hasSubclass() {
        return false;
    }

    @Override
    public boolean isArrayClass() {
        return false;
    }

    @Override
    public boolean isInitialized() {
        return true;
    }

    @Override
    public boolean isInstance(CiConstant obj) {
        return false;
    }

    @Override
    public boolean isInstanceClass() {
        return false;
    }

    @Override
    public boolean isInterface() {
        return false;
    }

    @Override
    public boolean isResolved() {
        return true;
    }

    @Override
    public boolean isSubtypeOf(RiType other) {
        return false;
    }

    @Override
    public CiKind kind(boolean architecture) {
        return kind;
    }

    @Override
    public RiMethod resolveMethodImpl(RiMethod method) {
        return null;
    }

    @Override
    public String toString() {
        return "HotSpotTypePrimitive<" + kind + ">";
    }

    @Override
    public RiType uniqueConcreteSubtype() {
        return this;
    }

    @Override
    public RiMethod uniqueConcreteMethod(RiMethod method) {
        return null;
    }

    @Override
    public RiField[] declaredFields() {
        return null;
    }

    @Override
    public Class< ? > toJava() {
        return kind.toJavaClass();
    }
}
>>>>>>> 0f9b3f66
<|MERGE_RESOLUTION|>--- conflicted
+++ resolved
@@ -1,4 +1,3 @@
-<<<<<<< HEAD
 /*
  * Copyright (c) 2011, Oracle and/or its affiliates. All rights reserved.
  * DO NOT ALTER OR REMOVE COPYRIGHT NOTICES OR THIS FILE HEADER.
@@ -155,168 +154,4 @@
     public Class< ? > toJava() {
         return kind.toJavaClass();
     }
-}
-=======
-/*
- * Copyright (c) 2011, Oracle and/or its affiliates. All rights reserved.
- * DO NOT ALTER OR REMOVE COPYRIGHT NOTICES OR THIS FILE HEADER.
- *
- * This code is free software; you can redistribute it and/or modify it
- * under the terms of the GNU General Public License version 2 only, as
- * published by the Free Software Foundation.
- *
- * This code is distributed in the hope that it will be useful, but WITHOUT
- * ANY WARRANTY; without even the implied warranty of MERCHANTABILITY or
- * FITNESS FOR A PARTICULAR PURPOSE.  See the GNU General Public License
- * version 2 for more details (a copy is included in the LICENSE file that
- * accompanied this code).
- *
- * You should have received a copy of the GNU General Public License version
- * 2 along with this work; if not, write to the Free Software Foundation,
- * Inc., 51 Franklin St, Fifth Floor, Boston, MA 02110-1301 USA.
- *
- * Please contact Oracle, 500 Oracle Parkway, Redwood Shores, CA 94065 USA
- * or visit www.oracle.com if you need additional information or have any
- * questions.
- */
-package com.oracle.max.graal.hotspot;
-
-import com.oracle.max.graal.compiler.util.*;
-import com.sun.cri.ci.*;
-import com.sun.cri.ri.*;
-
-/**
- * Implementation of RiType for primitive HotSpot types.
- */
-public final class HotSpotTypePrimitive extends HotSpotType {
-
-    private CiKind kind;
-
-
-    HotSpotTypePrimitive(Compiler compiler, CiKind kind) {
-        super(compiler);
-        this.kind = kind;
-        this.name = kind.toString();
-    }
-
-    @Override
-    public int accessFlags() {
-        return kind.toJavaClass().getModifiers();
-    }
-
-    @Override
-    public RiType arrayOf() {
-        return compiler.getVMEntries().getPrimitiveArrayType(kind);
-    }
-
-    @Override
-    public RiType componentType() {
-        return null;
-    }
-
-    @Override
-    public RiType exactType() {
-        return this;
-    }
-
-    @Override
-    public RiType superType() {
-        return null;
-    }
-
-    @Override
-    public CiConstant getEncoding(Representation r) {
-        throw Util.unimplemented("HotSpotTypePrimitive.getEncoding");
-    }
-
-    @Override
-    public CiKind getRepresentationKind(Representation r) {
-        return kind;
-    }
-
-    @Override
-    public boolean hasFinalizableSubclass() {
-        return false;
-    }
-
-    @Override
-    public boolean hasFinalizer() {
-        return false;
-    }
-
-    @Override
-    public boolean hasSubclass() {
-        return false;
-    }
-
-    @Override
-    public boolean isArrayClass() {
-        return false;
-    }
-
-    @Override
-    public boolean isInitialized() {
-        return true;
-    }
-
-    @Override
-    public boolean isInstance(CiConstant obj) {
-        return false;
-    }
-
-    @Override
-    public boolean isInstanceClass() {
-        return false;
-    }
-
-    @Override
-    public boolean isInterface() {
-        return false;
-    }
-
-    @Override
-    public boolean isResolved() {
-        return true;
-    }
-
-    @Override
-    public boolean isSubtypeOf(RiType other) {
-        return false;
-    }
-
-    @Override
-    public CiKind kind(boolean architecture) {
-        return kind;
-    }
-
-    @Override
-    public RiMethod resolveMethodImpl(RiMethod method) {
-        return null;
-    }
-
-    @Override
-    public String toString() {
-        return "HotSpotTypePrimitive<" + kind + ">";
-    }
-
-    @Override
-    public RiType uniqueConcreteSubtype() {
-        return this;
-    }
-
-    @Override
-    public RiMethod uniqueConcreteMethod(RiMethod method) {
-        return null;
-    }
-
-    @Override
-    public RiField[] declaredFields() {
-        return null;
-    }
-
-    @Override
-    public Class< ? > toJava() {
-        return kind.toJavaClass();
-    }
-}
->>>>>>> 0f9b3f66
+}