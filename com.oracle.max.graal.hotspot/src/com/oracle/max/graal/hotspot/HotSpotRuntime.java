--- conflicted
+++ resolved
@@ -155,16 +155,7 @@
     }
 
     @Override
-<<<<<<< HEAD
-    public boolean mustInline(RiMethod method) {
-=======
-    public RiSnippets getSnippets() {
-        throw new UnsupportedOperationException("getSnippets");
-    }
-
-    @Override
     public boolean mustInline(RiResolvedMethod method) {
->>>>>>> 36b51b63
         return false;
     }
 
