--- conflicted
+++ resolved
@@ -77,11 +77,7 @@
         init();
     }
 
-<<<<<<< HEAD
-    public CiResult compileMethod(RiMethod method, int osrBCI, CiStatistics stats, DebugInfoLevel debugInfoLevel) {
-=======
-    public CiResult compileMethod(RiResolvedMethod method, int osrBCI, CiStatistics stats) {
->>>>>>> 36b51b63
+    public CiResult compileMethod(RiResolvedMethod method, int osrBCI, CiStatistics stats, DebugInfoLevel debugInfoLevel) {
         if (C1XOptions.PrintCFGToFile && cfgPrinterObserver == null) {
             synchronized (this) {
                 if (cfgPrinterObserver == null) {
