/*
 * Copyright (c) 2009, 2011, Oracle and/or its affiliates. All rights reserved.
 * DO NOT ALTER OR REMOVE COPYRIGHT NOTICES OR THIS FILE HEADER.
 *
 * This code is free software; you can redistribute it and/or modify it
 * under the terms of the GNU General Public License version 2 only, as
 * published by the Free Software Foundation.
 *
 * This code is distributed in the hope that it will be useful, but WITHOUT
 * ANY WARRANTY; without even the implied warranty of MERCHANTABILITY or
 * FITNESS FOR A PARTICULAR PURPOSE.  See the GNU General Public License
 * version 2 for more details (a copy is included in the LICENSE file that
 * accompanied this code).
 *
 * You should have received a copy of the GNU General Public License version
 * 2 along with this work; if not, write to the Free Software Foundation,
 * Inc., 51 Franklin St, Fifth Floor, Boston, MA 02110-1301 USA.
 *
 * Please contact Oracle, 500 Oracle Parkway, Redwood Shores, CA 94065 USA
 * or visit www.oracle.com if you need additional information or have any
 * questions.
 */
package com.sun.c1x.target.amd64;

import static com.sun.cri.ci.CiCallingConvention.Type.*;
import static com.sun.cri.ci.CiRegister.*;
import static com.sun.cri.ci.CiValue.*;
import static java.lang.Double.*;
import static java.lang.Float.*;

import java.util.*;

import com.oracle.max.asm.*;
import com.oracle.max.asm.target.amd64.*;
import com.oracle.max.asm.target.amd64.AMD64Assembler.ConditionFlag;
import com.sun.c1x.*;
import com.sun.c1x.asm.*;
import com.sun.c1x.debug.*;
import com.sun.c1x.gen.LIRGenerator.DeoptimizationStub;
import com.sun.c1x.ir.*;
import com.sun.c1x.lir.FrameMap.StackBlock;
import com.sun.c1x.lir.*;
import com.sun.c1x.stub.*;
import com.sun.c1x.util.*;
import com.sun.cri.ci.*;
import com.sun.cri.ci.CiAddress.Scale;
import com.sun.cri.ci.CiTargetMethod.JumpTable;
import com.sun.cri.ci.CiTargetMethod.Mark;
import com.sun.cri.xir.*;
import com.sun.cri.xir.CiXirAssembler.RuntimeCallInformation;
import com.sun.cri.xir.CiXirAssembler.XirInstruction;
import com.sun.cri.xir.CiXirAssembler.XirLabel;
import com.sun.cri.xir.CiXirAssembler.XirMark;

/**
 * This class implements the x86-specific code generation for LIR.
 */
public final class AMD64LIRAssembler extends LIRAssembler {

    private static final Object[] NO_PARAMS = new Object[0];
    private static final long NULLWORD = 0;
    private static final CiRegister SHIFTCount = AMD64.rcx;

    private static final long DoubleSignMask = 0x7FFFFFFFFFFFFFFFL;

    final CiTarget target;
    final AMD64MacroAssembler masm;
    final int wordSize;
    final CiRegister rscratch1;

    public AMD64LIRAssembler(C1XCompilation compilation, TargetMethodAssembler tasm) {
        super(compilation, tasm);
        masm = (AMD64MacroAssembler) tasm.asm;
        target = compilation.target;
        wordSize = target.wordSize;
        rscratch1 = compilation.registerConfig.getScratchRegister();
    }

    private CiAddress asAddress(CiValue value) {
        if (value.isAddress()) {
            return (CiAddress) value;
        }
        assert value.isStackSlot();
        return compilation.frameMap().toStackAddress((CiStackSlot) value);
    }

    @Override
    protected void emitOsrEntry() {
        throw Util.unimplemented();
    }

    @Override
    protected int initialFrameSizeInBytes() {
        return frameMap.frameSize();
    }

    @Override
    protected void emitReturn(CiValue result) {
        // TODO: Consider adding safepoint polling at return!
        masm.ret(0);
    }

    @Override
<<<<<<< HEAD
    protected void emitInfopoint(CiValue dst, LIRDebugInfo info, int opcode) {
        if (opcode == HERE) {
            tasm.recordSafepoint(codePos(), info);
            int beforeLea = masm.codeBuffer.position();
            masm.leaq(dst.asRegister(), new CiAddress(CiKind.Word, InstructionRelative.asValue(), 0));
            int afterLea = masm.codeBuffer.position();
            masm.codeBuffer.setPosition(beforeLea);
            masm.leaq(dst.asRegister(), new CiAddress(CiKind.Word, InstructionRelative.asValue(), beforeLea - afterLea));
        } else if (opcode == UNCOMMON_TRAP) {
            directCall(CiRuntimeCall.Deoptimize, info);
        } else {
            assert opcode == INFO;
            tasm.recordSafepoint(codePos(), info);
=======
    protected void emitInfopoint(CiValue dst, LIRDebugInfo info, Infopoint.Op op) {
        switch (op) {
            case HERE:
                tasm.recordSafepoint(codePos(), info);
                masm.codeBuffer.putMark();
                masm.leaq(dst.asRegister(), new CiAddress(CiKind.Word, InstructionRelative.asValue(), 0));
                break;
            case UNCOMMON_TRAP:
                directCall(CiRuntimeCall.Deoptimize, info);
                break;
            case INFO:
                tasm.recordSafepoint(codePos(), info);
                break;
            default:
                throw Util.shouldNotReachHere();
>>>>>>> 90221221
        }
    }

    @Override
    protected void emitMonitorAddress(int monitor, CiValue dst) {
        CiStackSlot slot = frameMap.toMonitorBaseStackAddress(monitor);
        masm.leaq(dst.asRegister(), new CiAddress(slot.kind, AMD64.rsp.asValue(), slot.index() * target.arch.wordSize));
    }

    @Override
    protected void emitPause() {
        masm.pause();
    }

    @Override
    protected void emitBreakpoint() {
        masm.int3();
    }

    @Override
    protected void emitIfBit(CiValue address, CiValue bitNo) {
        masm.btli((CiAddress) address, ((CiConstant) bitNo).asInt());
    }

    @Override
    protected void emitStackAllocate(StackBlock stackBlock, CiValue dst) {
        masm.leaq(dst.asRegister(), compilation.frameMap().toStackAddress(stackBlock));
    }

    private void moveRegs(CiRegister fromReg, CiRegister toReg) {
        if (fromReg != toReg) {
            masm.mov(toReg, fromReg);
        }
    }

    private void swapReg(CiRegister a, CiRegister b) {
        masm.xchgptr(a, b);
    }

    private void const2reg(CiRegister dst, int constant) {
        // Do not optimize with an XOR as this instruction may be between
        // a CMP and a Jcc in which case the XOR will modify the condition
        // flags and interfere with the Jcc.
        masm.movl(dst, constant);
    }

    private void const2reg(CiRegister dst, long constant) {
        // Do not optimize with an XOR as this instruction may be between
        // a CMP and a Jcc in which case the XOR will modify the condition
        // flags and interfere with the Jcc.
        masm.movq(dst, constant);
    }

    private void const2reg(CiRegister dst, CiConstant constant) {
        assert constant.kind == CiKind.Object;
        // Do not optimize with an XOR as this instruction may be between
        // a CMP and a Jcc in which case the XOR will modify the condition
        // flags and interfere with the Jcc.
        if (constant.isNull()) {
            masm.movq(dst, 0x0L);
        } else if (target.inlineObjects) {
            tasm.recordDataReferenceInCode(constant);
            masm.movq(dst, 0xDEADDEADDEADDEADL);
        } else {
            masm.movq(dst, tasm.recordDataReferenceInCode(constant));
        }
    }

    @Override
    public void emitTraps() {
        for (int i = 0; i < C1XOptions.MethodEndBreakpointGuards; ++i) {
            masm.int3();
        }
    }

    private void const2reg(CiRegister dst, float constant) {
        if (constant == 0.0f) {
            masm.xorps(dst, dst);
        } else {
            masm.movl(rscratch1, Float.floatToRawIntBits(constant));
            masm.movdl(dst, rscratch1);
        }
    }

    private void const2reg(CiRegister dst, double constant) {
        if (constant == 0.0f) {
            masm.xorpd(dst, dst);
        } else {
            masm.movq(rscratch1, Double.doubleToRawLongBits(constant));
            masm.movdq(dst, rscratch1);
        }
    }

    @Override
    protected void const2reg(CiValue src, CiValue dest, LIRDebugInfo info) {
        assert src.isConstant();
        assert dest.isRegister();
        CiConstant c = (CiConstant) src;

        // Checkstyle: off
        switch (c.kind) {
            case Boolean :
            case Byte    :
            case Char    :
            case Short   :
            case Jsr     :
            case Int     : const2reg(dest.asRegister(), c.asInt()); break;
            case Word    :
            case Long    : const2reg(dest.asRegister(), c.asLong()); break;
            case Object  : const2reg(dest.asRegister(), c); break;
            case Float   : const2reg(asXmmFloatReg(dest), c.asFloat()); break;
            case Double  : const2reg(asXmmDoubleReg(dest), c.asDouble()); break;
            default      : throw Util.shouldNotReachHere();
        }
        // Checkstyle: on
    }

    @Override
    protected void const2stack(CiValue src, CiValue dst) {
        assert src.isConstant();
        assert dst.isStackSlot();
        CiStackSlot slot = (CiStackSlot) dst;
        CiConstant c = (CiConstant) src;

        // Checkstyle: off
        switch (c.kind) {
            case Boolean :
            case Byte    :
            case Char    :
            case Short   :
            case Jsr     :
            case Int     : masm.movl(frameMap.toStackAddress(slot), c.asInt()); break;
            case Float   : masm.movl(frameMap.toStackAddress(slot), floatToRawIntBits(c.asFloat())); break;
            case Object  : movoop(frameMap.toStackAddress(slot), c); break;
            case Word    :
            case Long    : masm.movq(rscratch1, c.asLong());
                           masm.movq(frameMap.toStackAddress(slot), rscratch1); break;
            case Double  : masm.movq(rscratch1, doubleToRawLongBits(c.asDouble()));
                           masm.movq(frameMap.toStackAddress(slot), rscratch1); break;
            default      : throw Util.shouldNotReachHere("Unknown constant kind for const2stack: " + c.kind);
        }
        // Checkstyle: on
    }

    @Override
    protected void const2mem(CiValue src, CiValue dst, CiKind kind, LIRDebugInfo info) {
        assert src.isConstant();
        assert dst.isAddress();
        CiConstant constant = (CiConstant) src;
        CiAddress addr = asAddress(dst);

        int nullCheckHere = codePos();
        // Checkstyle: off
        switch (kind) {
            case Boolean :
            case Byte    : masm.movb(addr, constant.asInt() & 0xFF); break;
            case Char    :
            case Short   : masm.movw(addr, constant.asInt() & 0xFFFF); break;
            case Jsr     :
            case Int     : masm.movl(addr, constant.asInt()); break;
            case Float   : masm.movl(addr, floatToRawIntBits(constant.asFloat())); break;
            case Object  : movoop(addr, constant); break;
            case Word:
            case Long    : masm.movq(rscratch1, constant.asLong());
                           nullCheckHere = codePos();
                           masm.movq(addr, rscratch1); break;
            case Double  : masm.movq(rscratch1, doubleToRawLongBits(constant.asDouble()));
                           nullCheckHere = codePos();
                           masm.movq(addr, rscratch1); break;
            default      : throw Util.shouldNotReachHere();
        }
        // Checkstyle: on

        if (info != null) {
            tasm.recordImplicitException(nullCheckHere, info);
        }
    }

    @Override
    protected void reg2reg(CiValue src, CiValue dest) {
        assert src.isRegister();
        assert dest.isRegister();

        if (dest.kind.isFloat()) {
            masm.movflt(asXmmFloatReg(dest), asXmmFloatReg(src));
        } else if (dest.kind.isDouble()) {
            masm.movdbl(asXmmDoubleReg(dest), asXmmDoubleReg(src));
        } else {
            moveRegs(src.asRegister(), dest.asRegister());
        }
    }

    @Override
    protected void reg2stack(CiValue src, CiValue dst, CiKind kind) {
        assert src.isRegister();
        assert dst.isStackSlot();
        CiAddress addr = frameMap.toStackAddress((CiStackSlot) dst);

        // Checkstyle: off
        switch (src.kind) {
            case Boolean :
            case Byte    :
            case Char    :
            case Short   :
            case Jsr     :
            case Int     : masm.movl(addr, src.asRegister()); break;
            case Object  :
            case Word    :
            case Long    : masm.movq(addr, src.asRegister()); break;
            case Float   : masm.movflt(addr, asXmmFloatReg(src)); break;
            case Double  : masm.movsd(addr, asXmmDoubleReg(src)); break;
            default      : throw Util.shouldNotReachHere();
        }
        // Checkstyle: on
    }

    @Override
    protected void reg2mem(CiValue src, CiValue dest, CiKind kind, LIRDebugInfo info, boolean unaligned) {
        CiAddress toAddr = (CiAddress) dest;

        if (info != null) {
            tasm.recordImplicitException(codePos(), info);
        }

        // Checkstyle: off
        switch (kind) {
            case Float   : masm.movflt(toAddr, asXmmFloatReg(src)); break;
            case Double  : masm.movsd(toAddr, asXmmDoubleReg(src)); break;
            case Jsr     :
            case Int     : masm.movl(toAddr, src.asRegister()); break;
            case Long    :
            case Word    :
            case Object  : masm.movq(toAddr, src.asRegister()); break;
            case Char    :
            case Short   : masm.movw(toAddr, src.asRegister()); break;
            case Byte    :
            case Boolean : masm.movb(toAddr, src.asRegister()); break;
            default      : throw Util.shouldNotReachHere();
        }
        // Checkstyle: on
    }

    private static CiRegister asXmmFloatReg(CiValue src) {
        assert src.kind.isFloat() : "must be float, actual kind: " + src.kind;
        CiRegister result = src.asRegister();
        assert result.isFpu() : "must be xmm, actual type: " + result;
        return result;
    }

    @Override
    protected void stack2reg(CiValue src, CiValue dest, CiKind kind) {
        assert src.isStackSlot();
        assert dest.isRegister();

        CiAddress addr = frameMap.toStackAddress((CiStackSlot) src);

        // Checkstyle: off
        switch (dest.kind) {
            case Boolean :
            case Byte    :
            case Char    :
            case Short   :
            case Jsr     :
            case Int     : masm.movl(dest.asRegister(), addr); break;
            case Object  :
            case Word    :
            case Long    : masm.movq(dest.asRegister(), addr); break;
            case Float   : masm.movflt(asXmmFloatReg(dest), addr); break;
            case Double  : masm.movdbl(asXmmDoubleReg(dest), addr); break;
            default      : throw Util.shouldNotReachHere();
        }
        // Checkstyle: on
    }

    @Override
    protected void mem2mem(CiValue src, CiValue dest, CiKind kind) {
        if (dest.kind.isInt()) {
            masm.pushl((CiAddress) src);
            masm.popl((CiAddress) dest);
        } else {
            masm.pushptr((CiAddress) src);
            masm.popptr((CiAddress) dest);
        }
    }

    @Override
    protected void mem2stack(CiValue src, CiValue dest, CiKind kind) {
        if (dest.kind.isInt()) {
            masm.pushl((CiAddress) src);
            masm.popl(frameMap.toStackAddress((CiStackSlot) dest));
        } else {
            masm.pushptr((CiAddress) src);
            masm.popptr(frameMap.toStackAddress((CiStackSlot) dest));
        }
    }

    @Override
    protected void stack2stack(CiValue src, CiValue dest, CiKind kind) {
        if (src.kind.isInt()) {
            masm.pushl(frameMap.toStackAddress((CiStackSlot) src));
            masm.popl(frameMap.toStackAddress((CiStackSlot) dest));
        } else {
            masm.pushptr(frameMap.toStackAddress((CiStackSlot) src));
            masm.popptr(frameMap.toStackAddress((CiStackSlot) dest));
        }
    }

    @Override
    protected void mem2reg(CiValue src, CiValue dest, CiKind kind, LIRDebugInfo info, boolean unaligned) {
        assert src.isAddress();
        assert dest.isRegister() : "dest=" + dest;

        CiAddress addr = (CiAddress) src;
        if (info != null) {
            tasm.recordImplicitException(codePos(), info);
        }

        // Checkstyle: off
        switch (kind) {
            case Float   : masm.movflt(asXmmFloatReg(dest), addr); break;
            case Double  : masm.movdbl(asXmmDoubleReg(dest), addr); break;
            case Object  : masm.movq(dest.asRegister(), addr); break;
            case Int     : masm.movslq(dest.asRegister(), addr); break;
            case Word    :
            case Long    : masm.movq(dest.asRegister(), addr); break;
            case Boolean :
            case Byte    : masm.movsxb(dest.asRegister(), addr); break;
            case Char    : masm.movzxl(dest.asRegister(), addr); break;
            case Short   : masm.movswl(dest.asRegister(), addr); break;
            default      : throw Util.shouldNotReachHere();
        }
        // Checkstyle: on
    }

    @Override
    protected void emitReadPrefetch(CiValue src) {
        CiAddress addr = (CiAddress) src;
        // Checkstyle: off
        switch (C1XOptions.ReadPrefetchInstr) {
            case 0  : masm.prefetchnta(addr); break;
            case 1  : masm.prefetcht0(addr); break;
            case 2  : masm.prefetcht2(addr); break;
            default : throw Util.shouldNotReachHere();
        }
        // Checkstyle: on
    }

    @Override
    protected void emitOp3(LIROp3 op) {
        // Checkstyle: off
        switch (op.code) {
            case Idiv  :
            case Irem  : arithmeticIdiv(op.code, op.opr1(), op.opr2(), op.result(), op.info); break;
            case Iudiv :
            case Iurem : arithmeticIudiv(op.code, op.opr1(), op.opr2(), op.result(), op.info); break;
            case Ldiv  :
            case Lrem  : arithmeticLdiv(op.code, op.opr1(), op.opr2(), op.result(), op.info); break;
            case Ludiv :
            case Lurem : arithmeticLudiv(op.code, op.opr1(), op.opr2(), op.result(), op.info); break;
            default    : throw Util.shouldNotReachHere();
        }
        // Checkstyle: on
    }

    private boolean assertEmitBranch(LIRBranch op) {
        assert op.block() == null || op.block().label() == op.label() : "wrong label";
        if (op.block() != null) {
            branchTargetBlocks.add(op.block());
        }
        if (op.unorderedBlock() != null) {
            branchTargetBlocks.add(op.unorderedBlock());
        }
        return true;
    }

    private boolean assertEmitTableSwitch(LIRTableSwitch op) {
        assert op.defaultTarget != null;
        branchTargetBlocks.add(op.defaultTarget);
        for (BlockBegin target : op.targets) {
            assert target != null;
            branchTargetBlocks.add(target);
        }
        return true;
    }

    @Override
    protected void emitTableSwitch(LIRTableSwitch op) {

        assert assertEmitTableSwitch(op);

        CiRegister value = op.value().asRegister();
        final Buffer buf = masm.codeBuffer;

        // Compare index against jump table bounds
        int highKey = op.lowKey + op.targets.length - 1;
        if (op.lowKey != 0) {
            // subtract the low value from the switch value
            masm.subl(value, op.lowKey);
            masm.cmpl(value, highKey - op.lowKey);
        } else {
            masm.cmpl(value, highKey);
        }

        // Jump to default target if index is not within the jump table
        masm.jcc(ConditionFlag.above, op.defaultTarget.label());

        // Set scratch to address of jump table
        int leaPos = buf.position();
        masm.leaq(rscratch1, CiAddress.Placeholder);
        int afterLea = buf.position();

        // Load jump table entry into scratch and jump to it
        masm.movslq(value, new CiAddress(CiKind.Int, rscratch1.asValue(), value.asValue(), Scale.Times4, 0));
        masm.addq(rscratch1, value);
        masm.jmp(rscratch1);

        // Inserting padding so that jump table address is 4-byte aligned
        if ((buf.position() & 0x3) != 0) {
            masm.nop(4 - (buf.position() & 0x3));
        }

        // Patch LEA instruction above now that we know the position of the jump table
        int jumpTablePos = buf.position();
        buf.setPosition(leaPos);
        masm.leaq(rscratch1, new CiAddress(CiKind.Word, InstructionRelative.asValue(), jumpTablePos - afterLea));
        buf.setPosition(jumpTablePos);

        // Emit jump table entries
        for (BlockBegin target : op.targets) {
            Label label = target.label();
            int offsetToJumpTableBase = buf.position() - jumpTablePos;
            if (label.isBound()) {
                int imm32 = label.position() - jumpTablePos;
                buf.emitInt(imm32);
            } else {
                label.addPatchAt(buf.position());

                buf.emitByte(0); // psuedo-opcode for jump table entry
                buf.emitShort(offsetToJumpTableBase);
                buf.emitByte(0); // padding to make jump table entry 4 bytes wide
            }
        }

        JumpTable jt = new JumpTable(jumpTablePos, op.lowKey, highKey, 4);
        tasm.targetMethod.addAnnotation(jt);
    }

    @Override
    protected void emitBranch(LIRBranch op) {

        assert assertEmitBranch(op);

        if (op.cond() == Condition.TRUE) {
            if (op.info != null) {
                tasm.recordImplicitException(codePos(), op.info);
            }
            masm.jmp(op.label());
        } else {
            ConditionFlag acond = ConditionFlag.zero;
            if (op.code == LIROpcode.CondFloatBranch) {
                assert op.unorderedBlock() != null : "must have unordered successor";
                masm.jcc(ConditionFlag.parity, op.unorderedBlock().label());
                // Checkstyle: off
                switch (op.cond()) {
                    case EQ : acond = ConditionFlag.equal; break;
                    case NE : acond = ConditionFlag.notEqual; break;
                    case LT : acond = ConditionFlag.below; break;
                    case LE : acond = ConditionFlag.belowEqual; break;
                    case GE : acond = ConditionFlag.aboveEqual; break;
                    case GT : acond = ConditionFlag.above; break;
                    default : throw Util.shouldNotReachHere();
                }
            } else {
                switch (op.cond()) {
                    case EQ : acond = ConditionFlag.equal; break;
                    case NE : acond = ConditionFlag.notEqual; break;
                    case LT : acond = ConditionFlag.less; break;
                    case LE : acond = ConditionFlag.lessEqual; break;
                    case GE : acond = ConditionFlag.greaterEqual; break;
                    case GT : acond = ConditionFlag.greater; break;
                    case BE : acond = ConditionFlag.belowEqual; break;
                    case AE : acond = ConditionFlag.aboveEqual; break;
                    case BT : acond = ConditionFlag.below; break;
                    default : throw Util.shouldNotReachHere();
                }
                // Checkstyle: on
            }
            masm.jcc(acond, op.label());
        }
    }

    @Override
    protected void emitConvert(LIRConvert op) {
        CiValue src = op.operand();
        CiValue dest = op.result();
        Label endLabel = new Label();
        CiRegister srcRegister = src.asRegister();
        switch (op.opcode) {
            case I2L:
                masm.movslq(dest.asRegister(), srcRegister);
                break;

            case L2I:
                moveRegs(srcRegister, dest.asRegister());
                masm.andl(dest.asRegister(), 0xFFFFFFFF);
                break;

            case I2B:
                moveRegs(srcRegister, dest.asRegister());
                masm.signExtendByte(dest.asRegister());
                break;

            case I2C:
                moveRegs(srcRegister, dest.asRegister());
                masm.andl(dest.asRegister(), 0xFFFF);
                break;

            case I2S:
                moveRegs(srcRegister, dest.asRegister());
                masm.signExtendShort(dest.asRegister());
                break;

            case F2D:
                masm.cvtss2sd(asXmmDoubleReg(dest), asXmmFloatReg(src));
                break;

            case D2F:
                masm.cvtsd2ss(asXmmFloatReg(dest), asXmmDoubleReg(src));
                break;

            case I2F:
                masm.cvtsi2ssl(asXmmFloatReg(dest), srcRegister);
                break;
            case I2D:
                masm.cvtsi2sdl(asXmmDoubleReg(dest), srcRegister);
                break;

            case F2I: {
                assert srcRegister.isFpu() && dest.isRegister() : "must both be XMM register (no fpu stack)";
                masm.cvttss2sil(dest.asRegister(), srcRegister);
                masm.cmp32(dest.asRegister(), Integer.MIN_VALUE);
                masm.jcc(ConditionFlag.notEqual, endLabel);
                callStub(op.stub, null, dest.asRegister(), src);
                // cannot cause an exception
                masm.bind(endLabel);
                break;
            }
            case D2I: {
                assert srcRegister.isFpu() && dest.isRegister() : "must both be XMM register (no fpu stack)";
                masm.cvttsd2sil(dest.asRegister(), asXmmDoubleReg(src));
                masm.cmp32(dest.asRegister(), Integer.MIN_VALUE);
                masm.jcc(ConditionFlag.notEqual, endLabel);
                callStub(op.stub, null, dest.asRegister(), src);
                // cannot cause an exception
                masm.bind(endLabel);
                break;
            }
            case L2F:
                masm.cvtsi2ssq(asXmmFloatReg(dest), srcRegister);
                break;

            case L2D:
                masm.cvtsi2sdq(asXmmDoubleReg(dest), srcRegister);
                break;

            case F2L: {
                assert srcRegister.isFpu() && dest.kind.isLong() : "must both be XMM register (no fpu stack)";
                masm.cvttss2siq(dest.asRegister(), asXmmFloatReg(src));
                masm.movq(rscratch1, java.lang.Long.MIN_VALUE);
                masm.cmpq(dest.asRegister(), rscratch1);
                masm.jcc(ConditionFlag.notEqual, endLabel);
                callStub(op.stub, null, dest.asRegister(), src);
                masm.bind(endLabel);
                break;
            }

            case D2L: {
                assert srcRegister.isFpu() && dest.kind.isLong() : "must both be XMM register (no fpu stack)";
                masm.cvttsd2siq(dest.asRegister(), asXmmDoubleReg(src));
                masm.movq(rscratch1, java.lang.Long.MIN_VALUE);
                masm.cmpq(dest.asRegister(), rscratch1);
                masm.jcc(ConditionFlag.notEqual, endLabel);
                callStub(op.stub, null, dest.asRegister(), src);
                masm.bind(endLabel);
                break;
            }

            case MOV_I2F:
                masm.movdl(asXmmFloatReg(dest), srcRegister);
                break;

            case MOV_L2D:
                masm.movdq(asXmmDoubleReg(dest), srcRegister);
                break;

            case MOV_F2I:
                masm.movdl(dest.asRegister(), asXmmFloatReg(src));
                break;

            case MOV_D2L:
                masm.movdq(dest.asRegister(), asXmmDoubleReg(src));
                break;

            default:
                throw Util.shouldNotReachHere();
        }
    }

    @Override
    protected void emitCompareAndSwap(LIRCompareAndSwap op) {
        CiAddress address = new CiAddress(CiKind.Object, op.address(), 0);
        CiRegister newval = op.newValue().asRegister();
        CiRegister cmpval = op.expectedValue().asRegister();
        assert cmpval == AMD64.rax : "wrong register";
        assert newval != null : "new val must be register";
        assert cmpval != newval : "cmp and new values must be in different registers";
        assert cmpval != address.base() : "cmp and addr must be in different registers";
        assert newval != address.base() : "new value and addr must be in different registers";
        assert cmpval != address.index() : "cmp and addr must be in different registers";
        assert newval != address.index() : "new value and addr must be in different registers";
        if (compilation.target.isMP) {
            masm.lock();
        }
        if (op.code == LIROpcode.CasInt) {
            masm.cmpxchgl(newval, address);
        } else {
            assert op.code == LIROpcode.CasObj || op.code == LIROpcode.CasLong || op.code == LIROpcode.CasWord;
            masm.cmpxchgq(newval, address);
        }
    }

    @Override
    protected void emitConditionalMove(Condition condition, CiValue opr1, CiValue opr2, CiValue result) {
        ConditionFlag acond;
        ConditionFlag ncond;
        switch (condition) {
            case EQ:
                acond = ConditionFlag.equal;
                ncond = ConditionFlag.notEqual;
                break;
            case NE:
                acond = ConditionFlag.notEqual;
                ncond = ConditionFlag.equal;
                break;
            case LT:
                acond = ConditionFlag.less;
                ncond = ConditionFlag.greaterEqual;
                break;
            case LE:
                acond = ConditionFlag.lessEqual;
                ncond = ConditionFlag.greater;
                break;
            case GE:
                acond = ConditionFlag.greaterEqual;
                ncond = ConditionFlag.less;
                break;
            case GT:
                acond = ConditionFlag.greater;
                ncond = ConditionFlag.lessEqual;
                break;
            case BE:
                acond = ConditionFlag.belowEqual;
                ncond = ConditionFlag.above;
                break;
            case BT:
                acond = ConditionFlag.below;
                ncond = ConditionFlag.aboveEqual;
                break;
            case AE:
                acond = ConditionFlag.aboveEqual;
                ncond = ConditionFlag.below;
                break;
            case AT:
                acond = ConditionFlag.above;
                ncond = ConditionFlag.belowEqual;
                break;
            default:
                throw Util.shouldNotReachHere();
        }

        CiValue def = opr1; // assume left operand as default
        CiValue other = opr2;

        if (opr2.isRegister() && opr2.asRegister() == result.asRegister()) {
            // if the right operand is already in the result register, then use it as the default
            def = opr2;
            other = opr1;
            // and flip the condition
            ConditionFlag tcond = acond;
            acond = ncond;
            ncond = tcond;
        }

        if (def.isRegister()) {
            reg2reg(def, result);
        } else if (def.isStackSlot()) {
            stack2reg(def, result, result.kind);
        } else {
            assert def.isConstant();
            const2reg(def, result, null);
        }

        if (!other.isConstant()) {
            // optimized version that does not require a branch
            if (other.isRegister()) {
                assert other.asRegister() != result.asRegister() : "other already overwritten by previous move";
                if (other.kind.isInt()) {
                    masm.cmovq(ncond, result.asRegister(), other.asRegister());
                } else {
                    masm.cmovq(ncond, result.asRegister(), other.asRegister());
                }
            } else {
                assert other.isStackSlot();
                CiStackSlot otherSlot = (CiStackSlot) other;
                if (other.kind.isInt()) {
                    masm.cmovl(ncond, result.asRegister(), frameMap.toStackAddress(otherSlot));
                } else {
                    masm.cmovq(ncond, result.asRegister(), frameMap.toStackAddress(otherSlot));
                }
            }

        } else {
            // conditional move not available, use emit a branch and move
            Label skip = new Label();
            masm.jcc(acond, skip);
            if (other.isRegister()) {
                reg2reg(other, result);
            } else if (other.isStackSlot()) {
                stack2reg(other, result, result.kind);
            } else {
                assert other.isConstant();
                const2reg(other, result, null);
            }
            masm.bind(skip);
        }
    }

    @Override
    protected void emitArithOp(LIROpcode code, CiValue left, CiValue right, CiValue dest, LIRDebugInfo info) {
        assert info == null : "should never be used :  idiv/irem and ldiv/lrem not handled by this method";
        assert Util.archKindsEqual(left.kind, right.kind) || (left.kind == CiKind.Word && right.kind == CiKind.Int) : code.toString() + " left arch is " + left.kind + " and right arch is " +  right.kind;
        assert left.equals(dest) : "left and dest must be equal";
        CiKind kind = left.kind;

        // Checkstyle: off
        if (left.isRegister()) {
            CiRegister lreg = left.asRegister();

            if (right.isRegister()) {
                // register - register
                CiRegister rreg = right.asRegister();
                if (kind.isInt()) {
                    switch (code) {
                        case Add : masm.addl(lreg, rreg); break;
                        case Sub : masm.subl(lreg, rreg); break;
                        case Mul : masm.imull(lreg, rreg); break;
                        default  : throw Util.shouldNotReachHere();
                    }
                } else if (kind.isFloat()) {
                    assert rreg.isFpu() : "must be xmm";
                    switch (code) {
                        case Add : masm.addss(lreg, rreg); break;
                        case Sub : masm.subss(lreg, rreg); break;
                        case Mul : masm.mulss(lreg, rreg); break;
                        case Div : masm.divss(lreg, rreg); break;
                        default  : throw Util.shouldNotReachHere();
                    }
                } else if (kind.isDouble()) {
                    assert rreg.isFpu();
                    switch (code) {
                        case Add : masm.addsd(lreg, rreg); break;
                        case Sub : masm.subsd(lreg, rreg); break;
                        case Mul : masm.mulsd(lreg, rreg); break;
                        case Div : masm.divsd(lreg, rreg); break;
                        default  : throw Util.shouldNotReachHere();
                    }
                } else {
                    assert target.sizeInBytes(kind) == 8;
                    switch (code) {
                        case Add : masm.addq(lreg, rreg); break;
                        case Sub : masm.subq(lreg, rreg); break;
                        case Mul : masm.imulq(lreg, rreg);  break;
                        default  : throw Util.shouldNotReachHere();
                    }
                }
            } else {
                if (kind.isInt()) {
                    if (right.isStackSlot()) {
                        // register - stack
                        CiAddress raddr = frameMap.toStackAddress(((CiStackSlot) right));
                        switch (code) {
                            case Add : masm.addl(lreg, raddr); break;
                            case Sub : masm.subl(lreg, raddr); break;
                            default  : throw Util.shouldNotReachHere();
                        }
                    } else if (right.isConstant()) {
                        // register - constant
                        assert kind.isInt();
                        int delta = ((CiConstant) right).asInt();
                        switch (code) {
                            case Add : masm.incrementl(lreg, delta); break;
                            case Sub : masm.decrementl(lreg, delta); break;
                            default  : throw Util.shouldNotReachHere();
                        }
                    }
                } else if (kind.isFloat()) {
                    // register - stack/constant
                    CiAddress raddr;
                    if (right.isStackSlot()) {
                        raddr = frameMap.toStackAddress(((CiStackSlot) right));
                    } else {
                        assert right.isConstant();
                        raddr = tasm.recordDataReferenceInCode(CiConstant.forFloat(((CiConstant) right).asFloat()));
                    }
                    switch (code) {
                        case Add : masm.addss(lreg, raddr); break;
                        case Sub : masm.subss(lreg, raddr); break;
                        case Mul : masm.mulss(lreg, raddr); break;
                        case Div : masm.divss(lreg, raddr); break;
                        default  : throw Util.shouldNotReachHere();
                    }
                } else if (kind.isDouble()) {
                    // register - stack/constant
                    CiAddress raddr;
                    if (right.isStackSlot()) {
                        raddr = frameMap.toStackAddress(((CiStackSlot) right));
                    } else {
                        assert right.isConstant();
                        raddr = tasm.recordDataReferenceInCode(CiConstant.forDouble(((CiConstant) right).asDouble()));
                    }
                    switch (code) {
                        case Add : masm.addsd(lreg, raddr); break;
                        case Sub : masm.subsd(lreg, raddr); break;
                        case Mul : masm.mulsd(lreg, raddr); break;
                        case Div : masm.divsd(lreg, raddr); break;
                        default  : throw Util.shouldNotReachHere();
                    }
                } else {
                    assert target.sizeInBytes(kind) == 8;
                    if (right.isStackSlot()) {
                        // register - stack
                        CiAddress raddr = frameMap.toStackAddress(((CiStackSlot) right));
                        switch (code) {
                            case Add : masm.addq(lreg, raddr); break;
                            case Sub : masm.subq(lreg, raddr); break;
                            default  : throw Util.shouldNotReachHere();
                        }
                    } else {
                        // register - constant
                        assert right.isConstant();
                        long c = ((CiConstant) right).asLong();
                        if (NumUtil.isInt(c)) {
                            switch (code) {
                                case Add : masm.addq(lreg, (int) c); break;
                                case Sub : masm.subq(lreg, (int) c); break;
                                default  : throw Util.shouldNotReachHere();
                            }
                        } else {
                            masm.movq(rscratch1, c);
                            switch (code) {
                                case Add : masm.addq(lreg, rscratch1); break;
                                case Sub : masm.subq(lreg, rscratch1); break;
                                default  : throw Util.shouldNotReachHere();
                            }
                        }
                    }
                }
            }
        } else {
            assert kind.isInt();
            CiAddress laddr = asAddress(left);

            if (right.isRegister()) {
                CiRegister rreg = right.asRegister();
                switch (code) {
                    case Add : masm.addl(laddr, rreg); break;
                    case Sub : masm.subl(laddr, rreg); break;
                    default  : throw Util.shouldNotReachHere();
                }
            } else {
                assert right.isConstant();
                int c = ((CiConstant) right).asInt();
                switch (code) {
                    case Add : masm.incrementl(laddr, c); break;
                    case Sub : masm.decrementl(laddr, c); break;
                    default  : throw Util.shouldNotReachHere();
                }
            }
        }
        // Checkstyle: on
    }

    @Override
    protected void emitIntrinsicOp(LIROpcode code, CiValue value, CiValue unused, CiValue dest, LIROp2 op) {
        assert value.kind.isDouble();
        switch (code) {
            case Abs:
                if (asXmmDoubleReg(dest) != asXmmDoubleReg(value)) {
                    masm.movdbl(asXmmDoubleReg(dest), asXmmDoubleReg(value));
                }
                masm.andpd(asXmmDoubleReg(dest), tasm.recordDataReferenceInCode(CiConstant.forLong(DoubleSignMask)));
                break;

            case Sqrt:
                masm.sqrtsd(asXmmDoubleReg(dest), asXmmDoubleReg(value));
                break;

            default:
                throw Util.shouldNotReachHere();
        }
    }

    @Override
    protected void emitLogicOp(LIROpcode code, CiValue left, CiValue right, CiValue dst) {
        assert left.isRegister();
        // Checkstyle: off
        if (left.kind.isInt()) {
            CiRegister reg = left.asRegister();
            if (right.isConstant()) {
                int val = ((CiConstant) right).asInt();
                switch (code) {
                    case LogicAnd : masm.andl(reg, val); break;
                    case LogicOr  : masm.orl(reg, val); break;
                    case LogicXor : masm.xorl(reg, val); break;
                    default       : throw Util.shouldNotReachHere();
                }
            } else if (right.isStackSlot()) {
                // added support for stack operands
                CiAddress raddr = frameMap.toStackAddress(((CiStackSlot) right));
                switch (code) {
                    case LogicAnd : masm.andl(reg, raddr); break;
                    case LogicOr  : masm.orl(reg, raddr); break;
                    case LogicXor : masm.xorl(reg, raddr); break;
                    default       : throw Util.shouldNotReachHere();
                }
            } else {
                CiRegister rright = right.asRegister();
                switch (code) {
                    case LogicAnd : masm.andq(reg, rright); break;
                    case LogicOr  : masm.orq(reg, rright); break;
                    case LogicXor : masm.xorptr(reg, rright); break;
                    default       : throw Util.shouldNotReachHere();
                }
            }
            moveRegs(reg, dst.asRegister());
        } else {
            assert target.sizeInBytes(left.kind) == 8;
            CiRegister lreg = left.asRegister();
            if (right.isConstant()) {
                CiConstant rightConstant = (CiConstant) right;
                masm.movq(rscratch1, rightConstant.asLong());
                switch (code) {
                    case LogicAnd : masm.andq(lreg, rscratch1); break;
                    case LogicOr  : masm.orq(lreg, rscratch1); break;
                    case LogicXor : masm.xorq(lreg, rscratch1); break;
                    default       : throw Util.shouldNotReachHere();
                }
            } else {
                CiRegister rreg = right.asRegister();
                switch (code) {
                    case LogicAnd : masm.andq(lreg, rreg); break;
                    case LogicOr  : masm.orq(lreg, rreg); break;
                    case LogicXor : masm.xorptr(lreg, rreg); break;
                    default       : throw Util.shouldNotReachHere();
                }
            }

            CiRegister dreg = dst.asRegister();
            moveRegs(lreg, dreg);
        }
        // Checkstyle: on
    }

    void arithmeticIdiv(LIROpcode code, CiValue left, CiValue right, CiValue result, LIRDebugInfo info) {
        assert left.isRegister() : "left must be register";
        assert right.isRegister() || right.isConstant() : "right must be register or constant";
        assert result.isRegister() : "result must be register";

        CiRegister lreg = left.asRegister();
        CiRegister dreg = result.asRegister();

        if (right.isConstant()) {
            Util.shouldNotReachHere("cwi: I assume this is dead code, notify me if I'm wrong...");

            int divisor = ((CiConstant) right).asInt();
            assert divisor > 0 && CiUtil.isPowerOf2(divisor) : "divisor must be power of two";
            if (code == LIROpcode.Idiv) {
                assert lreg == AMD64.rax : "dividend must be rax";
                masm.cdql(); // sign extend into rdx:rax
                if (divisor == 2) {
                    masm.subl(lreg, AMD64.rdx);
                } else {
                    masm.andl(AMD64.rdx, divisor - 1);
                    masm.addl(lreg, AMD64.rdx);
                }
                masm.sarl(lreg, CiUtil.log2(divisor));
                moveRegs(lreg, dreg);
            } else {
                assert code == LIROpcode.Irem;
                Label done = new Label();
                masm.mov(dreg, lreg);
                masm.andl(dreg, 0x80000000 | (divisor - 1));
                masm.jcc(ConditionFlag.positive, done);
                masm.decrementl(dreg, 1);
                masm.orl(dreg, ~(divisor - 1));
                masm.incrementl(dreg, 1);
                masm.bind(done);
            }
        } else {
            CiRegister rreg = right.asRegister();
            assert lreg == AMD64.rax : "left register must be rax";
            assert rreg != AMD64.rdx : "right register must not be rdx";

            moveRegs(lreg, AMD64.rax);

            Label continuation = new Label();

            if (C1XOptions.GenSpecialDivChecks) {
                // check for special case of Integer.MIN_VALUE / -1
                Label normalCase = new Label();
                masm.cmpl(AMD64.rax, Integer.MIN_VALUE);
                masm.jcc(ConditionFlag.notEqual, normalCase);
                if (code == LIROpcode.Irem) {
                    // prepare X86Register.rdx for possible special case where remainder = 0
                    masm.xorl(AMD64.rdx, AMD64.rdx);
                }
                masm.cmpl(rreg, -1);
                masm.jcc(ConditionFlag.equal, continuation);

                // handle normal case
                masm.bind(normalCase);
            }
            masm.cdql();
            int offset = masm.codeBuffer.position();
            masm.idivl(rreg);

            // normal and special case exit
            masm.bind(continuation);

            tasm.recordImplicitException(offset, info);
            if (code == LIROpcode.Irem) {
                moveRegs(AMD64.rdx, dreg); // result is in rdx
            } else {
                assert code == LIROpcode.Idiv;
                moveRegs(AMD64.rax, dreg);
            }
        }
    }

    void arithmeticIudiv(LIROpcode code, CiValue left, CiValue right, CiValue result, LIRDebugInfo info) {
        assert left.isRegister() : "left must be register";
        assert right.isRegister() : "right must be register";
        assert result.isRegister() : "result must be register";

        CiRegister lreg = left.asRegister();
        CiRegister dreg = result.asRegister();
        CiRegister rreg = right.asRegister();
        assert lreg == AMD64.rax : "left register must be rax";
        assert rreg != AMD64.rdx : "right register must not be rdx";

        // Must zero the high 64-bit word (in RDX) of the dividend
        masm.xorq(AMD64.rdx, AMD64.rdx);

        moveRegs(lreg, AMD64.rax);

        int offset = masm.codeBuffer.position();
        masm.divl(rreg);

        tasm.recordImplicitException(offset, info);
        if (code == LIROpcode.Iurem) {
            moveRegs(AMD64.rdx, dreg);
        } else {
            assert code == LIROpcode.Iudiv;
            moveRegs(AMD64.rax, dreg);
        }
    }

    void arithmeticLdiv(LIROpcode code, CiValue left, CiValue right, CiValue result, LIRDebugInfo info) {
        assert left.isRegister() : "left must be register";
        assert right.isRegister() : "right must be register";
        assert result.isRegister() : "result must be register";
        assert result.kind.isLong();

        CiRegister lreg = left.asRegister();
        CiRegister dreg = result.asRegister();
        CiRegister rreg = right.asRegister();
        assert lreg == AMD64.rax : "left register must be rax";
        assert rreg != AMD64.rdx : "right register must not be rdx";

        moveRegs(lreg, AMD64.rax);

        Label continuation = new Label();

        if (C1XOptions.GenSpecialDivChecks) {
            // check for special case of Long.MIN_VALUE / -1
            Label normalCase = new Label();
            masm.movq(AMD64.rdx, java.lang.Long.MIN_VALUE);
            masm.cmpq(AMD64.rax, AMD64.rdx);
            masm.jcc(ConditionFlag.notEqual, normalCase);
            if (code == LIROpcode.Lrem) {
                // prepare X86Register.rdx for possible special case (where remainder = 0)
                masm.xorq(AMD64.rdx, AMD64.rdx);
            }
            masm.cmpl(rreg, -1);
            masm.jcc(ConditionFlag.equal, continuation);

            // handle normal case
            masm.bind(normalCase);
        }
        masm.cdqq();
        int offset = masm.codeBuffer.position();
        masm.idivq(rreg);

        // normal and special case exit
        masm.bind(continuation);

        tasm.recordImplicitException(offset, info);
        if (code == LIROpcode.Lrem) {
            moveRegs(AMD64.rdx, dreg);
        } else {
            assert code == LIROpcode.Ldiv;
            moveRegs(AMD64.rax, dreg);
        }
    }

    void arithmeticLudiv(LIROpcode code, CiValue left, CiValue right, CiValue result, LIRDebugInfo info) {
        assert left.isRegister() : "left must be register";
        assert right.isRegister() : "right must be register";
        assert result.isRegister() : "result must be register";

        CiRegister lreg = left.asRegister();
        CiRegister dreg = result.asRegister();
        CiRegister rreg = right.asRegister();
        assert lreg == AMD64.rax : "left register must be rax";
        assert rreg != AMD64.rdx : "right register must not be rdx";

        // Must zero the high 64-bit word (in RDX) of the dividend
        masm.xorq(AMD64.rdx, AMD64.rdx);

        moveRegs(lreg, AMD64.rax);

        int offset = masm.codeBuffer.position();
        masm.divq(rreg);

        tasm.recordImplicitException(offset, info);
        if (code == LIROpcode.Lurem) {
            moveRegs(AMD64.rdx, dreg);
        } else {
            assert code == LIROpcode.Ludiv;
            moveRegs(AMD64.rax, dreg);
        }
    }

    @Override
    protected void emitCompare(Condition condition, CiValue opr1, CiValue opr2, LIROp2 op) {
        // Checkstyle: off
        assert Util.archKindsEqual(opr1.kind.stackKind(), opr2.kind.stackKind()) || (opr1.kind == CiKind.Word && opr2.kind == CiKind.Int) : "nonmatching stack kinds (" + condition + "): " + opr1.kind.stackKind() + "==" + opr2.kind.stackKind();

        if (opr1.isConstant()) {
            // Use scratch register
            CiValue newOpr1 = compilation.registerConfig.getScratchRegister().asValue(opr1.kind);
            const2reg(opr1, newOpr1, null);
            opr1 = newOpr1;
        }

        if (opr1.isRegister()) {
            CiRegister reg1 = opr1.asRegister();
            if (opr2.isRegister()) {
                // register - register
                switch (opr1.kind) {
                    case Boolean :
                    case Byte    :
                    case Char    :
                    case Short   :
                    case Int     : masm.cmpl(reg1, opr2.asRegister()); break;
                    case Long    :
                    case Word    :
                    case Object  : masm.cmpq(reg1, opr2.asRegister()); break;
                    case Float   : masm.ucomiss(reg1, asXmmFloatReg(opr2)); break;
                    case Double  : masm.ucomisd(reg1, asXmmDoubleReg(opr2)); break;
                    default      : throw Util.shouldNotReachHere(opr1.kind.toString());
                }
            } else if (opr2.isStackSlot()) {
                // register - stack
                CiStackSlot opr2Slot = (CiStackSlot) opr2;
                switch (opr1.kind) {
                    case Boolean :
                    case Byte    :
                    case Char    :
                    case Short   :
                    case Int     : masm.cmpl(reg1, frameMap.toStackAddress(opr2Slot)); break;
                    case Long    :
                    case Word    :
                    case Object  : masm.cmpptr(reg1, frameMap.toStackAddress(opr2Slot)); break;
                    case Float   : masm.ucomiss(reg1, frameMap.toStackAddress(opr2Slot)); break;
                    case Double  : masm.ucomisd(reg1, frameMap.toStackAddress(opr2Slot)); break;
                    default      : throw Util.shouldNotReachHere();
                }
            } else if (opr2.isConstant()) {
                // register - constant
                CiConstant c = (CiConstant) opr2;
                switch (opr1.kind) {
                    case Boolean :
                    case Byte    :
                    case Char    :
                    case Short   :
                    case Int     : masm.cmpl(reg1, c.asInt()); break;
                    case Float   : masm.ucomiss(reg1, tasm.recordDataReferenceInCode(CiConstant.forFloat(((CiConstant) opr2).asFloat()))); break;
                    case Double  : masm.ucomisd(reg1, tasm.recordDataReferenceInCode(CiConstant.forDouble(((CiConstant) opr2).asDouble()))); break;
                    case Long    :
                    case Word    : {
                        if (c.asLong() == 0) {
                            masm.cmpq(reg1, 0);
                        } else {
                            masm.movq(rscratch1, c.asLong());
                            masm.cmpq(reg1, rscratch1);

                        }
                        break;
                    }
                    case Object  :  {
                        movoop(rscratch1, c);
                        masm.cmpq(reg1, rscratch1);
                        break;
                    }
                    default      : throw Util.shouldNotReachHere();
                }
            } else {
                throw Util.shouldNotReachHere();
            }
        } else if (opr1.isStackSlot()) {
            CiAddress left = asAddress(opr1);
            if (opr2.isConstant()) {
                CiConstant right = (CiConstant) opr2;
                // stack - constant
                switch (opr1.kind) {
                    case Boolean :
                    case Byte    :
                    case Char    :
                    case Short   :
                    case Int     : masm.cmpl(left, right.asInt()); break;
                    case Long    :
                    case Word    : assert NumUtil.isInt(right.asLong());
                                   masm.cmpq(left, right.asInt()); break;
                    case Object  : assert right.isNull();
                                   masm.cmpq(left, 0); break;
                    default      : throw Util.shouldNotReachHere();
                }
            } else {
                throw Util.shouldNotReachHere();
            }

        } else {
            throw Util.shouldNotReachHere(opr1.toString() + " opr2 = " + opr2);
        }
        // Checkstyle: on
    }

    @Override
    protected void emitCompare2Int(LIROpcode code, CiValue left, CiValue right, CiValue dst, LIROp2 op) {
        if (code == LIROpcode.Cmpfd2i || code == LIROpcode.Ucmpfd2i) {
            if (left.kind.isFloat()) {
                masm.cmpss2int(asXmmFloatReg(left), asXmmFloatReg(right), dst.asRegister(), code == LIROpcode.Ucmpfd2i);
            } else if (left.kind.isDouble()) {
                masm.cmpsd2int(asXmmDoubleReg(left), asXmmDoubleReg(right), dst.asRegister(), code == LIROpcode.Ucmpfd2i);
            } else {
                throw Util.unimplemented("no fpu stack");
            }
        } else {
            assert code == LIROpcode.Cmpl2i;
            CiRegister dest = dst.asRegister();
            Label high = new Label();
            Label done = new Label();
            Label isEqual = new Label();
            masm.cmpptr(left.asRegister(), right.asRegister());
            masm.jcc(ConditionFlag.equal, isEqual);
            masm.jcc(ConditionFlag.greater, high);
            masm.xorptr(dest, dest);
            masm.decrementl(dest, 1);
            masm.jmp(done);
            masm.bind(high);
            masm.xorptr(dest, dest);
            masm.incrementl(dest, 1);
            masm.jmp(done);
            masm.bind(isEqual);
            masm.xorptr(dest, dest);
            masm.bind(done);
        }
    }

    @Override
    protected void emitDirectCallAlignment() {
        masm.alignForPatchableDirectCall();
    }

    @Override
    protected void emitIndirectCall(Object target, LIRDebugInfo info, CiValue callAddress) {
        CiRegister reg = rscratch1;
        if (callAddress.isRegister()) {
            reg = callAddress.asRegister();
        } else {
            moveOp(callAddress, reg.asValue(callAddress.kind), callAddress.kind, null, false);
        }
        indirectCall(reg, target, info);
    }

    @Override
    protected void emitDirectCall(Object target, LIRDebugInfo info) {
        directCall(target, info);
    }

    @Override
    protected void emitNativeCall(String symbol, LIRDebugInfo info, CiValue callAddress) {
        CiRegister reg = rscratch1;
        if (callAddress.isRegister()) {
            reg = callAddress.asRegister();
        } else {
            moveOp(callAddress, reg.asValue(callAddress.kind), callAddress.kind, null, false);
        }
        indirectCall(reg, symbol, info);
    }

    @Override
    protected void emitThrow(CiValue exceptionPC, CiValue exceptionOop, LIRDebugInfo info, boolean unwind) {
       // exception object is not added to oop map by LinearScan
       // (LinearScan assumes that no oops are in fixed registers)
       // info.addRegisterOop(exceptionOop);
        directCall(unwind ? CiRuntimeCall.UnwindException : CiRuntimeCall.HandleException, info);
        // enough room for two byte trap
        masm.nop();
    }

    private void emitXIRShiftOp(LIROpcode code, CiValue left, CiValue count, CiValue dest) {
        if (count.isConstant()) {
            emitShiftOp(code, left, ((CiConstant) count).asInt(), dest);
        } else {
            emitShiftOp(code, left, count, dest, IllegalValue);
        }
    }

    @Override
    protected void emitShiftOp(LIROpcode code, CiValue left, CiValue count, CiValue dest, CiValue tmp) {
        // optimized version for linear scan:
        // * count must be already in ECX (guaranteed by LinearScan)
        // * left and dest must be equal
        // * tmp must be unused
        assert count.asRegister() == SHIFTCount : "count must be in ECX";
        assert left == dest : "left and dest must be equal";
        assert tmp.isIllegal() : "wasting a register if tmp is allocated";
        assert left.isRegister();

        if (left.kind.isInt()) {
            CiRegister value = left.asRegister();
            assert value != SHIFTCount : "left cannot be ECX";

            // Checkstyle: off
            switch (code) {
                case Shl  : masm.shll(value); break;
                case Shr  : masm.sarl(value); break;
                case Ushr : masm.shrl(value); break;
                default   : throw Util.shouldNotReachHere();
            }
        } else {
            CiRegister lreg = left.asRegister();
            assert lreg != SHIFTCount : "left cannot be ECX";

            switch (code) {
                case Shl  : masm.shlq(lreg); break;
                case Shr  : masm.sarq(lreg); break;
                case Ushr : masm.shrq(lreg); break;
                default   : throw Util.shouldNotReachHere();
            }
            // Checkstyle: on
        }
    }

    @Override
    protected void emitShiftOp(LIROpcode code, CiValue left, int count, CiValue dest) {
        assert dest.isRegister();
        if (dest.kind.isInt()) {
            // first move left into dest so that left is not destroyed by the shift
            CiRegister value = dest.asRegister();
            count = count & 0x1F; // Java spec

            moveRegs(left.asRegister(), value);
            // Checkstyle: off
            switch (code) {
                case Shl  : masm.shll(value, count); break;
                case Shr  : masm.sarl(value, count); break;
                case Ushr : masm.shrl(value, count); break;
                default   : throw Util.shouldNotReachHere();
            }
        } else {

            // first move left into dest so that left is not destroyed by the shift
            CiRegister value = dest.asRegister();
            count = count & 0x1F; // Java spec

            moveRegs(left.asRegister(), value);
            switch (code) {
                case Shl  : masm.shlq(value, count); break;
                case Shr  : masm.sarq(value, count); break;
                case Ushr : masm.shrq(value, count); break;
                default   : throw Util.shouldNotReachHere();
            }
            // Checkstyle: on
        }
    }

    @Override
    protected void emitSignificantBitOp(boolean most, CiValue src, CiValue dst) {
        assert dst.isRegister();
        CiRegister result = dst.asRegister();
        masm.xorq(result, result);
        masm.notq(result);
        if (src.isRegister()) {
            CiRegister value = src.asRegister();
            assert value != result;
            if (most) {
                masm.bsrq(result, value);
            } else {
                masm.bsfq(result, value);
            }
        } else {
            CiAddress laddr = asAddress(src);
            if (most) {
                masm.bsrq(result, laddr);
            } else {
                masm.bsfq(result, laddr);
            }
        }
    }

    @Override
    protected void emitAlignment() {
        masm.align(wordSize);
    }

    @Override
    protected void emitNegate(LIRNegate op) {
        CiValue left = op.operand();
        CiValue dest = op.result();
        assert left.isRegister();
        if (left.kind.isInt()) {
            masm.negl(left.asRegister());
            moveRegs(left.asRegister(), dest.asRegister());

        } else if (dest.kind.isFloat()) {
            if (asXmmFloatReg(left) != asXmmFloatReg(dest)) {
                masm.movflt(asXmmFloatReg(dest), asXmmFloatReg(left));
            }
            callStub(op.stub, null, asXmmFloatReg(dest), dest);

        } else if (dest.kind.isDouble()) {
            if (asXmmDoubleReg(left) != asXmmDoubleReg(dest)) {
                masm.movdbl(asXmmDoubleReg(dest), asXmmDoubleReg(left));
            }

            callStub(op.stub, null, asXmmDoubleReg(dest), dest);
        } else {
            CiRegister lreg = left.asRegister();
            CiRegister dreg = dest.asRegister();
            masm.movq(dreg, lreg);
            masm.negq(dreg);
        }
    }

    @Override
    protected void emitLea(CiValue src, CiValue dest) {
        CiRegister reg = dest.asRegister();
        masm.leaq(reg, asAddress(src));
    }

    @Override
    protected void emitNullCheck(CiValue src, LIRDebugInfo info) {
        assert src.isRegister();
        if (C1XOptions.NullCheckUniquePc) {
            masm.nop();
        }
        tasm.recordImplicitException(codePos(), info);
        masm.nullCheck(src.asRegister());
    }

    @Override
    protected void emitVolatileMove(CiValue src, CiValue dest, CiKind kind, LIRDebugInfo info) {
        assert kind == CiKind.Long : "only for volatile long fields";

        if (info != null) {
            tasm.recordImplicitException(codePos(), info);
        }

        if (src.kind.isDouble()) {
            if (dest.isRegister()) {
                masm.movdq(dest.asRegister(), asXmmDoubleReg(src));
            } else if (dest.isStackSlot()) {
                masm.movsd(frameMap.toStackAddress((CiStackSlot) dest), asXmmDoubleReg(src));
            } else {
                assert dest.isAddress();
                masm.movsd((CiAddress) dest, asXmmDoubleReg(src));
            }
        } else {
            assert dest.kind.isDouble();
            if (src.isStackSlot()) {
                masm.movdbl(asXmmDoubleReg(dest), frameMap.toStackAddress((CiStackSlot) src));
            } else {
                assert src.isAddress();
                masm.movdbl(asXmmDoubleReg(dest), (CiAddress) src);
            }
        }
    }

    private static CiRegister asXmmDoubleReg(CiValue dest) {
        assert dest.kind.isDouble() : "must be double XMM register";
        CiRegister result = dest.asRegister();
        assert result.isFpu() : "must be XMM register";
        return result;
    }

    @Override
    protected void emitMemoryBarriers(int barriers) {
        masm.membar(barriers);
    }

    @Override
    protected void doPeephole(LIRList list) {
        // Do nothing for now
    }

    @Override
    protected void emitXir(LIRXirInstruction instruction) {
        XirSnippet snippet = instruction.snippet;

        Label[] labels = new Label[snippet.template.labels.length];
        for (int i = 0; i < labels.length; i++) {
            labels[i] = new Label();
        }
        emitXirInstructions(instruction, snippet.template.fastPath, labels, instruction.getOperands(), snippet.marks);
        if (snippet.template.slowPath != null) {
            addSlowPath(new SlowPath(instruction, labels, snippet.marks));
        }
    }

    @Override
    protected void emitSlowPath(SlowPath sp) {
        int start = -1;
        if (C1XOptions.TraceAssembler) {
            TTY.println("Emitting slow path for XIR instruction " + sp.instruction.snippet.template.name);
            start = masm.codeBuffer.position();
        }
        emitXirInstructions(sp.instruction, sp.instruction.snippet.template.slowPath, sp.labels, sp.instruction.getOperands(), sp.marks);
        masm.nop();
        if (C1XOptions.TraceAssembler) {
            TTY.println("From " + start + " to " + masm.codeBuffer.position());
        }
    }

    public void emitXirInstructions(LIRXirInstruction xir, XirInstruction[] instructions, Label[] labels, CiValue[] operands, Map<XirMark, Mark> marks) {
        LIRDebugInfo info = xir == null ? null : xir.info;
        LIRDebugInfo infoAfter = xir == null ? null : xir.infoAfter;

        for (XirInstruction inst : instructions) {
            switch (inst.op) {
                case Add:
                    emitArithOp(LIROpcode.Add, operands[inst.x().index], operands[inst.y().index], operands[inst.result.index], null);
                    break;

                case Sub:
                    emitArithOp(LIROpcode.Sub, operands[inst.x().index], operands[inst.y().index], operands[inst.result.index], null);
                    break;

                case Div:
                    if (inst.kind == CiKind.Int) {
                        arithmeticIdiv(LIROpcode.Idiv, operands[inst.x().index], operands[inst.y().index], operands[inst.result.index], null);
                    } else {
                        emitArithOp(LIROpcode.Div, operands[inst.x().index], operands[inst.y().index], operands[inst.result.index], null);
                    }
                    break;

                case Mul:
                    emitArithOp(LIROpcode.Mul, operands[inst.x().index], operands[inst.y().index], operands[inst.result.index], null);
                    break;

                case Mod:
                    if (inst.kind == CiKind.Int) {
                        arithmeticIdiv(LIROpcode.Irem, operands[inst.x().index], operands[inst.y().index], operands[inst.result.index], null);
                    } else {
                        emitArithOp(LIROpcode.Rem, operands[inst.x().index], operands[inst.y().index], operands[inst.result.index], null);
                    }
                    break;

                case Shl:
                    emitXIRShiftOp(LIROpcode.Shl, operands[inst.x().index], operands[inst.y().index], operands[inst.result.index]);
                    break;

                case Sar:
                    emitXIRShiftOp(LIROpcode.Shr, operands[inst.x().index], operands[inst.y().index], operands[inst.result.index]);
                    break;

                case Shr:
                    emitXIRShiftOp(LIROpcode.Ushr, operands[inst.x().index], operands[inst.y().index], operands[inst.result.index]);
                    break;

                case And:
                    emitLogicOp(LIROpcode.LogicAnd, operands[inst.x().index], operands[inst.y().index], operands[inst.result.index]);
                    break;

                case Or:
                    emitLogicOp(LIROpcode.LogicOr, operands[inst.x().index], operands[inst.y().index], operands[inst.result.index]);
                    break;

                case Xor:
                    emitLogicOp(LIROpcode.LogicXor, operands[inst.x().index], operands[inst.y().index], operands[inst.result.index]);
                    break;

                case Mov: {
                    CiValue result = operands[inst.result.index];
                    CiValue source = operands[inst.x().index];
                    moveOp(source, result, result.kind, null, false);
                    break;
                }

                case PointerLoad: {
                    if ((Boolean) inst.extra && info != null) {
                        tasm.recordImplicitException(codePos(), info);
                    }

                    CiValue result = operands[inst.result.index];
                    CiValue pointer = operands[inst.x().index];
                    CiRegisterValue register = assureInRegister(pointer);
                    moveOp(new CiAddress(inst.kind, register, 0), result, inst.kind, null, false);
                    break;
                }

                case PointerStore: {
                    if ((Boolean) inst.extra && info != null) {
                        tasm.recordImplicitException(codePos(), info);
                    }

                    CiValue value = operands[inst.y().index];
                    CiValue pointer = operands[inst.x().index];
                    assert pointer.isVariableOrRegister();
                    moveOp(value, new CiAddress(inst.kind, pointer, 0), inst.kind, null, false);
                    break;
                }

                case PointerLoadDisp: {
                    CiXirAssembler.AddressAccessInformation addressInformation = (CiXirAssembler.AddressAccessInformation) inst.extra;
                    boolean canTrap = addressInformation.canTrap;

                    CiAddress.Scale scale = addressInformation.scale;
                    int displacement = addressInformation.disp;

                    CiValue result = operands[inst.result.index];
                    CiValue pointer = operands[inst.x().index];
                    CiValue index = operands[inst.y().index];

                    pointer = assureInRegister(pointer);
                    assert pointer.isVariableOrRegister();

                    CiValue src = null;
                    if (index.isConstant()) {
                        assert index.kind == CiKind.Int;
                        CiConstant constantIndex = (CiConstant) index;
                        src = new CiAddress(inst.kind, pointer, constantIndex.asInt() * scale.value + displacement);
                    } else {
                        src = new CiAddress(inst.kind, pointer, index, scale, displacement);
                    }

                    moveOp(src, result, inst.kind, canTrap ? info : null, false);
                    break;
                }

                case LoadEffectiveAddress: {
                    CiXirAssembler.AddressAccessInformation addressInformation = (CiXirAssembler.AddressAccessInformation) inst.extra;

                    CiAddress.Scale scale = addressInformation.scale;
                    int displacement = addressInformation.disp;

                    CiValue result = operands[inst.result.index];
                    CiValue pointer = operands[inst.x().index];
                    CiValue index = operands[inst.y().index];

                    pointer = assureInRegister(pointer);
                    assert pointer.isVariableOrRegister();
                    CiValue src = new CiAddress(CiKind.Illegal, pointer, index, scale, displacement);
                    emitLea(src, result);
                    break;
                }

                case PointerStoreDisp: {
                    CiXirAssembler.AddressAccessInformation addressInformation = (CiXirAssembler.AddressAccessInformation) inst.extra;
                    boolean canTrap = addressInformation.canTrap;

                    CiAddress.Scale scale = addressInformation.scale;
                    int displacement = addressInformation.disp;

                    CiValue value = operands[inst.z().index];
                    CiValue pointer = operands[inst.x().index];
                    CiValue index = operands[inst.y().index];

                    pointer = assureInRegister(pointer);
                    assert pointer.isVariableOrRegister();

                    CiValue dst;
                    if (index.isConstant()) {
                        assert index.kind == CiKind.Int;
                        CiConstant constantIndex = (CiConstant) index;
                        dst = new CiAddress(inst.kind, pointer, IllegalValue, scale, constantIndex.asInt() * scale.value + displacement);
                    } else {
                        dst = new CiAddress(inst.kind, pointer, index, scale, displacement);
                    }

                    moveOp(value, dst, inst.kind, canTrap ? info : null, false);
                    break;
                }

                case RepeatMoveBytes:
                    assert operands[inst.x().index].asRegister().equals(AMD64.rsi) : "wrong input x: " + operands[inst.x().index];
                    assert operands[inst.y().index].asRegister().equals(AMD64.rdi) : "wrong input y: " + operands[inst.y().index];
                    assert operands[inst.z().index].asRegister().equals(AMD64.rcx) : "wrong input z: " + operands[inst.z().index];
                    masm.repeatMoveBytes();
                    break;

                case RepeatMoveWords:
                    assert operands[inst.x().index].asRegister().equals(AMD64.rsi) : "wrong input x: " + operands[inst.x().index];
                    assert operands[inst.y().index].asRegister().equals(AMD64.rdi) : "wrong input y: " + operands[inst.y().index];
                    assert operands[inst.z().index].asRegister().equals(AMD64.rcx) : "wrong input z: " + operands[inst.z().index];
                    masm.repeatMoveWords();
                    break;

                case PointerCAS:

                    if ((Boolean) inst.extra && info != null) {
                        tasm.recordImplicitException(codePos(), info);
                    }
                    assert operands[inst.x().index].asRegister().equals(AMD64.rax) : "wrong input x: " + operands[inst.x().index];

                    CiValue exchangedVal = operands[inst.y().index];
                    CiValue exchangedAddress = operands[inst.x().index];
                    CiRegisterValue pointerRegister = assureInRegister(exchangedAddress);
                    CiAddress addr = new CiAddress(CiKind.Word, pointerRegister);
                    masm.cmpxchgq(exchangedVal.asRegister(), addr);

                    break;

                case CallStub: {
                    XirTemplate stubId = (XirTemplate) inst.extra;
                    CiRegister result = CiRegister.None;
                    if (inst.result != null) {
                        result = operands[inst.result.index].asRegister();
                    }
                    CiValue[] args = new CiValue[inst.arguments.length];
                    for (int i = 0; i < args.length; i++) {
                        args[i] = operands[inst.arguments[i].index];
                    }
                    callStub(stubId, info, result, args);
                    break;
                }
                case CallRuntime: {
                    CiKind[] signature = new CiKind[inst.arguments.length];
                    for (int i = 0; i < signature.length; i++) {
                        signature[i] = inst.arguments[i].kind;
                    }

                    CiCallingConvention cc = frameMap.getCallingConvention(signature, RuntimeCall);
                    for (int i = 0; i < inst.arguments.length; i++) {
                        CiValue argumentLocation = cc.locations[i];
                        CiValue argumentSourceLocation = operands[inst.arguments[i].index];
                        if (argumentLocation != argumentSourceLocation) {
                            moveOp(argumentSourceLocation, argumentLocation, argumentLocation.kind, null, false);
                        }
                    }

                    RuntimeCallInformation runtimeCallInformation = (RuntimeCallInformation) inst.extra;
                    directCall(runtimeCallInformation.target, (runtimeCallInformation.useInfoAfter) ? infoAfter : info);

                    if (inst.result != null && inst.result.kind != CiKind.Illegal && inst.result.kind != CiKind.Void) {
                        CiRegister returnRegister = compilation.registerConfig.getReturnRegister(inst.result.kind);
                        CiValue resultLocation = returnRegister.asValue(inst.result.kind.stackKind());
                        moveOp(resultLocation, operands[inst.result.index], inst.result.kind.stackKind(), null, false);
                    }
                    break;
                }
                case Jmp: {
                    if (inst.extra instanceof XirLabel) {
                        Label label = labels[((XirLabel) inst.extra).index];
                        masm.jmp(label);
                    } else {
                        directJmp(inst.extra);
                    }
                    break;
                }
                case DecAndJumpNotZero: {
                    Label label = labels[((XirLabel) inst.extra).index];
                    CiValue value = operands[inst.x().index];
                    if (value.kind == CiKind.Long) {
                        masm.decq(value.asRegister());
                    } else {
                        assert value.kind == CiKind.Int;
                        masm.decl(value.asRegister());
                    }
                    masm.jcc(ConditionFlag.notZero, label);
                    break;
                }
                case Jeq: {
                    Label label = labels[((XirLabel) inst.extra).index];
                    emitXirCompare(inst, Condition.EQ, ConditionFlag.equal, operands, label);
                    break;
                }
                case Jneq: {
                    Label label = labels[((XirLabel) inst.extra).index];
                    emitXirCompare(inst, Condition.NE, ConditionFlag.notEqual, operands, label);
                    break;
                }

                case Jgt: {
                    Label label = labels[((XirLabel) inst.extra).index];
                    emitXirCompare(inst, Condition.GT, ConditionFlag.greater, operands, label);
                    break;
                }

                case Jgteq: {
                    Label label = labels[((XirLabel) inst.extra).index];
                    emitXirCompare(inst, Condition.GE, ConditionFlag.greaterEqual, operands, label);
                    break;
                }

                case Jugteq: {
                    Label label = labels[((XirLabel) inst.extra).index];
                    emitXirCompare(inst, Condition.AE, ConditionFlag.aboveEqual, operands, label);
                    break;
                }

                case Jlt: {
                    Label label = labels[((XirLabel) inst.extra).index];
                    emitXirCompare(inst, Condition.LT, ConditionFlag.less, operands, label);
                    break;
                }

                case Jlteq: {
                    Label label = labels[((XirLabel) inst.extra).index];
                    emitXirCompare(inst, Condition.LE, ConditionFlag.lessEqual, operands, label);
                    break;
                }

                case Jbset: {
                    Label label = labels[((XirLabel) inst.extra).index];
                    CiValue pointer = operands[inst.x().index];
                    CiValue offset = operands[inst.y().index];
                    CiValue bit = operands[inst.z().index];
                    assert offset.isConstant() && bit.isConstant();
                    CiConstant constantOffset = (CiConstant) offset;
                    CiConstant constantBit = (CiConstant) bit;
                    CiAddress src = new CiAddress(inst.kind, pointer, constantOffset.asInt());
                    masm.btli(src, constantBit.asInt());
                    masm.jcc(ConditionFlag.aboveEqual, label);
                    break;
                }

                case Bind: {
                    XirLabel l = (XirLabel) inst.extra;
                    Label label = labels[l.index];
                    asm.bind(label);
                    break;
                }
                case Safepoint: {
                    assert info != null : "Must have debug info in order to create a safepoint.";
                    tasm.recordSafepoint(codePos(), info);
                    break;
                }
                case NullCheck: {
                    tasm.recordImplicitException(codePos(), info);
                    CiValue pointer = operands[inst.x().index];
                    masm.nullCheck(pointer.asRegister());
                    break;
                }
                case Align: {
                    masm.align((Integer) inst.extra);
                    break;
                }
                case StackOverflowCheck: {
                    int frameSize = initialFrameSizeInBytes();
                    int lastFramePage = frameSize / target.pageSize;
                    // emit multiple stack bangs for methods with frames larger than a page
                    for (int i = 0; i <= lastFramePage; i++) {
                        int offset = (i + C1XOptions.StackShadowPages) * target.pageSize;
                        // Deduct 'frameSize' to handle frames larger than the shadow
                        bangStackWithOffset(offset - frameSize);
                    }
                    break;
                }
                case PushFrame: {
                    int frameSize = initialFrameSizeInBytes();
                    masm.decrementq(AMD64.rsp, frameSize); // does not emit code for frameSize == 0
                    if (C1XOptions.ZapStackOnMethodEntry) {
                        final int intSize = 4;
                        for (int i = 0; i < frameSize / intSize; ++i) {
                            masm.movl(new CiAddress(CiKind.Int, AMD64.rsp.asValue(), i * intSize), 0xC1C1C1C1);
                        }
                    }
                    CiCalleeSaveLayout csl = compilation.registerConfig.getCalleeSaveLayout();
                    if (csl != null && csl.size != 0) {
                        int frameToCSA = frameMap.offsetToCalleeSaveAreaStart();
                        assert frameToCSA >= 0;
                        masm.save(csl, frameToCSA);
                    }
                    break;
                }
                case PopFrame: {
                    int frameSize = initialFrameSizeInBytes();

                    CiCalleeSaveLayout csl = compilation.registerConfig.getCalleeSaveLayout();
                    if (csl != null && csl.size != 0) {
                        registerRestoreEpilogueOffset = masm.codeBuffer.position();
                        // saved all registers, restore all registers
                        int frameToCSA = frameMap.offsetToCalleeSaveAreaStart();
                        masm.restore(csl, frameToCSA);
                    }

                    masm.incrementq(AMD64.rsp, frameSize);
                    break;
                }
                case Push: {
                    CiRegisterValue value = assureInRegister(operands[inst.x().index]);
                    masm.push(value.asRegister());
                    break;
                }
                case Pop: {
                    CiValue result = operands[inst.result.index];
                    if (result.isRegister()) {
                        masm.pop(result.asRegister());
                    } else {
                        masm.pop(rscratch1);
                        moveOp(rscratch1.asValue(), result, result.kind, null, true);
                    }
                    break;
                }
                case Mark: {
                    XirMark xmark = (XirMark) inst.extra;
                    Mark[] references = new Mark[xmark.references.length];
                    for (int i = 0; i < references.length; i++) {
                        references[i] = marks.get(xmark.references[i]);
                        assert references[i] != null;
                    }
                    Mark mark = tasm.recordMark(xmark.id, references);
                    marks.put(xmark, mark);
                    break;
                }
                case Nop: {
                    for (int i = 0; i < (Integer) inst.extra; i++) {
                        masm.nop();
                    }
                    break;
                }
                case RawBytes: {
                    for (byte b : (byte[]) inst.extra) {
                        masm.codeBuffer.emitByte(b & 0xff);
                    }
                    break;
                }
                case ShouldNotReachHere: {
                    if (inst.extra == null) {
                        stop("should not reach here");
                    } else {
                        stop("should not reach here: " + inst.extra);
                    }
                    break;
                }
                default:
                    throw Util.unimplemented("XIR operation " + inst.op);
            }
        }
    }

    /**
     * @param offset the offset RSP at which to bang. Note that this offset is relative to RSP after RSP has been
     *            adjusted to allocated the frame for the method. It denotes an offset "down" the stack.
     *            For very large frames, this means that the offset may actually be negative (i.e. denoting
     *            a slot "up" the stack above RSP).
     */
    private void bangStackWithOffset(int offset) {
        masm.movq(new CiAddress(CiKind.Word, AMD64.RSP, -offset), AMD64.rax);
    }

    private CiRegisterValue assureInRegister(CiValue pointer) {
        if (pointer.isConstant()) {
            CiRegisterValue register = rscratch1.asValue(pointer.kind);
            moveOp(pointer, register, pointer.kind, null, false);
            return register;
        }

        assert pointer.isRegister() : "should be register, but is: " + pointer;
        return (CiRegisterValue) pointer;
    }

    private void emitXirCompare(XirInstruction inst, Condition condition, ConditionFlag cflag, CiValue[] ops, Label label) {
        CiValue x = ops[inst.x().index];
        CiValue y = ops[inst.y().index];
        emitCompare(condition, x, y, null);
        masm.jcc(cflag, label);
    }

    @Override
    public void emitDeoptizationStub(DeoptimizationStub stub) {
        masm.bind(stub.label);
        directCall(CiRuntimeCall.Deoptimize, stub.info);
        shouldNotReachHere();
    }

    public CompilerStub lookupStub(XirTemplate template) {
        return compilation.compiler.lookupStub(template);
    }

    public void callStub(XirTemplate stub, LIRDebugInfo info, CiRegister result, CiValue... args) {
        callStubHelper(lookupStub(stub), stub.resultOperand.kind, info, result, args);
    }

    public void callStub(CompilerStub stub, LIRDebugInfo info, CiRegister result, CiValue... args) {
        callStubHelper(stub, stub.resultKind, info, result, args);
    }

    private void callStubHelper(CompilerStub stub, CiKind resultKind, LIRDebugInfo info, CiRegister result, CiValue... args) {
        assert args.length == stub.inArgs.length;

        for (int i = 0; i < args.length; i++) {
            CiStackSlot inArg = stub.inArgs[i];
            assert inArg.inCallerFrame();
            CiStackSlot outArg = inArg.asOutArg();
            storeParameter(args[i], outArg);
        }

        directCall(stub.stubObject, info);

        if (result != CiRegister.None) {
            final CiAddress src = compilation.frameMap().toStackAddress(stub.outResult.asOutArg());
            loadResult(result, src);
        }

        // Clear out parameters
        if (C1XOptions.GenAssertionCode) {
            for (int i = 0; i < args.length; i++) {
                CiStackSlot inArg = stub.inArgs[i];
                CiStackSlot outArg = inArg.asOutArg();
                CiAddress dst = compilation.frameMap().toStackAddress(outArg);
                masm.movptr(dst, 0);
            }
        }
    }

    private void loadResult(CiRegister dst, CiAddress src) {
        final CiKind kind = src.kind;
        if (kind == CiKind.Int || kind == CiKind.Boolean) {
            masm.movl(dst, src);
        } else if (kind == CiKind.Float) {
            masm.movss(dst, src);
        } else if (kind == CiKind.Double) {
            masm.movsd(dst, src);
        } else {
            masm.movq(dst, src);
        }
    }

    private void storeParameter(CiValue registerOrConstant, CiStackSlot outArg) {
        CiAddress dst = compilation.frameMap().toStackAddress(outArg);
        CiKind k = registerOrConstant.kind;
        if (registerOrConstant.isConstant()) {
            CiConstant c = (CiConstant) registerOrConstant;
            if (c.kind == CiKind.Object) {
                movoop(dst, c);
            } else {
                masm.movptr(dst, c.asInt());
            }
        } else if (registerOrConstant.isRegister()) {
            if (k.isFloat()) {
                masm.movss(dst, registerOrConstant.asRegister());
            } else if (k.isDouble()) {
                masm.movsd(dst, registerOrConstant.asRegister());
            } else {
                masm.movq(dst, registerOrConstant.asRegister());
            }
        } else {
            throw new InternalError("should not reach here");
        }
    }

    public void movoop(CiRegister dst, CiConstant obj) {
        assert obj.kind == CiKind.Object;
        if (obj.isNull()) {
            masm.xorq(dst, dst);
        } else {
            if (target.inlineObjects) {
                tasm.recordDataReferenceInCode(obj);
                masm.movq(dst, 0xDEADDEADDEADDEADL);
            } else {
                masm.movq(dst, tasm.recordDataReferenceInCode(obj));
            }
        }
    }

    public void movoop(CiAddress dst, CiConstant obj) {
        movoop(rscratch1, obj);
        masm.movq(dst, rscratch1);
    }

    public void directCall(Object target, LIRDebugInfo info) {
        int before = masm.codeBuffer.position();
        masm.call();
        int after = masm.codeBuffer.position();
        if (C1XOptions.EmitNopAfterCall) {
            masm.nop();
        }
        tasm.recordDirectCall(before, after - before, asCallTarget(target), info);
        tasm.recordExceptionHandlers(after, info);
    }

    public void directJmp(Object target) {
        int before = masm.codeBuffer.position();
        masm.jmp(0, true);
        int after = masm.codeBuffer.position();
        if (C1XOptions.EmitNopAfterCall) {
            masm.nop();
        }
        tasm.recordDirectCall(before, after - before, asCallTarget(target), null);
    }

    public void indirectCall(CiRegister src, Object target, LIRDebugInfo info) {
        int before = masm.codeBuffer.position();
        masm.call(src);
        int after = masm.codeBuffer.position();
        if (C1XOptions.EmitNopAfterCall) {
            masm.nop();
        }
        tasm.recordIndirectCall(before, after - before, asCallTarget(target), info);
        tasm.recordExceptionHandlers(after, info);
    }

    protected void stop(String msg) {
        if (C1XOptions.GenAssertionCode) {
            // TODO: pass a pointer to the message
            directCall(CiRuntimeCall.Debug, null);
            masm.hlt();
        }
    }

    public void shouldNotReachHere() {
        stop("should not reach here");
    }
}<|MERGE_RESOLUTION|>--- conflicted
+++ resolved
@@ -101,27 +101,15 @@
     }
 
     @Override
-<<<<<<< HEAD
-    protected void emitInfopoint(CiValue dst, LIRDebugInfo info, int opcode) {
-        if (opcode == HERE) {
-            tasm.recordSafepoint(codePos(), info);
-            int beforeLea = masm.codeBuffer.position();
-            masm.leaq(dst.asRegister(), new CiAddress(CiKind.Word, InstructionRelative.asValue(), 0));
-            int afterLea = masm.codeBuffer.position();
-            masm.codeBuffer.setPosition(beforeLea);
-            masm.leaq(dst.asRegister(), new CiAddress(CiKind.Word, InstructionRelative.asValue(), beforeLea - afterLea));
-        } else if (opcode == UNCOMMON_TRAP) {
-            directCall(CiRuntimeCall.Deoptimize, info);
-        } else {
-            assert opcode == INFO;
-            tasm.recordSafepoint(codePos(), info);
-=======
     protected void emitInfopoint(CiValue dst, LIRDebugInfo info, Infopoint.Op op) {
         switch (op) {
             case HERE:
                 tasm.recordSafepoint(codePos(), info);
-                masm.codeBuffer.putMark();
+                int beforeLea = masm.codeBuffer.position();
                 masm.leaq(dst.asRegister(), new CiAddress(CiKind.Word, InstructionRelative.asValue(), 0));
+                int afterLea = masm.codeBuffer.position();
+                masm.codeBuffer.setPosition(beforeLea);
+                masm.leaq(dst.asRegister(), new CiAddress(CiKind.Word, InstructionRelative.asValue(), beforeLea - afterLea));
                 break;
             case UNCOMMON_TRAP:
                 directCall(CiRuntimeCall.Deoptimize, info);
@@ -131,7 +119,6 @@
                 break;
             default:
                 throw Util.shouldNotReachHere();
->>>>>>> 90221221
         }
     }
 
