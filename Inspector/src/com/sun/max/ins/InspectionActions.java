--- conflicted
+++ resolved
@@ -19,8 +19,6 @@
  * Company, Ltd.
  */
 package com.sun.max.ins;
-
-import static com.sun.max.asm.dis.Disassembler.*;
 
 import java.io.*;
 import java.lang.reflect.*;
@@ -2426,41 +2424,10 @@
 
         @Override
         public void procedure() {
-<<<<<<< HEAD
-            final ByteArrayOutputStream byteArrayOutputStream = new ByteArrayOutputStream();
-            final IndentWriter writer = new IndentWriter(new OutputStreamWriter(byteArrayOutputStream));
-            writer.println("target method: " + teleTargetMethod.classMethodActor().format("%H.%n(%p)"));
-            writer.println("compilation: " + inspection().nameDisplay().methodCompilationID(teleTargetMethod) + "  " + teleTargetMethod.classActorForType().simpleName());
-            teleTargetMethod.disassemble(writer);
-            writer.flush();
-            final ProcessorKind processorKind = vm().vmConfiguration().platform().processorKind;
-            final InlineDataDecoder inlineDataDecoder = InlineDataDecoder.createFrom(teleTargetMethod.targetMethod().encodedInlineDataDescriptors());
-            final Pointer startAddress = teleTargetMethod.getCodeStart();
-            final DisassemblyPrinter disassemblyPrinter = new DisassemblyPrinter(false) {
-                @Override
-                protected String disassembledObjectString(Disassembler disassembler, DisassembledObject disassembledObject) {
-                    final String string = super.disassembledObjectString(disassembler, disassembledObject);
-                    if (string.startsWith("call ")) {
-                        final BytecodeLocation bytecodeLocation = null; //_teleTargetMethod.getBytecodeLocationFor(startAddress.plus(disassembledObject.startPosition()));
-                        if (bytecodeLocation != null) {
-                            final MethodRefConstant methodRef = bytecodeLocation.getCalleeMethodRef();
-                            if (methodRef != null) {
-                                final ConstantPool pool = bytecodeLocation.classMethodActor.codeAttribute().constantPool;
-                                return string + " [" + methodRef.holder(pool).toJavaString(false) + "." + methodRef.name(pool) + methodRef.signature(pool).toJavaString(false, false) + "]";
-                            }
-                        }
-                    }
-                    return string;
-                }
-            };
-            disassemble(byteArrayOutputStream, teleTargetMethod.getCode(), processorKind.instructionSet, processorKind.dataModel.wordWidth, startAddress.toLong(), inlineDataDecoder, disassemblyPrinter);
-            gui().postToClipboard(byteArrayOutputStream.toString());
-=======
             final ByteArrayBuffer byteArrayBuffer = new ByteArrayBuffer();
             final PrintStream printStream = new PrintStream(byteArrayBuffer);
             teleCompiledMethod.writeSummary(printStream);
             gui().postToClipboard(byteArrayBuffer.toString());
->>>>>>> 521dd6a5
         }
     }
 
