/*
 * Copyright (c) 2007 Sun Microsystems, Inc.  All rights reserved.
 *
 * Sun Microsystems, Inc. has intellectual property rights relating to technology embodied in the product
 * that is described in this document. In particular, and without limitation, these intellectual property
 * rights may include one or more of the U.S. patents listed at http://www.sun.com/patents and one or
 * more additional patents or pending patent applications in the U.S. and in other countries.
 *
 * U.S. Government Rights - Commercial software. Government users are subject to the Sun
 * Microsystems, Inc. standard license agreement and applicable provisions of the FAR and its
 * supplements.
 *
 * Use is subject to license terms. Sun, Sun Microsystems, the Sun logo, Java and Solaris are trademarks or
 * registered trademarks of Sun Microsystems, Inc. in the U.S. and other countries. All SPARC trademarks
 * are used under license and are trademarks or registered trademarks of SPARC International, Inc. in the
 * U.S. and other countries.
 *
 * UNIX is a registered trademark in the U.S. and other countries, exclusively licensed through X/Open
 * Company, Ltd.
 */
package com.sun.max.ins.method;

import java.awt.*;
import java.awt.event.*;
import java.awt.print.*;
import java.text.*;
import java.util.*;

import javax.swing.*;
import javax.swing.event.*;
import javax.swing.table.*;

import com.sun.max.collect.*;
import com.sun.max.ins.*;
import com.sun.max.ins.constant.*;
import com.sun.max.ins.gui.*;
import com.sun.max.ins.value.*;
import com.sun.max.lang.*;
import com.sun.max.platform.*;
import com.sun.max.program.*;
import com.sun.max.tele.*;
import com.sun.max.tele.debug.*;
import com.sun.max.tele.method.*;
import com.sun.max.unsafe.*;
import com.sun.max.vm.bytecode.*;

/**
 * A table-based viewer for an (immutable) section of {@link TargetCode} in the VM.
 * Supports visual effects for execution state, and permits user selection
 * of instructions for various purposes (e.g. set breakpoint).
 *
 * @author Mick Jordan
 * @author Doug Simon
 * @author Michael Van De Vanter
 */
public class JTableTargetCodeViewer extends TargetCodeViewer {

    /**
     * Defines the columns supported by the inspector; the view includes one of each
     * kind.  The visibility of them, however, may be changed by the user.
     */
    private enum ColumnKind {
        TAG("Tag", "Tags:  IP, stack return, breakpoints", true, 20) {
            @Override
            public boolean canBeMadeInvisible() {
                return false;
            }
        },
        NUMBER("No.", "Index of instruction in the method", false, 15),
        ADDRESS("Addr.", "Memory address of target instruction start", false, -1),
        POSITION("Pos.", "Position in bytes of target instruction start", false, 20),
        LABEL("Label", "Labels synthesized during disassembly", true, -1),
        INSTRUCTION("Instr.", "Instruction mnemonic", true, -1),
        OPERANDS("Operands", "Instruction operands", true, -1),
        SOURCE_LINE("Line", "Line number in source code (may be approximate)", true, -1),
        BYTES("Bytes", "Instruction bytes", false, -1);

        private final String _label;
        private final String _toolTipText;
        private final boolean _defaultVisibility;
        private final int _minWidth;

        private ColumnKind(String label, String toolTipText, boolean defaultVisibility, int minWidth) {
            _label = label;
            _toolTipText = toolTipText;
            _defaultVisibility = defaultVisibility;
            _minWidth = minWidth;
            assert defaultVisibility || canBeMadeInvisible();
        }

        /**
         * @return text to appear in the column header
         */
        public String label() {
            return _label;
        }

        /**
         * @return text to appear in the column header's toolTip, null if none specified
         */
        public String toolTipText() {
            return _toolTipText;
        }

        /**
         * @return whether this column kind should be allowed to be made invisible.
         */
        public boolean canBeMadeInvisible() {
            return true;
        }

        /**
         * @return whether this column should be visible by default.
         */
        public boolean defaultVisibility() {
            return _defaultVisibility;
        }

        /**
         * @return minimum width allowed for this column when resized by user; -1 if none specified.
         */
        public int minWidth() {
            return _minWidth;
        }

        @Override
        public String toString() {
            return _label;
        }

        public static final IndexedSequence<ColumnKind> VALUES = new ArraySequence<ColumnKind>(values());
    }

    private static TargetCodeViewerPreferences _globalPreferences;

    private static TargetCodeViewerPreferences globalPreferences(Inspection inspection) {
        if (_globalPreferences == null) {
            _globalPreferences = new TargetCodeViewerPreferences(inspection);
        }
        return _globalPreferences;
    }

    /**
     * @return a GUI panel suitable for setting global preferences for this kind of view.
     */
    public static JPanel globalPreferencesPanel(Inspection inspection) {
        return globalPreferences(inspection).getPanel();
    }

    public static class TargetCodeViewerPreferences extends TableColumnVisibilityPreferences<ColumnKind> {
        public TargetCodeViewerPreferences(TableColumnVisibilityPreferences<ColumnKind> otherPreferences) {
            super(otherPreferences);
        }

        public TargetCodeViewerPreferences(Inspection inspection) {
            super(inspection, "targetCodeInspectorPrefs", ColumnKind.class, ColumnKind.VALUES);
        }

        @Override
        protected boolean canBeMadeInvisible(ColumnKind columnType) {
            return columnType.canBeMadeInvisible();
        }

        @Override
        protected boolean defaultVisibility(ColumnKind columnType) {
            return columnType.defaultVisibility();
        }

        @Override
        protected String label(ColumnKind columnType) {
            return columnType.label();
        }
    }


    private final Inspection _inspection;
    private final TargetCodeTable _table;
    private final TargetCodeTableModel _model;
    private final TargetCodeTableColumnModel _columnModel;
    private final TableColumn[] _columns;
    private final OperandsRenderer _operandsRenderer;
    private final SourceLineRenderer _sourceLineRenderer;

    public JTableTargetCodeViewer(Inspection inspection, MethodInspector parent, TeleTargetRoutine teleTargetRoutine) {
        super(inspection, parent, teleTargetRoutine);
        _inspection = inspection;
        _operandsRenderer = new OperandsRenderer();
        _sourceLineRenderer = new SourceLineRenderer();
        _model = new TargetCodeTableModel(teleTargetRoutine.getInstructions());
        _columns = new TableColumn[ColumnKind.VALUES.length()];
        _columnModel = new TargetCodeTableColumnModel();
        _table = new TargetCodeTable(inspection, _model, _columnModel);
        createView();
    }

    @Override
    protected void createView() {
        super.createView();

        // Set up toolbar
        JButton button = new InspectorButton(_inspection, _inspection.actions().toggleTargetCodeBreakpoint());
        button.setToolTipText(button.getText());
        button.setText(null);
        button.setIcon(style().debugToggleBreakpointbuttonIcon());
        toolBar().add(button);

        button = new InspectorButton(_inspection, _inspection.actions().debugStepOver());
        button.setToolTipText(button.getText());
        button.setText(null);
        button.setIcon(style().debugStepOverButtonIcon());
        toolBar().add(button);

        button = new InspectorButton(_inspection, _inspection.actions().debugSingleStep());
        button.setToolTipText(button.getText());
        button.setText(null);
        button.setIcon(style().debugStepInButtonIcon());
        toolBar().add(button);

        button = new InspectorButton(_inspection, _inspection.actions().debugReturnFromFrame());
        button.setToolTipText(button.getText());
        button.setText(null);
        button.setIcon(style().debugStepOutButtonIcon());
        toolBar().add(button);

        button = new InspectorButton(_inspection, _inspection.actions().debugRunToSelectedInstruction());
        button.setToolTipText(button.getText());
        button.setText(null);
        button.setIcon(style().debugRunToCursorButtonIcon());
        toolBar().add(button);

        button = new InspectorButton(_inspection, _inspection.actions().debugResume());
        button.setToolTipText(button.getText());
        button.setText(null);
        button.setIcon(style().debugContinueButtonIcon());
        toolBar().add(button);

        button = new InspectorButton(_inspection, _inspection.actions().debugPause());
        button.setToolTipText(button.getText());
        button.setText(null);
        button.setIcon(style().debugPauseButtonIcon());
        toolBar().add(button);

        toolBar().add(Box.createHorizontalGlue());

        toolBar().add(new TextLabel(inspection(), "Target Code"));

        toolBar().add(Box.createHorizontalGlue());

        addActiveRowsButton();

        addSearchButton();

        final JButton viewOptionsButton = new InspectorButton(inspection(), new AbstractAction("View...") {
            public void actionPerformed(ActionEvent actionEvent) {
                new TableColumnVisibilityPreferences.Dialog<ColumnKind>(inspection(), "TargetCode View Options", _columnModel.preferences(), globalPreferences(inspection()));
            }
        });
        viewOptionsButton.setToolTipText("Target code view options");
        toolBar().add(viewOptionsButton);

        toolBar().add(Box.createHorizontalGlue());
        addCodeViewCloseButton();

        final JScrollPane scrollPane = new InspectorScrollPane(inspection(), _table);
        add(scrollPane, BorderLayout.CENTER);

        refresh(true);
        JTableColumnResizer.adjustColumnPreferredWidths(_table);
    }

    @Override
    protected int getRowCount() {
        return _table.getRowCount();
    }

    @Override
    protected int getSelectedRow() {
        return _table.getSelectedRow();
    }

    @Override
    protected void setFocusAtRow(int row) {
        _inspection.focus().setCodeLocation(maxVM().createCodeLocation(_model.getTargetCodeInstruction(row).address()), false);
    }

    @Override
    protected RowTextSearcher getRowTextSearcher() {
        return new TableRowTextSearcher(_inspection, _table);
    }

    /**
     * Global code selection has been set; return true iff the view contains selection.
     * Update even when the selection is set to the same value, because we want
     * that to force a scroll to make the selection visible.
     */
    @Override
    public boolean updateCodeFocus(TeleCodeLocation teleCodeLocation) {
        return _table.updateCodeFocus(teleCodeLocation);
    }

    /**
     * Data model representing a block of disassembled code, one row per instruction.
     */
    private final class TargetCodeTableModel extends AbstractTableModel {

        private final IndexedSequence<TargetCodeInstruction> _instructions;

        public TargetCodeTableModel(IndexedSequence<TargetCodeInstruction> instructions) {
            _instructions = instructions;
        }

        public int getColumnCount() {
            return ColumnKind.VALUES.length();
        }

        public int getRowCount() {
            return _instructions.length();
        }

        public Object getValueAt(int row, int col) {
            final TargetCodeInstruction targetCodeInstruction = getTargetCodeInstruction(row);
            switch (ColumnKind.VALUES.get(col)) {
                case TAG:
                    return null;
                case NUMBER:
                    return row;
                case ADDRESS:
                    return targetCodeInstruction.address();
                case POSITION:
                    return targetCodeInstruction.position();
                case LABEL:
                    final String label = targetCodeInstruction.label();
                    return label != null ? label + ":" : "";
                case INSTRUCTION:
                    return targetCodeInstruction.mnemonic();
                case OPERANDS:
                    return targetCodeInstruction.operands();
                case SOURCE_LINE:
                    return "";
                case BYTES:
                    return targetCodeInstruction.bytes();
                default:
                    throw new RuntimeException("Column out of range: " + col);
            }
        }

        @Override
        public Class< ? > getColumnClass(int col) {
            switch (ColumnKind.VALUES.get(col)) {
                case TAG:
                    return Object.class;
                case NUMBER:
                    return Integer.class;
                case ADDRESS:
                    return Address.class;
                case POSITION:
                    return Integer.class;
                case LABEL:
                case INSTRUCTION:
                case OPERANDS:
                case SOURCE_LINE:
                    return String.class;
                case BYTES:
                    return byte[].class;
                default:
                    throw new RuntimeException("Column out of range: " + col);
            }
        }

        public TargetCodeInstruction getTargetCodeInstruction(int row) {
            return _instructions.get(row);
        }

        /**
         * @param address a code address in the VM.
         * @return the row in this block of code containing an instruction starting at the address, -1 if none.
         */
        public int getRowAtAddress(Address address) {
            int row = 0;
            for (TargetCodeInstruction targetCodeInstruction : _instructions) {
                if (targetCodeInstruction.address().equals(address)) {
                    return row;
                }
                row++;
            }
            return -1;
        }
    }

    /**
     * A table specialized for displaying a block of disassembled target code, one instruction per line.
     */
    private final class TargetCodeTable extends InspectorTable {

        TargetCodeTable(Inspection inspection, TargetCodeTableModel model, TargetCodeTableColumnModel tableColumnModel) {
            super(inspection, model, tableColumnModel);
            setFillsViewportHeight(true);
            setShowHorizontalLines(style().codeTableShowHorizontalLines());
            setShowVerticalLines(style().codeTableShowVerticalLines());
            setIntercellSpacing(style().codeTableIntercellSpacing());
            setRowHeight(style().codeTableRowHeight());
            setRowSelectionAllowed(true);
            setColumnSelectionAllowed(true);
            setSelectionMode(ListSelectionModel.SINGLE_SELECTION);
            addMouseListener(new TableCellMouseClickAdapter(inspection(), this));
        }

        @Override
        public void paintChildren(Graphics g) {
            super.paintChildren(g);
            final int row = getSelectedRow();
            if (row >= 0) {
                g.setColor(style().debugSelectedCodeBorderColor());
                g.drawRect(0, row * getRowHeight(row), getWidth() - 1, getRowHeight(row) - 1);
            }
        }

        @Override
        protected JTableHeader createDefaultTableHeader() {
            return new JTableHeader(getColumnModel()) {
                @Override
                public String getToolTipText(MouseEvent mouseEvent) {
                    final Point p = mouseEvent.getPoint();
                    final int index = getColumnModel().getColumnIndexAtX(p.x);
                    final int modelIndex = getColumnModel().getColumn(index).getModelIndex();
                    return ColumnKind.VALUES.get(modelIndex).toolTipText();
                }
            };
        }

        @Override
        public void valueChanged(ListSelectionEvent e) {
            // The selection in the table has changed; might have happened via user action (click, arrow) or
            // as a side effect of a focus change.
            super.valueChanged(e);
            if (!e.getValueIsAdjusting()) {
                final int selectedRow = getSelectedRow();
                final TargetCodeTableModel targetCodeTableModel = (TargetCodeTableModel) getModel();
                if (selectedRow >= 0 && selectedRow < targetCodeTableModel.getRowCount()) {
                    inspection().focus().setCodeLocation(maxVM().createCodeLocation(targetCodeTableModel.getTargetCodeInstruction(selectedRow).address()), true);
                }
            }
        }

        /**
         * Global code selection has been set; return true iff the view contains selection.
         * Update even when the selection is set to the same value, because we want
         * that to force a scroll to make the selection visible.
         */
        public boolean updateCodeFocus(TeleCodeLocation teleCodeLocation) {
            final int oldSelectedRow = getSelectedRow();
            if (teleCodeLocation.hasTargetCodeLocation()) {
                final Address targetCodeInstructionAddress = inspection().focus().codeLocation().targetCodeInstructionAddresss();
                if (teleTargetRoutine().targetCodeRegion().contains(targetCodeInstructionAddress)) {
                    final TargetCodeTableModel model = (TargetCodeTableModel) getModel();
                    final int row = model.getRowAtAddress(targetCodeInstructionAddress);
                    if (row >= 0) {
                        if (row != oldSelectedRow) {
                            changeSelection(row, row, false, false);
                        }
                        scrollToRows(row, row);
                        return true;
                    }
                }
            }
            // View doesn't contain the focus; clear any old selection
            if (oldSelectedRow >= 0) {
                clearSelection();
            }
            return false;
        }

        public void redisplay() {
            // not used pending further refactoring
        }

<<<<<<< HEAD
        public void refresh(long epoch, boolean force) {
=======
        @Override
        public void refresh(boolean force) {
>>>>>>> 5218d911
            // not used pending further refactoring
        }

    }

    private final class TargetCodeTableColumnModel extends DefaultTableColumnModel {

        private final TargetCodeViewerPreferences _preferences;

        private TargetCodeTableColumnModel() {
            _preferences = new TargetCodeViewerPreferences(JTableTargetCodeViewer.globalPreferences(inspection())) {
                @Override
                public void setIsVisible(ColumnKind columnKind, boolean visible) {
                    super.setIsVisible(columnKind, visible);
                    final int col = columnKind.ordinal();
                    if (visible) {
                        addColumn(_columns[col]);
                    } else {
                        removeColumn(_columns[col]);
                    }
                    JTableColumnResizer.adjustColumnPreferredWidths(_table);
                    refresh(true);
                }
            };

            final Address startAddress = _model.getTargetCodeInstruction(0).address();
            createColumn(ColumnKind.TAG, new TagRenderer());
            createColumn(ColumnKind.NUMBER, new NumberRenderer());
            createColumn(ColumnKind.ADDRESS, new AddressRenderer(startAddress));
            createColumn(ColumnKind.POSITION, new PositionRenderer(startAddress));
            createColumn(ColumnKind.LABEL, new LabelRenderer(startAddress));
            createColumn(ColumnKind.INSTRUCTION, new InstructionRenderer(_inspection));
            createColumn(ColumnKind.OPERANDS, _operandsRenderer);
            createColumn(ColumnKind.SOURCE_LINE, _sourceLineRenderer);
            createColumn(ColumnKind.BYTES, new BytesRenderer(_inspection));
        }

        private TargetCodeViewerPreferences preferences() {
            return _preferences;
        }

        private void createColumn(ColumnKind columnKind, TableCellRenderer renderer) {
            final int col = columnKind.ordinal();
            _columns[col] = new TableColumn(col, 0, renderer, null);
            _columns[col].setHeaderValue(columnKind.label());
            _columns[col].setMinWidth(columnKind.minWidth());
            if (_preferences.isVisible(columnKind)) {
                addColumn(_columns[col]);
            }
            _columns[col].setIdentifier(columnKind);
        }
    }

    /**
     * Return the appropriate color for displaying the row's text depending on whether the instruction pointer is at
     * this row.
     *
     * @param row the row to check
     * @return the color to be used
     */
    private Color getRowTextColor(int row) {
        return isInstructionPointer(row) ? style().debugIPTextColor() : (isCallReturn(row) ? style().debugCallReturnTextColor() : style().defaultCodeColor());
    }

    private final class TagRenderer extends JLabel implements TableCellRenderer, TextSearchable, Prober {
        public Component getTableCellRendererComponent(JTable table, Object ignore, boolean isSelected, boolean hasFocus, int row, int col) {
            setOpaque(true);
            setBackground(rowToBackgroundColor(row));
            final StringBuilder toolTipText = new StringBuilder(100);
            final StackFrameInfo stackFrameInfo = stackFrameInfo(row);
            if (stackFrameInfo != null) {
                toolTipText.append("Stack ");
                toolTipText.append(stackFrameInfo.position());
                toolTipText.append(":  0x");
                toolTipText.append(stackFrameInfo.frame().instructionPointer().toHexString());
                toolTipText.append("  thread=");
                toolTipText.append(_inspection.nameDisplay().longName(stackFrameInfo.thread()));
                toolTipText.append("; ");
                if (stackFrameInfo.frame().isTopFrame()) {
                    setIcon(style().debugIPTagIcon());
                    setForeground(style().debugIPTagColor());
                } else {
                    setIcon(style().debugCallReturnTagIcon());
                    setForeground(style().debugCallReturnTagColor());
                }
            } else {
                setIcon(style().debugDefaultTagIcon());
                setForeground(style().debugDefaultTagColor());
            }
            setText(rowToTagText(row));
            final TeleTargetBreakpoint teleTargetBreakpoint = getTargetBreakpointAtRow(row);
            if (teleTargetBreakpoint != null) {
                toolTipText.append(teleTargetBreakpoint);
                if (teleTargetBreakpoint.isEnabled()) {
                    setBorder(style().debugEnabledTargetBreakpointTagBorder());
                } else {
                    setBorder(style().debugDisabledTargetBreakpointTagBorder());
                }
            } else {
                setBorder(style().debugDefaultTagBorder());
            }
            setToolTipText(toolTipText.toString());
            return this;
        }

        public String getSearchableText() {
            return "";
        }

        public void redisplay() {
        }

<<<<<<< HEAD
        public void refresh(long epoch, boolean force) {
=======
        @Override
        public void refresh(boolean force) {
>>>>>>> 5218d911
        }
    }

    private final class NumberRenderer extends PlainLabel implements TableCellRenderer {

        public NumberRenderer() {
            super(_inspection, "");
        }

        public Component getTableCellRendererComponent(JTable table, Object value, boolean isSelected, boolean hasFocus, int row, int col) {
            setValue(row);
            setToolTipText("Instruction no. " + row + "in method");
            setBackground(rowToBackgroundColor(row));
            setForeground(getRowTextColor(row));
            return this;
        }
    }

    private final class AddressRenderer extends LocationLabel.AsAddressWithPosition implements TableCellRenderer {

        private final Address _entryAddress;

        AddressRenderer(Address entryAddress) {
            super(_inspection, 0, entryAddress);
            _entryAddress = entryAddress;
        }

        public Component getTableCellRendererComponent(JTable table, Object value, boolean isSelected, boolean hasFocus, int row, int col) {
            final Address address = (Address) value;
            setValue(address.minus(_entryAddress).toInt());
            setColumns(getText().length() + 1);
            setBackground(rowToBackgroundColor(row));
            setForeground(getRowTextColor(row));
            return this;
        }
    }

    private final class PositionRenderer extends LocationLabel.AsPosition implements TableCellRenderer {
        private int _position;

        public PositionRenderer(Address entryAddress) {
            super(_inspection, 0, entryAddress);
            _position = 0;
        }

        public Component getTableCellRendererComponent(JTable table, Object value, boolean isSelected, boolean hasFocus, int row, int col) {
            final Integer position = (Integer) value;
            if (_position != position) {
                _position = position;
                setValue(position);
            }
            setBackground(rowToBackgroundColor(row));
            setForeground(getRowTextColor(row));
            return this;
        }
    }


    private final class LabelRenderer extends LocationLabel.AsTextLabel implements TableCellRenderer {

        public LabelRenderer(Address entryAddress) {
            super(_inspection, entryAddress);
        }

        public Component getTableCellRendererComponent(JTable table, Object value, boolean isSelected, boolean hasFocus, int row, int col) {
            final Integer position = (Integer) _model.getValueAt(row, ColumnKind.POSITION.ordinal());
            setLocation(value.toString(), position);
            setFont(style().defaultTextFont());
            setBackground(rowToBackgroundColor(row));
            setForeground(getRowTextColor(row));
            return this;
        }
    }


    private final class InstructionRenderer extends TargetCodeLabel implements TableCellRenderer {
        InstructionRenderer(Inspection inspection) {
            super(inspection, "");
        }

        public Component getTableCellRendererComponent(JTable table, Object value, boolean isSelected, boolean hasFocus, int row, int col) {
            setBackground(rowToBackgroundColor(row));
            setForeground(getRowTextColor(row));
            final String string = value.toString();
            setText(string);
            setColumns(string.length() + 1);
            return this;
        }
    }


    private interface LiteralRenderer {
        WordValueLabel render(Inspection inspection, String literalLoadText, Word literal);
    }

    static final LiteralRenderer AMD64_LITERAL_RENDERER = new LiteralRenderer() {
        public WordValueLabel render(Inspection inspection, String literalLoadText, Word literal) {
            final WordValueLabel wordValueLabel = new WordValueLabel(inspection, WordValueLabel.ValueMode.LITERAL_REFERENCE, literal);
            wordValueLabel.setPrefix(literalLoadText.substring(0, literalLoadText.indexOf("[")));
            wordValueLabel.setToolTipSuffix(" from RIP " + literalLoadText.substring(literalLoadText.indexOf("["), literalLoadText.length()));
            wordValueLabel.updateText();
            return wordValueLabel;
        }
    };

    static final LiteralRenderer SPARC_LITERAL_RENDERER = new LiteralRenderer() {
        public WordValueLabel render(Inspection inspection, String literalLoadText, Word literal) {
            final WordValueLabel wordValueLabel = new WordValueLabel(inspection, WordValueLabel.ValueMode.LITERAL_REFERENCE, literal);
            wordValueLabel.setSuffix(literalLoadText.substring(literalLoadText.indexOf(",")));
            wordValueLabel.setToolTipSuffix(" from " + literalLoadText.substring(0, literalLoadText.indexOf(",")));
            wordValueLabel.updateText();
            return wordValueLabel;
        }
    };

    LiteralRenderer getLiteralRenderer(Inspection inspection) {
        final ProcessorKind processorKind = maxVM().vmConfiguration().platform().processorKind();
        switch (processorKind.instructionSet()) {
            case AMD64:
                return AMD64_LITERAL_RENDERER;
            case SPARC:
                return SPARC_LITERAL_RENDERER;
            case ARM:
            case PPC:
            case IA32:
                Problem.unimplemented();
                return null;
        }
        ProgramError.unknownCase();
        return null;
    }

    private final class SourceLineRenderer extends PlainLabel implements TableCellRenderer {

        private BytecodeLocation _lastBytecodeLocation;
        SourceLineRenderer() {
            super(JTableTargetCodeViewer.this.inspection(), null);
            addMouseListener(new InspectorMouseClickAdapter(inspection()) {
                @Override
                public void procedure(final MouseEvent mouseEvent) {
                    final BytecodeLocation bytecodeLocation = _lastBytecodeLocation;
                    if (bytecodeLocation != null) {
                        final JPopupMenu menu = new JPopupMenu();
                        for (BytecodeLocation location = bytecodeLocation; location != null; location = location.parent()) {
                            final StackTraceElement stackTraceElement = location.toStackTraceElement();
                            final String fileName = stackTraceElement.getFileName();
                            if (fileName != null) {
                                final int lineNumber = stackTraceElement.getLineNumber();
                                if (lineNumber > 0) {
                                    if (maxVM().findJavaSourceFile(location.classMethodActor().holder()) != null) {
                                        final BytecodeLocation locationCopy = location;
                                        menu.add(new AbstractAction("Open " + fileName + " at line " + lineNumber) {
                                            public void actionPerformed(ActionEvent e) {
                                                inspection().viewSourceExternally(locationCopy);
                                            }
                                        });
                                    }
                                }
                            }
                        }
                        if (menu.getComponentCount() > 0) {
                            menu.show(mouseEvent.getComponent(), mouseEvent.getX(), mouseEvent.getY());
                        }
                    }
                }
            });
        }

        private String toolTipText(StackTraceElement stackTraceElement) {
            String s = stackTraceElement.toString();
            final int openParen = s.indexOf('(');
            s = Classes.getSimpleName(stackTraceElement.getClassName()) + "." + stackTraceElement.getMethodName() + s.substring(openParen);
            final String text = s;
            return text;
        }

        public Component getTableCellRendererComponent(JTable table, Object value, boolean isSelected, boolean hasFocus, int row, int column) {
            final BytecodeLocation bytecodeLocation = rowToBytecodeLocation(row);
            setText("");
            setToolTipText("Source line not available");
            setBackground(rowToBackgroundColor(row));
            if (bytecodeLocation != null) {
                final StackTraceElement stackTraceElement = bytecodeLocation.toStackTraceElement();
                setText(String.valueOf(stackTraceElement.getLineNumber()));
                final StringBuilder stackTrace = new StringBuilder("<html><table cellpadding=\"1%\"><tr><td></td><td>").append(toolTipText(stackTraceElement)).append("</td></tr>");
                for (BytecodeLocation parent = bytecodeLocation.parent(); parent != null; parent = parent.parent()) {
                    stackTrace.append("<tr><td>--&gt;&nbsp;</td><td>").append(toolTipText(parent.toStackTraceElement())).append("</td></tr>");
                }
                setToolTipText(stackTrace.append("</table>").toString());
            }
            _lastBytecodeLocation = bytecodeLocation;
            return this;
        }
    }

    private final class OperandsRenderer implements TableCellRenderer, Prober {
        private InspectorLabel[] _wordValueLabels = new InspectorLabel[instructions().length()];
        private TargetCodeLabel _targetCodeLabel = new TargetCodeLabel(_inspection, "");
        private LiteralRenderer _literalRenderer = getLiteralRenderer(_inspection);

        public void refresh(boolean force) {
            for (InspectorLabel wordValueLabel : _wordValueLabels) {
                if (wordValueLabel != null) {
                    wordValueLabel.refresh(force);
                }
            }
        }

        public void redisplay() {
            for (InspectorLabel wordValueLabel : _wordValueLabels) {
                if (wordValueLabel != null) {
                    wordValueLabel.redisplay();
                }
            }
            _targetCodeLabel.redisplay();
        }

        public Component getTableCellRendererComponent(JTable table, Object ignore, boolean isSelected, boolean hasFocus, int row, int col) {
            InspectorLabel inspectorLabel = _wordValueLabels[row];
            if (inspectorLabel == null) {
                final TargetCodeInstruction targetCodeInstruction = _model.getTargetCodeInstruction(row);
                final String text = targetCodeInstruction.operands();
                if (targetCodeInstruction._targetAddress != null && !teleTargetRoutine().targetCodeRegion().contains(targetCodeInstruction._targetAddress)) {
                    inspectorLabel = new WordValueLabel(_inspection, WordValueLabel.ValueMode.CALL_ENTRY_POINT, targetCodeInstruction._targetAddress);
                    _wordValueLabels[row] = inspectorLabel;
                } else if (targetCodeInstruction._literalSourceAddress != null) {
                    final Word word = _inspection.maxVM().readWord(targetCodeInstruction._literalSourceAddress);
                    inspectorLabel = _literalRenderer.render(_inspection, text, word);
                    _wordValueLabels[row] = inspectorLabel;
                } else if (rowToCalleeIndex(row) >= 0) {
                    final PoolConstantLabel poolConstantLabel = PoolConstantLabel.make(_inspection, rowToCalleeIndex(row), localConstantPool(), teleConstantPool(), PoolConstantLabel.Mode.TERSE);
                    poolConstantLabel.setToolTipPrefix(text);
                    inspectorLabel = poolConstantLabel;
                    inspectorLabel.setForeground(getRowTextColor(row));
                } else {
                    inspectorLabel = _targetCodeLabel;
                    inspectorLabel.setText(text);
                    inspectorLabel.setToolTipText(null);
                    inspectorLabel.setForeground(getRowTextColor(row));
                }
            }
            inspectorLabel.setBackground(rowToBackgroundColor(row));
            return inspectorLabel;
        }

    }

    private final class BytesRenderer extends DataLabel.ByteArrayAsHex implements TableCellRenderer {
        BytesRenderer(Inspection inspection) {
            super(inspection, null);
        }

        public Component getTableCellRendererComponent(JTable table, Object value, boolean isSelected, boolean hasFocus, int row, int col) {
            setBackground(rowToBackgroundColor(row));
            setForeground(getRowTextColor(row));
            setValue((byte[]) value);
            return this;
        }
    }

    @Override
    protected void updateView(boolean force) {
        for (TableColumn column : _columns) {
            final Prober prober = (Prober) column.getCellRenderer();
            prober.refresh(force);
        }
    }

    @Override
    public void redisplay() {
        for (TableColumn column : _columns) {
            final Prober prober = (Prober) column.getCellRenderer();
            prober.redisplay();
        }
        // TODO (mlvdv)  code view hack for style changes
        _table.setRowHeight(style().codeTableRowHeight());
        invalidate();
        repaint();
    }

    @Override
    public void print(String name) {
        final MessageFormat header = new MessageFormat(name);
        final MessageFormat footer = new MessageFormat("Maxine: " + codeViewerKindName() + "  Printed: " + new Date() + " -- Page: {0, number, integer}");
        try {
            _table.print(JTable.PrintMode.FIT_WIDTH, header, footer);
        } catch (PrinterException printerException) {
            gui().errorMessage("Print failed: " + printerException.getMessage());
        }
    }
}
<|MERGE_RESOLUTION|>--- conflicted
+++ resolved
@@ -474,12 +474,7 @@
             // not used pending further refactoring
         }
 
-<<<<<<< HEAD
-        public void refresh(long epoch, boolean force) {
-=======
-        @Override
         public void refresh(boolean force) {
->>>>>>> 5218d911
             // not used pending further refactoring
         }
 
@@ -592,12 +587,7 @@
         public void redisplay() {
         }
 
-<<<<<<< HEAD
-        public void refresh(long epoch, boolean force) {
-=======
-        @Override
         public void refresh(boolean force) {
->>>>>>> 5218d911
         }
     }
 
