--- conflicted
+++ resolved
@@ -361,17 +361,16 @@
         frame.setSelected();
     }
 
-<<<<<<< HEAD
     protected void setStateColor(Color color) {
         frame.setStateColor(color);
-=======
+    }
+
     public void pack() {
         frame.pack();
     }
 
     public void flash() {
         frame.flash(style().frameBorderFlashColor());
->>>>>>> 5443c1a9
     }
 
     /**
