--- conflicted
+++ resolved
@@ -147,13 +147,8 @@
         desktopPane.addMouseListener(new InspectorMouseClickAdapter(inspection) {
             @Override
             public void procedure(final MouseEvent mouseEvent) {
-<<<<<<< HEAD
-                if (MaxineInspector.mouseButtonWithModifiers(mouseEvent) == MouseEvent.BUTTON3) {
+                if (Inspection.mouseButtonWithModifiers(mouseEvent) == MouseEvent.BUTTON3) {
                     desktopMenu.show(mouseEvent.getComponent(), mouseEvent.getX(), mouseEvent.getY());
-=======
-                if (Inspection.mouseButtonWithModifiers(mouseEvent) == MouseEvent.BUTTON3) {
-                    desktopMenu.popupMenu().show(mouseEvent.getComponent(), mouseEvent.getX(), mouseEvent.getY());
->>>>>>> b17b22ed
                 }
             }
         });
