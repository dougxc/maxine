/*
 * Copyright (c) 2009 Sun Microsystems, Inc. All rights reserved.
 * 
 * Sun Microsystems, Inc. has intellectual property rights relating to technology embodied in the product that is
 * described in this document. In particular, and without limitation, these intellectual property rights may include one
 * or more of the U.S. patents listed at http://www.sun.com/patents and one or more additional patents or pending patent
 * applications in the U.S. and in other countries.
 * 
 * U.S. Government Rights - Commercial software. Government users are subject to the Sun Microsystems, Inc. standard
 * license agreement and applicable provisions of the FAR and its supplements.
 * 
 * Use is subject to license terms. Sun, Sun Microsystems, the Sun logo, Java and Solaris are trademarks or registered
 * trademarks of Sun Microsystems, Inc. in the U.S. and other countries. All SPARC trademarks are used under license and
 * are trademarks or registered trademarks of SPARC International, Inc. in the U.S. and other countries.
 * 
 * UNIX is a registered trademark in the U.S. and other countries, exclusively licensed through X/Open Company, Ltd.
 */
package com.sun.mockvm;

import java.io.ByteArrayOutputStream;
import java.io.OutputStream;
import java.io.OutputStreamWriter;
import java.lang.reflect.Constructor;
import java.lang.reflect.Field;
import java.lang.reflect.Method;

import com.sun.cri.ci.CiConstant;
import com.sun.cri.ci.CiMethodInvokeArguments;
import com.sun.cri.ci.CiTargetMethod;
import com.sun.cri.ci.CiTargetMethod.Call;
import com.sun.cri.ci.CiTargetMethod.DataPatch;
import com.sun.cri.ci.CiTargetMethod.Safepoint;
import com.sun.cri.ri.RiConstantPool;
import com.sun.cri.ri.RiField;
import com.sun.cri.ri.RiMethod;
import com.sun.cri.ri.RiOsrFrame;
import com.sun.cri.ri.RiRuntime;
import com.sun.cri.ri.RiSnippets;
import com.sun.cri.ri.RiType;
import com.sun.max.asm.InstructionSet;
import com.sun.max.asm.dis.DisassembledObject;
import com.sun.max.asm.dis.Disassembler;
import com.sun.max.asm.dis.DisassemblyPrinter;
import com.sun.max.io.IndentWriter;
import com.sun.max.lang.WordWidth;

/**
 * 
 * @author Thomas Wuerthinger
 * 
 */
public class MockRuntime implements RiRuntime {

    @Override
    public int codeOffset() {
        return 0;
    }

    @Override
    public void codePrologue(RiMethod method, OutputStream out) {
    }

    @Override
    public String disassemble(byte[] code) {
        return disassemble(code, new DisassemblyPrinter(false));
    }

    private String disassemble(byte[] code, DisassemblyPrinter disassemblyPrinter) {
        final ByteArrayOutputStream byteArrayOutputStream = new ByteArrayOutputStream();
        final IndentWriter writer = new IndentWriter(new OutputStreamWriter(byteArrayOutputStream));
        writer.flush();
        final InstructionSet instructionSet = InstructionSet.AMD64;
        ;
        Disassembler.disassemble(byteArrayOutputStream, code, instructionSet, WordWidth.BITS_64, 0, null, disassemblyPrinter);
        return byteArrayOutputStream.toString();
    }

    @Override
    public String disassemble(final CiTargetMethod targetMethod) {

        final DisassemblyPrinter disassemblyPrinter = new DisassemblyPrinter(false) {

            private String toString(Call call) {
                if (call.runtimeCall != null) {
                    return "{" + call.runtimeCall.name() + "}";
                } else if (call.symbol != null) {
                    return "{" + call.symbol + "}";
                } else if (call.globalStubID != null) {
                    return "{" + call.globalStubID + "}";
                } else {
                    return "{" + call.method + "}";
                }
            }

            private String siteInfo(int pcOffset) {
                for (Call call : targetMethod.directCalls) {
                    if (call.pcOffset == pcOffset) {
                        return toString(call);
                    }
                }
                for (Call call : targetMethod.indirectCalls) {
                    if (call.pcOffset == pcOffset) {
                        return toString(call);
                    }
                }
                for (Safepoint site : targetMethod.safepoints) {
                    if (site.pcOffset == pcOffset) {
                        return "{safepoint}";
                    }
                }
                for (DataPatch site : targetMethod.dataReferences) {
                    if (site.pcOffset == pcOffset) {
                        return "{" + site.data + "}";
                    }
                }
                return null;
            }

            @Override
            protected String disassembledObjectString(Disassembler disassembler, DisassembledObject disassembledObject) {
                final String string = super.disassembledObjectString(disassembler, disassembledObject);

                String site = siteInfo(disassembledObject.startPosition());
                if (site != null) {
                    return string + " " + site;
                }
                return string;
            }
        };
<<<<<<< HEAD
		return disassemble(targetMethod.targetCode(), disassemblyPrinter);
	}

	@Override
	public String disassemble(RiMethod method) {
		return "No disassembler available";
	}

	@Override
	public RiConstantPool getConstantPool(RiMethod method) {
		
		final MockMethod mockMethod = (MockMethod) method;
		return mockMethod.getHolder().getConstantPool();
	}

	@Override
	public RiOsrFrame getOsrFrame(RiMethod method, int bci) {
		throw new UnsupportedOperationException();
	}

	@Override
	public RiType getRiType(Class<?> javaClass) {
	        return MockUniverse.lookupType(javaClass);
	}

	@Override
	public RiSnippets getSnippets() {
		throw new UnsupportedOperationException();
	}

	@Override
	public boolean mustInline(RiMethod method) {
		return false;
	}

	@Override
	public boolean mustNotCompile(RiMethod method) {
		return false;
	}

	@Override
	public boolean mustNotInline(RiMethod method) {
		return false;
	}

	@Override
	public Object registerTargetMethod(CiTargetMethod targetMethod, String name) {
		return targetMethod;
	}

	@Override
	public int sizeofBasicObjectLock() {
		return 0;
	}	
	
	@Override
	public int basicObjectLockOffsetInBytes() {
		return 0;
	}

	@Override
	public int threadExceptionOffset() {
		throw new UnsupportedOperationException();
	}

	@Override
	public Method getFoldingMethod(RiMethod method) {
		throw new UnsupportedOperationException();
	}
=======
        return disassemble(targetMethod.targetCode(), disassemblyPrinter);
    }

    @Override
    public String disassemble(RiMethod method) {
        return "No disassembler available";
    }

    @Override
    public RiConstantPool getConstantPool(RiMethod method) {

        final MockMethod mockMethod = (MockMethod) method;
        return mockMethod.getHolder().getConstantPool();
    }

    @Override
    public RiOsrFrame getOsrFrame(RiMethod method, int bci) {
        throw new UnsupportedOperationException();
    }

    public RiType getRiType(Class< ? > javaClass) {
        return MockUniverse.lookupType(javaClass);
    }

    public RiMethod getRiMethod(Method javaMethod) {
        throw new UnsupportedOperationException();
    }

    public RiMethod getRiMethod(Constructor< ? > javaConstructor) {
        throw new UnsupportedOperationException();
    }
    
    public RiField getRiField(Field javaField) {
        throw new UnsupportedOperationException();
    }
    
    @Override
    public RiSnippets getSnippets() {
        throw new UnsupportedOperationException();
    }

    @Override
    public boolean mustInline(RiMethod method) {
        return false;
    }

    @Override
    public boolean mustNotCompile(RiMethod method) {
        return false;
    }

    @Override
    public boolean mustNotInline(RiMethod method) {
        return false;
    }

    @Override
    public Object registerTargetMethod(CiTargetMethod targetMethod, String name) {
        return targetMethod;
    }

    @Override
    public int sizeofBasicObjectLock() {
        return 0;
    }

    @Override
    public int basicObjectLockOffsetInBytes() {
        return 0;
    }

    @Override
    public int threadExceptionOffset() {
        throw new UnsupportedOperationException();
    }

    @Override
    public CiConstant invoke(RiMethod method, CiMethodInvokeArguments args) {
        // TODO: Use CiUtil.invoke() to complete this implementation
        throw new UnsupportedOperationException();
    }
>>>>>>> 3214c045
}
<|MERGE_RESOLUTION|>--- conflicted
+++ resolved
@@ -1,283 +1,211 @@
-/*
- * Copyright (c) 2009 Sun Microsystems, Inc. All rights reserved.
- * 
- * Sun Microsystems, Inc. has intellectual property rights relating to technology embodied in the product that is
- * described in this document. In particular, and without limitation, these intellectual property rights may include one
- * or more of the U.S. patents listed at http://www.sun.com/patents and one or more additional patents or pending patent
- * applications in the U.S. and in other countries.
- * 
- * U.S. Government Rights - Commercial software. Government users are subject to the Sun Microsystems, Inc. standard
- * license agreement and applicable provisions of the FAR and its supplements.
- * 
- * Use is subject to license terms. Sun, Sun Microsystems, the Sun logo, Java and Solaris are trademarks or registered
- * trademarks of Sun Microsystems, Inc. in the U.S. and other countries. All SPARC trademarks are used under license and
- * are trademarks or registered trademarks of SPARC International, Inc. in the U.S. and other countries.
- * 
- * UNIX is a registered trademark in the U.S. and other countries, exclusively licensed through X/Open Company, Ltd.
- */
-package com.sun.mockvm;
-
-import java.io.ByteArrayOutputStream;
-import java.io.OutputStream;
-import java.io.OutputStreamWriter;
-import java.lang.reflect.Constructor;
-import java.lang.reflect.Field;
-import java.lang.reflect.Method;
-
-import com.sun.cri.ci.CiConstant;
-import com.sun.cri.ci.CiMethodInvokeArguments;
-import com.sun.cri.ci.CiTargetMethod;
-import com.sun.cri.ci.CiTargetMethod.Call;
-import com.sun.cri.ci.CiTargetMethod.DataPatch;
-import com.sun.cri.ci.CiTargetMethod.Safepoint;
-import com.sun.cri.ri.RiConstantPool;
-import com.sun.cri.ri.RiField;
-import com.sun.cri.ri.RiMethod;
-import com.sun.cri.ri.RiOsrFrame;
-import com.sun.cri.ri.RiRuntime;
-import com.sun.cri.ri.RiSnippets;
-import com.sun.cri.ri.RiType;
-import com.sun.max.asm.InstructionSet;
-import com.sun.max.asm.dis.DisassembledObject;
-import com.sun.max.asm.dis.Disassembler;
-import com.sun.max.asm.dis.DisassemblyPrinter;
-import com.sun.max.io.IndentWriter;
-import com.sun.max.lang.WordWidth;
-
-/**
- * 
- * @author Thomas Wuerthinger
- * 
- */
-public class MockRuntime implements RiRuntime {
-
-    @Override
-    public int codeOffset() {
-        return 0;
-    }
-
-    @Override
-    public void codePrologue(RiMethod method, OutputStream out) {
-    }
-
-    @Override
-    public String disassemble(byte[] code) {
-        return disassemble(code, new DisassemblyPrinter(false));
-    }
-
-    private String disassemble(byte[] code, DisassemblyPrinter disassemblyPrinter) {
-        final ByteArrayOutputStream byteArrayOutputStream = new ByteArrayOutputStream();
-        final IndentWriter writer = new IndentWriter(new OutputStreamWriter(byteArrayOutputStream));
-        writer.flush();
-        final InstructionSet instructionSet = InstructionSet.AMD64;
-        ;
-        Disassembler.disassemble(byteArrayOutputStream, code, instructionSet, WordWidth.BITS_64, 0, null, disassemblyPrinter);
-        return byteArrayOutputStream.toString();
-    }
-
-    @Override
-    public String disassemble(final CiTargetMethod targetMethod) {
-
-        final DisassemblyPrinter disassemblyPrinter = new DisassemblyPrinter(false) {
-
-            private String toString(Call call) {
-                if (call.runtimeCall != null) {
-                    return "{" + call.runtimeCall.name() + "}";
-                } else if (call.symbol != null) {
-                    return "{" + call.symbol + "}";
-                } else if (call.globalStubID != null) {
-                    return "{" + call.globalStubID + "}";
-                } else {
-                    return "{" + call.method + "}";
-                }
-            }
-
-            private String siteInfo(int pcOffset) {
-                for (Call call : targetMethod.directCalls) {
-                    if (call.pcOffset == pcOffset) {
-                        return toString(call);
-                    }
-                }
-                for (Call call : targetMethod.indirectCalls) {
-                    if (call.pcOffset == pcOffset) {
-                        return toString(call);
-                    }
-                }
-                for (Safepoint site : targetMethod.safepoints) {
-                    if (site.pcOffset == pcOffset) {
-                        return "{safepoint}";
-                    }
-                }
-                for (DataPatch site : targetMethod.dataReferences) {
-                    if (site.pcOffset == pcOffset) {
-                        return "{" + site.data + "}";
-                    }
-                }
-                return null;
-            }
-
-            @Override
-            protected String disassembledObjectString(Disassembler disassembler, DisassembledObject disassembledObject) {
-                final String string = super.disassembledObjectString(disassembler, disassembledObject);
-
-                String site = siteInfo(disassembledObject.startPosition());
-                if (site != null) {
-                    return string + " " + site;
-                }
-                return string;
-            }
-        };
-<<<<<<< HEAD
-		return disassemble(targetMethod.targetCode(), disassemblyPrinter);
-	}
-
-	@Override
-	public String disassemble(RiMethod method) {
-		return "No disassembler available";
-	}
-
-	@Override
-	public RiConstantPool getConstantPool(RiMethod method) {
-		
-		final MockMethod mockMethod = (MockMethod) method;
-		return mockMethod.getHolder().getConstantPool();
-	}
-
-	@Override
-	public RiOsrFrame getOsrFrame(RiMethod method, int bci) {
-		throw new UnsupportedOperationException();
-	}
-
-	@Override
-	public RiType getRiType(Class<?> javaClass) {
-	        return MockUniverse.lookupType(javaClass);
-	}
-
-	@Override
-	public RiSnippets getSnippets() {
-		throw new UnsupportedOperationException();
-	}
-
-	@Override
-	public boolean mustInline(RiMethod method) {
-		return false;
-	}
-
-	@Override
-	public boolean mustNotCompile(RiMethod method) {
-		return false;
-	}
-
-	@Override
-	public boolean mustNotInline(RiMethod method) {
-		return false;
-	}
-
-	@Override
-	public Object registerTargetMethod(CiTargetMethod targetMethod, String name) {
-		return targetMethod;
-	}
-
-	@Override
-	public int sizeofBasicObjectLock() {
-		return 0;
-	}	
-	
-	@Override
-	public int basicObjectLockOffsetInBytes() {
-		return 0;
-	}
-
-	@Override
-	public int threadExceptionOffset() {
-		throw new UnsupportedOperationException();
-	}
-
-	@Override
-	public Method getFoldingMethod(RiMethod method) {
-		throw new UnsupportedOperationException();
-	}
-=======
-        return disassemble(targetMethod.targetCode(), disassemblyPrinter);
-    }
-
-    @Override
-    public String disassemble(RiMethod method) {
-        return "No disassembler available";
-    }
-
-    @Override
-    public RiConstantPool getConstantPool(RiMethod method) {
-
-        final MockMethod mockMethod = (MockMethod) method;
-        return mockMethod.getHolder().getConstantPool();
-    }
-
-    @Override
-    public RiOsrFrame getOsrFrame(RiMethod method, int bci) {
-        throw new UnsupportedOperationException();
-    }
-
-    public RiType getRiType(Class< ? > javaClass) {
-        return MockUniverse.lookupType(javaClass);
-    }
-
-    public RiMethod getRiMethod(Method javaMethod) {
-        throw new UnsupportedOperationException();
-    }
-
-    public RiMethod getRiMethod(Constructor< ? > javaConstructor) {
-        throw new UnsupportedOperationException();
-    }
-    
-    public RiField getRiField(Field javaField) {
-        throw new UnsupportedOperationException();
-    }
-    
-    @Override
-    public RiSnippets getSnippets() {
-        throw new UnsupportedOperationException();
-    }
-
-    @Override
-    public boolean mustInline(RiMethod method) {
-        return false;
-    }
-
-    @Override
-    public boolean mustNotCompile(RiMethod method) {
-        return false;
-    }
-
-    @Override
-    public boolean mustNotInline(RiMethod method) {
-        return false;
-    }
-
-    @Override
-    public Object registerTargetMethod(CiTargetMethod targetMethod, String name) {
-        return targetMethod;
-    }
-
-    @Override
-    public int sizeofBasicObjectLock() {
-        return 0;
-    }
-
-    @Override
-    public int basicObjectLockOffsetInBytes() {
-        return 0;
-    }
-
-    @Override
-    public int threadExceptionOffset() {
-        throw new UnsupportedOperationException();
-    }
-
-    @Override
-    public CiConstant invoke(RiMethod method, CiMethodInvokeArguments args) {
-        // TODO: Use CiUtil.invoke() to complete this implementation
-        throw new UnsupportedOperationException();
-    }
->>>>>>> 3214c045
-}
+/*
+ * Copyright (c) 2009 Sun Microsystems, Inc. All rights reserved.
+ * 
+ * Sun Microsystems, Inc. has intellectual property rights relating to technology embodied in the product that is
+ * described in this document. In particular, and without limitation, these intellectual property rights may include one
+ * or more of the U.S. patents listed at http://www.sun.com/patents and one or more additional patents or pending patent
+ * applications in the U.S. and in other countries.
+ * 
+ * U.S. Government Rights - Commercial software. Government users are subject to the Sun Microsystems, Inc. standard
+ * license agreement and applicable provisions of the FAR and its supplements.
+ * 
+ * Use is subject to license terms. Sun, Sun Microsystems, the Sun logo, Java and Solaris are trademarks or registered
+ * trademarks of Sun Microsystems, Inc. in the U.S. and other countries. All SPARC trademarks are used under license and
+ * are trademarks or registered trademarks of SPARC International, Inc. in the U.S. and other countries.
+ * 
+ * UNIX is a registered trademark in the U.S. and other countries, exclusively licensed through X/Open Company, Ltd.
+ */
+package com.sun.mockvm;
+
+import java.io.ByteArrayOutputStream;
+import java.io.OutputStream;
+import java.io.OutputStreamWriter;
+import java.lang.reflect.Constructor;
+import java.lang.reflect.Field;
+import java.lang.reflect.Method;
+
+import com.sun.cri.ci.CiConstant;
+import com.sun.cri.ci.CiMethodInvokeArguments;
+import com.sun.cri.ci.CiTargetMethod;
+import com.sun.cri.ci.CiTargetMethod.Call;
+import com.sun.cri.ci.CiTargetMethod.DataPatch;
+import com.sun.cri.ci.CiTargetMethod.Safepoint;
+import com.sun.cri.ri.RiConstantPool;
+import com.sun.cri.ri.RiField;
+import com.sun.cri.ri.RiMethod;
+import com.sun.cri.ri.RiOsrFrame;
+import com.sun.cri.ri.RiRuntime;
+import com.sun.cri.ri.RiSnippets;
+import com.sun.cri.ri.RiType;
+import com.sun.max.asm.InstructionSet;
+import com.sun.max.asm.dis.DisassembledObject;
+import com.sun.max.asm.dis.Disassembler;
+import com.sun.max.asm.dis.DisassemblyPrinter;
+import com.sun.max.io.IndentWriter;
+import com.sun.max.lang.WordWidth;
+
+/**
+ * 
+ * @author Thomas Wuerthinger
+ * 
+ */
+public class MockRuntime implements RiRuntime {
+
+    @Override
+    public int codeOffset() {
+        return 0;
+    }
+
+    @Override
+    public void codePrologue(RiMethod method, OutputStream out) {
+    }
+
+    @Override
+    public String disassemble(byte[] code) {
+        return disassemble(code, new DisassemblyPrinter(false));
+    }
+
+    private String disassemble(byte[] code, DisassemblyPrinter disassemblyPrinter) {
+        final ByteArrayOutputStream byteArrayOutputStream = new ByteArrayOutputStream();
+        final IndentWriter writer = new IndentWriter(new OutputStreamWriter(byteArrayOutputStream));
+        writer.flush();
+        final InstructionSet instructionSet = InstructionSet.AMD64;
+        ;
+        Disassembler.disassemble(byteArrayOutputStream, code, instructionSet, WordWidth.BITS_64, 0, null, disassemblyPrinter);
+        return byteArrayOutputStream.toString();
+    }
+
+    @Override
+    public String disassemble(final CiTargetMethod targetMethod) {
+
+        final DisassemblyPrinter disassemblyPrinter = new DisassemblyPrinter(false) {
+
+            private String toString(Call call) {
+                if (call.runtimeCall != null) {
+                    return "{" + call.runtimeCall.name() + "}";
+                } else if (call.symbol != null) {
+                    return "{" + call.symbol + "}";
+                } else if (call.globalStubID != null) {
+                    return "{" + call.globalStubID + "}";
+                } else {
+                    return "{" + call.method + "}";
+                }
+            }
+
+            private String siteInfo(int pcOffset) {
+                for (Call call : targetMethod.directCalls) {
+                    if (call.pcOffset == pcOffset) {
+                        return toString(call);
+                    }
+                }
+                for (Call call : targetMethod.indirectCalls) {
+                    if (call.pcOffset == pcOffset) {
+                        return toString(call);
+                    }
+                }
+                for (Safepoint site : targetMethod.safepoints) {
+                    if (site.pcOffset == pcOffset) {
+                        return "{safepoint}";
+                    }
+                }
+                for (DataPatch site : targetMethod.dataReferences) {
+                    if (site.pcOffset == pcOffset) {
+                        return "{" + site.data + "}";
+                    }
+                }
+                return null;
+            }
+
+            @Override
+            protected String disassembledObjectString(Disassembler disassembler, DisassembledObject disassembledObject) {
+                final String string = super.disassembledObjectString(disassembler, disassembledObject);
+
+                String site = siteInfo(disassembledObject.startPosition());
+                if (site != null) {
+                    return string + " " + site;
+                }
+                return string;
+            }
+        };
+        return disassemble(targetMethod.targetCode(), disassemblyPrinter);
+    }
+
+    @Override
+    public String disassemble(RiMethod method) {
+        return "No disassembler available";
+    }
+
+    @Override
+    public RiConstantPool getConstantPool(RiMethod method) {
+
+        final MockMethod mockMethod = (MockMethod) method;
+        return mockMethod.getHolder().getConstantPool();
+    }
+
+    @Override
+    public RiOsrFrame getOsrFrame(RiMethod method, int bci) {
+        throw new UnsupportedOperationException();
+    }
+
+    public RiType getRiType(Class< ? > javaClass) {
+        return MockUniverse.lookupType(javaClass);
+    }
+
+    public RiMethod getRiMethod(Method javaMethod) {
+        throw new UnsupportedOperationException();
+    }
+
+    public RiMethod getRiMethod(Constructor< ? > javaConstructor) {
+        throw new UnsupportedOperationException();
+    }
+    
+    public RiField getRiField(Field javaField) {
+        throw new UnsupportedOperationException();
+    }
+    
+    @Override
+    public RiSnippets getSnippets() {
+        throw new UnsupportedOperationException();
+    }
+
+    @Override
+    public boolean mustInline(RiMethod method) {
+        return false;
+    }
+
+    @Override
+    public boolean mustNotCompile(RiMethod method) {
+        return false;
+    }
+
+    @Override
+    public boolean mustNotInline(RiMethod method) {
+        return false;
+    }
+
+    @Override
+    public Object registerTargetMethod(CiTargetMethod targetMethod, String name) {
+        return targetMethod;
+    }
+
+    @Override
+    public int sizeofBasicObjectLock() {
+        return 0;
+    }
+
+    @Override
+    public int basicObjectLockOffsetInBytes() {
+        return 0;
+    }
+
+    @Override
+    public int threadExceptionOffset() {
+        throw new UnsupportedOperationException();
+    }
+
+    @Override
+    public CiConstant invoke(RiMethod method, CiMethodInvokeArguments args) {
+        // TODO: Use CiUtil.invoke() to complete this implementation
+        throw new UnsupportedOperationException();
+    }
+}