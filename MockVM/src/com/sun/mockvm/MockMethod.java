/*
 * Copyright (c) 2009 Sun Microsystems, Inc. All rights reserved.
 * 
 * Sun Microsystems, Inc. has intellectual property rights relating to technology embodied in the product that is
 * described in this document. In particular, and without limitation, these intellectual property rights may include one
 * or more of the U.S. patents listed at http://www.sun.com/patents and one or more additional patents or pending patent
 * applications in the U.S. and in other countries.
 * 
 * U.S. Government Rights - Commercial software. Government users are subject to the Sun Microsystems, Inc. standard
 * license agreement and applicable provisions of the FAR and its supplements.
 * 
 * Use is subject to license terms. Sun, Sun Microsystems, the Sun logo, Java and Solaris are trademarks or registered
 * trademarks of Sun Microsystems, Inc. in the U.S. and other countries. All SPARC trademarks are used under license and
 * are trademarks or registered trademarks of SPARC International, Inc. in the U.S. and other countries.
 * 
 * UNIX is a registered trademark in the U.S. and other countries, exclusively licensed through X/Open Company, Ltd.
 */
package com.sun.mockvm;

import org.apache.bcel.classfile.ExceptionTable;

import com.sun.cri.ri.RiExceptionHandler;
import com.sun.cri.ri.RiMethod;
import com.sun.cri.ri.RiMethodProfile;
import com.sun.cri.ri.RiSignature;
import com.sun.cri.ri.RiType;

/**
 * 
 * @author Thomas Wuerthinger
 * 
 */
public class MockMethod implements RiMethod {
<<<<<<< HEAD
	
	private final InvokeTarget method;
	private final org.apache.bcel.classfile.Method fileMethod;
	private final RiSignature signature;
	private final MockType holder;
	
	public MockMethod(MockType holder, InvokeTarget rm, org.apache.bcel.classfile.Method fileMethod) {
		this.method = rm;
		this.fileMethod = fileMethod;
		this.holder = holder;
		signature = new MockSignature(rm.signature);
	}

	@Override
	public boolean canBeStaticallyBound() {
		return false;
	}

	@Override
	public byte[] code() {
		if (fileMethod == null) return null;
		return fileMethod.getCode().getCode();
	}

	@Override
	public RiExceptionHandler[] exceptionHandlers() {

		if (fileMethod == null) {
			throw new UnsupportedOperationException();
		}
		
		RiExceptionHandler[] handlers = new RiExceptionHandler[0];
		final ExceptionTable table = fileMethod.getExceptionTable();
		
		if (table != null) {
		    handlers = new RiExceptionHandler[table.getNumberOfExceptions()];
		    if (table.getNumberOfExceptions() > 0) {
		    	throw new UnsupportedOperationException();
		    }
		}
		
		return handlers;
	}

	@Override
	public boolean hasBalancedMonitors() {
		// TODO: check
		return false;
	}

	@Override
	public RiType holder() {
		return MockUniverse.lookupType(method.declaringClass);
	}

	@Override
	public int accessFlags() {
	    return method.modifiers;
	}
	
	@Override
	public boolean isClassInitializer() {
		return method.name.equals("<cinit>");
	}

	@Override
	public boolean isConstructor() {
		return method.name.equals("<init>");
	}

	@Override
	public boolean isLeafMethod() {
		return false;
	}

	@Override
	public boolean isOverridden() {
		return true;
	}

	@Override
	public boolean isResolved() {
		return true;
	}

	@Override
	public String jniSymbol() {
		throw new UnsupportedOperationException();
	}

	@Override
	public Object liveness(int bci) {
		return null;
	}

	@Override
	public int maxLocals() {
		if (fileMethod == null) {
			throw new UnsupportedOperationException();
		}
		
		return fileMethod.getCode().getMaxLocals();
	}

	@Override
	public int maxStackSize() {
		if (fileMethod == null) {
			throw new UnsupportedOperationException();
		}
		
		return fileMethod.getCode().getMaxStack();
	}

	@Override
	public RiMethodProfile methodData() {
		throw new UnsupportedOperationException();
	}

	@Override
	public String name() {
		return method.name;
	}

	@Override
	public RiSignature signature() {
		return signature;
	}

	public MockType getHolder() {
		return holder;
	}

	@Override
	public String toString() {
		return name();
	}
=======

    private final InvokeTarget method;
    private final org.apache.bcel.classfile.Method fileMethod;
    private final RiSignature signature;
    private final MockType holder;

    public MockMethod(MockType holder, InvokeTarget rm, org.apache.bcel.classfile.Method fileMethod) {
        this.method = rm;
        this.fileMethod = fileMethod;
        this.holder = holder;
        signature = new MockSignature(rm.signature);
    }

    @Override
    public boolean canBeStaticallyBound() {
        return false;
    }

    @Override
    public byte[] code() {
        if (fileMethod == null)
            return null;
        return fileMethod.getCode().getCode();
    }

    @Override
    public RiExceptionHandler[] exceptionHandlers() {

        if (fileMethod == null) {
            throw new UnsupportedOperationException();
        }

        RiExceptionHandler[] handlers = new RiExceptionHandler[0];
        final ExceptionTable table = fileMethod.getExceptionTable();

        if (table != null) {
            handlers = new RiExceptionHandler[table.getNumberOfExceptions()];
//            for (int i = 0; i < table.getNumberOfExceptions(); i++) {
//                throw new UnsupportedOperationException();
//            }
        }

        return handlers;
    }

    @Override
    public boolean hasBalancedMonitors() {
        // TODO: check
        return false;
    }

    @Override
    public RiType holder() {
        return MockUniverse.lookupType(method.declaringClass);
    }

    @Override
    public int accessFlags() {
        return method.modifiers;
    }

    @Override
    public boolean isClassInitializer() {
        return method.name.equals("<cinit>");
    }

    @Override
    public boolean isConstructor() {
        return method.name.equals("<init>");
    }

    @Override
    public boolean isLeafMethod() {
        return false;
    }

    @Override
    public boolean isOverridden() {
        return true;
    }

    @Override
    public boolean isResolved() {
        return true;
    }

    @Override
    public String jniSymbol() {
        throw new UnsupportedOperationException();
    }

    @Override
    public Object liveness(int bci) {
        return null;
    }

    @Override
    public int maxLocals() {
        if (fileMethod == null) {
            throw new UnsupportedOperationException();
        }

        return fileMethod.getCode().getMaxLocals();
    }

    @Override
    public int maxStackSize() {
        if (fileMethod == null) {
            throw new UnsupportedOperationException();
        }

        return fileMethod.getCode().getMaxStack();
    }

    @Override
    public RiMethodProfile methodData() {
        throw new UnsupportedOperationException();
    }

    @Override
    public String name() {
        return method.name;
    }

    @Override
    public RiSignature signature() {
        return signature;
    }

    public MockType getHolder() {
        return holder;
    }

    @Override
    public String toString() {
        return name();
    }
>>>>>>> 3214c045
}
<|MERGE_RESOLUTION|>--- conflicted
+++ resolved
@@ -1,310 +1,171 @@
-/*
- * Copyright (c) 2009 Sun Microsystems, Inc. All rights reserved.
- * 
- * Sun Microsystems, Inc. has intellectual property rights relating to technology embodied in the product that is
- * described in this document. In particular, and without limitation, these intellectual property rights may include one
- * or more of the U.S. patents listed at http://www.sun.com/patents and one or more additional patents or pending patent
- * applications in the U.S. and in other countries.
- * 
- * U.S. Government Rights - Commercial software. Government users are subject to the Sun Microsystems, Inc. standard
- * license agreement and applicable provisions of the FAR and its supplements.
- * 
- * Use is subject to license terms. Sun, Sun Microsystems, the Sun logo, Java and Solaris are trademarks or registered
- * trademarks of Sun Microsystems, Inc. in the U.S. and other countries. All SPARC trademarks are used under license and
- * are trademarks or registered trademarks of SPARC International, Inc. in the U.S. and other countries.
- * 
- * UNIX is a registered trademark in the U.S. and other countries, exclusively licensed through X/Open Company, Ltd.
- */
-package com.sun.mockvm;
-
-import org.apache.bcel.classfile.ExceptionTable;
-
-import com.sun.cri.ri.RiExceptionHandler;
-import com.sun.cri.ri.RiMethod;
-import com.sun.cri.ri.RiMethodProfile;
-import com.sun.cri.ri.RiSignature;
-import com.sun.cri.ri.RiType;
-
-/**
- * 
- * @author Thomas Wuerthinger
- * 
- */
-public class MockMethod implements RiMethod {
-<<<<<<< HEAD
-	
-	private final InvokeTarget method;
-	private final org.apache.bcel.classfile.Method fileMethod;
-	private final RiSignature signature;
-	private final MockType holder;
-	
-	public MockMethod(MockType holder, InvokeTarget rm, org.apache.bcel.classfile.Method fileMethod) {
-		this.method = rm;
-		this.fileMethod = fileMethod;
-		this.holder = holder;
-		signature = new MockSignature(rm.signature);
-	}
-
-	@Override
-	public boolean canBeStaticallyBound() {
-		return false;
-	}
-
-	@Override
-	public byte[] code() {
-		if (fileMethod == null) return null;
-		return fileMethod.getCode().getCode();
-	}
-
-	@Override
-	public RiExceptionHandler[] exceptionHandlers() {
-
-		if (fileMethod == null) {
-			throw new UnsupportedOperationException();
-		}
-		
-		RiExceptionHandler[] handlers = new RiExceptionHandler[0];
-		final ExceptionTable table = fileMethod.getExceptionTable();
-		
-		if (table != null) {
-		    handlers = new RiExceptionHandler[table.getNumberOfExceptions()];
-		    if (table.getNumberOfExceptions() > 0) {
-		    	throw new UnsupportedOperationException();
-		    }
-		}
-		
-		return handlers;
-	}
-
-	@Override
-	public boolean hasBalancedMonitors() {
-		// TODO: check
-		return false;
-	}
-
-	@Override
-	public RiType holder() {
-		return MockUniverse.lookupType(method.declaringClass);
-	}
-
-	@Override
-	public int accessFlags() {
-	    return method.modifiers;
-	}
-	
-	@Override
-	public boolean isClassInitializer() {
-		return method.name.equals("<cinit>");
-	}
-
-	@Override
-	public boolean isConstructor() {
-		return method.name.equals("<init>");
-	}
-
-	@Override
-	public boolean isLeafMethod() {
-		return false;
-	}
-
-	@Override
-	public boolean isOverridden() {
-		return true;
-	}
-
-	@Override
-	public boolean isResolved() {
-		return true;
-	}
-
-	@Override
-	public String jniSymbol() {
-		throw new UnsupportedOperationException();
-	}
-
-	@Override
-	public Object liveness(int bci) {
-		return null;
-	}
-
-	@Override
-	public int maxLocals() {
-		if (fileMethod == null) {
-			throw new UnsupportedOperationException();
-		}
-		
-		return fileMethod.getCode().getMaxLocals();
-	}
-
-	@Override
-	public int maxStackSize() {
-		if (fileMethod == null) {
-			throw new UnsupportedOperationException();
-		}
-		
-		return fileMethod.getCode().getMaxStack();
-	}
-
-	@Override
-	public RiMethodProfile methodData() {
-		throw new UnsupportedOperationException();
-	}
-
-	@Override
-	public String name() {
-		return method.name;
-	}
-
-	@Override
-	public RiSignature signature() {
-		return signature;
-	}
-
-	public MockType getHolder() {
-		return holder;
-	}
-
-	@Override
-	public String toString() {
-		return name();
-	}
-=======
-
-    private final InvokeTarget method;
-    private final org.apache.bcel.classfile.Method fileMethod;
-    private final RiSignature signature;
-    private final MockType holder;
-
-    public MockMethod(MockType holder, InvokeTarget rm, org.apache.bcel.classfile.Method fileMethod) {
-        this.method = rm;
-        this.fileMethod = fileMethod;
-        this.holder = holder;
-        signature = new MockSignature(rm.signature);
-    }
-
-    @Override
-    public boolean canBeStaticallyBound() {
-        return false;
-    }
-
-    @Override
-    public byte[] code() {
-        if (fileMethod == null)
-            return null;
-        return fileMethod.getCode().getCode();
-    }
-
-    @Override
-    public RiExceptionHandler[] exceptionHandlers() {
-
-        if (fileMethod == null) {
-            throw new UnsupportedOperationException();
-        }
-
-        RiExceptionHandler[] handlers = new RiExceptionHandler[0];
-        final ExceptionTable table = fileMethod.getExceptionTable();
-
-        if (table != null) {
-            handlers = new RiExceptionHandler[table.getNumberOfExceptions()];
-//            for (int i = 0; i < table.getNumberOfExceptions(); i++) {
-//                throw new UnsupportedOperationException();
-//            }
-        }
-
-        return handlers;
-    }
-
-    @Override
-    public boolean hasBalancedMonitors() {
-        // TODO: check
-        return false;
-    }
-
-    @Override
-    public RiType holder() {
-        return MockUniverse.lookupType(method.declaringClass);
-    }
-
-    @Override
-    public int accessFlags() {
-        return method.modifiers;
-    }
-
-    @Override
-    public boolean isClassInitializer() {
-        return method.name.equals("<cinit>");
-    }
-
-    @Override
-    public boolean isConstructor() {
-        return method.name.equals("<init>");
-    }
-
-    @Override
-    public boolean isLeafMethod() {
-        return false;
-    }
-
-    @Override
-    public boolean isOverridden() {
-        return true;
-    }
-
-    @Override
-    public boolean isResolved() {
-        return true;
-    }
-
-    @Override
-    public String jniSymbol() {
-        throw new UnsupportedOperationException();
-    }
-
-    @Override
-    public Object liveness(int bci) {
-        return null;
-    }
-
-    @Override
-    public int maxLocals() {
-        if (fileMethod == null) {
-            throw new UnsupportedOperationException();
-        }
-
-        return fileMethod.getCode().getMaxLocals();
-    }
-
-    @Override
-    public int maxStackSize() {
-        if (fileMethod == null) {
-            throw new UnsupportedOperationException();
-        }
-
-        return fileMethod.getCode().getMaxStack();
-    }
-
-    @Override
-    public RiMethodProfile methodData() {
-        throw new UnsupportedOperationException();
-    }
-
-    @Override
-    public String name() {
-        return method.name;
-    }
-
-    @Override
-    public RiSignature signature() {
-        return signature;
-    }
-
-    public MockType getHolder() {
-        return holder;
-    }
-
-    @Override
-    public String toString() {
-        return name();
-    }
->>>>>>> 3214c045
-}
+/*
+ * Copyright (c) 2009 Sun Microsystems, Inc. All rights reserved.
+ * 
+ * Sun Microsystems, Inc. has intellectual property rights relating to technology embodied in the product that is
+ * described in this document. In particular, and without limitation, these intellectual property rights may include one
+ * or more of the U.S. patents listed at http://www.sun.com/patents and one or more additional patents or pending patent
+ * applications in the U.S. and in other countries.
+ * 
+ * U.S. Government Rights - Commercial software. Government users are subject to the Sun Microsystems, Inc. standard
+ * license agreement and applicable provisions of the FAR and its supplements.
+ * 
+ * Use is subject to license terms. Sun, Sun Microsystems, the Sun logo, Java and Solaris are trademarks or registered
+ * trademarks of Sun Microsystems, Inc. in the U.S. and other countries. All SPARC trademarks are used under license and
+ * are trademarks or registered trademarks of SPARC International, Inc. in the U.S. and other countries.
+ * 
+ * UNIX is a registered trademark in the U.S. and other countries, exclusively licensed through X/Open Company, Ltd.
+ */
+package com.sun.mockvm;
+
+import org.apache.bcel.classfile.ExceptionTable;
+
+import com.sun.cri.ri.RiExceptionHandler;
+import com.sun.cri.ri.RiMethod;
+import com.sun.cri.ri.RiMethodProfile;
+import com.sun.cri.ri.RiSignature;
+import com.sun.cri.ri.RiType;
+
+/**
+ * 
+ * @author Thomas Wuerthinger
+ * 
+ */
+public class MockMethod implements RiMethod {
+
+    private final InvokeTarget method;
+    private final org.apache.bcel.classfile.Method fileMethod;
+    private final RiSignature signature;
+    private final MockType holder;
+
+    public MockMethod(MockType holder, InvokeTarget rm, org.apache.bcel.classfile.Method fileMethod) {
+        this.method = rm;
+        this.fileMethod = fileMethod;
+        this.holder = holder;
+        signature = new MockSignature(rm.signature);
+    }
+
+    @Override
+    public boolean canBeStaticallyBound() {
+        return false;
+    }
+
+    @Override
+    public byte[] code() {
+        if (fileMethod == null)
+            return null;
+        return fileMethod.getCode().getCode();
+    }
+
+    @Override
+    public RiExceptionHandler[] exceptionHandlers() {
+
+        if (fileMethod == null) {
+            throw new UnsupportedOperationException();
+        }
+
+        RiExceptionHandler[] handlers = new RiExceptionHandler[0];
+        final ExceptionTable table = fileMethod.getExceptionTable();
+
+        if (table != null) {
+            handlers = new RiExceptionHandler[table.getNumberOfExceptions()];
+//            for (int i = 0; i < table.getNumberOfExceptions(); i++) {
+//                throw new UnsupportedOperationException();
+//            }
+        }
+
+        return handlers;
+    }
+
+    @Override
+    public boolean hasBalancedMonitors() {
+        // TODO: check
+        return false;
+    }
+
+    @Override
+    public RiType holder() {
+        return MockUniverse.lookupType(method.declaringClass);
+    }
+
+    @Override
+    public int accessFlags() {
+        return method.modifiers;
+    }
+
+    @Override
+    public boolean isClassInitializer() {
+        return method.name.equals("<cinit>");
+    }
+
+    @Override
+    public boolean isConstructor() {
+        return method.name.equals("<init>");
+    }
+
+    @Override
+    public boolean isLeafMethod() {
+        return false;
+    }
+
+    @Override
+    public boolean isOverridden() {
+        return true;
+    }
+
+    @Override
+    public boolean isResolved() {
+        return true;
+    }
+
+    @Override
+    public String jniSymbol() {
+        throw new UnsupportedOperationException();
+    }
+
+    @Override
+    public Object liveness(int bci) {
+        return null;
+    }
+
+    @Override
+    public int maxLocals() {
+        if (fileMethod == null) {
+            throw new UnsupportedOperationException();
+        }
+
+        return fileMethod.getCode().getMaxLocals();
+    }
+
+    @Override
+    public int maxStackSize() {
+        if (fileMethod == null) {
+            throw new UnsupportedOperationException();
+        }
+
+        return fileMethod.getCode().getMaxStack();
+    }
+
+    @Override
+    public RiMethodProfile methodData() {
+        throw new UnsupportedOperationException();
+    }
+
+    @Override
+    public String name() {
+        return method.name;
+    }
+
+    @Override
+    public RiSignature signature() {
+        return signature;
+    }
+
+    public MockType getHolder() {
+        return holder;
+    }
+
+    @Override
+    public String toString() {
+        return name();
+    }
+}