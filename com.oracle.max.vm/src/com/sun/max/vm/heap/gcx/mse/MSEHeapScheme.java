/*
 * Copyright (c) 2010, 2012, Oracle and/or its affiliates. All rights reserved.
 * DO NOT ALTER OR REMOVE COPYRIGHT NOTICES OR THIS FILE HEADER.
 *
 * This code is free software; you can redistribute it and/or modify it
 * under the terms of the GNU General Public License version 2 only, as
 * published by the Free Software Foundation.
 *
 * This code is distributed in the hope that it will be useful, but WITHOUT
 * ANY WARRANTY; without even the implied warranty of MERCHANTABILITY or
 * FITNESS FOR A PARTICULAR PURPOSE.  See the GNU General Public License
 * version 2 for more details (a copy is included in the LICENSE file that
 * accompanied this code).
 *
 * You should have received a copy of the GNU General Public License version
 * 2 along with this work; if not, write to the Free Software Foundation,
 * Inc., 51 Franklin St, Fifth Floor, Boston, MA 02110-1301 USA.
 *
 * Please contact Oracle, 500 Oracle Parkway, Redwood Shores, CA 94065 USA
 * or visit www.oracle.com if you need additional information or have any
 * questions.
 */
package com.sun.max.vm.heap.gcx.mse;

import static com.sun.max.vm.VMConfiguration.*;
import static com.sun.max.vm.heap.gcx.HeapRegionManager.*;

import com.sun.max.annotate.*;
import com.sun.max.memory.*;
import com.sun.max.platform.*;
import com.sun.max.program.*;
import com.sun.max.unsafe.*;
import com.sun.max.util.timer.*;
import com.sun.max.vm.*;
import com.sun.max.vm.MaxineVM.Phase;
import com.sun.max.vm.code.*;
import com.sun.max.vm.heap.*;
import com.sun.max.vm.heap.gcx.*;
import com.sun.max.vm.heap.gcx.rset.*;
import com.sun.max.vm.jvmti.*;
import com.sun.max.vm.layout.*;
import com.sun.max.vm.reference.*;
import com.sun.max.vm.runtime.*;
import com.sun.max.vm.thread.*;

/**
 * Region-based Mark Sweep + Evacuation-based defragmentation Heap Scheme.
 * Used for testing region-based support.
 */
public final class MSEHeapScheme extends HeapSchemeWithTLABAdaptor implements HeapAccountOwner {
    /**
     * Number of heap words covered by a single mark.
     */
    private static final int WORDS_COVERED_PER_BIT = 1;
    static boolean DumpFragStatsAfterGC = false;
    static boolean DumpFragStatsAtGCFailure = false;
    static boolean DoImpreciseSweep = false;
    static {
        VMOptions.addFieldOption("-XX:", "DumpFragStatsAfterGC", MSEHeapScheme.class, "Dump region fragmentation stats after GC", Phase.PRISTINE);
        VMOptions.addFieldOption("-XX:", "DumpFragStatsAtGCFailure", MSEHeapScheme.class, "Dump region fragmentation when GC failed to reclaim enough space", Phase.PRISTINE);
        VMOptions.addFieldOption("-XX:", "DoImpreciseSweep", MSEHeapScheme.class, "Control whether to do precise or imprecise sweep", Phase.PRISTINE);
    }

    /**
     * Marking algorithm used to trace the heap.
     */
    private final TricolorHeapMarker heapMarker;

    /**
     * Space where objects are allocated from by default.
     */
    private final FirstFitMarkSweepSpace<MSEHeapScheme> markSweepSpace;

    final MarkSweepCollection collect = new MarkSweepCollection();

    /**
     * An instance of an after mark sweep verifier to use for heap verification after a mark sweep.
     * @see Sweeper
     */
    final AfterMarkSweepVerifier afterGCVerifier;

    private HeapRegionStatistics fragmentationStats;

    /**
     * The application heap. Currently, where all dynamic allocation takes place.
     */

    @HOSTED_ONLY
    public MSEHeapScheme() {
        super();
        final HeapAccount<MSEHeapScheme> heapAccount = new HeapAccount<MSEHeapScheme>(this);

        final ChunkListAllocator<RegionChunkListRefillManager> tlabAllocator =
            new ChunkListAllocator<RegionChunkListRefillManager>(new RegionChunkListRefillManager());
        final AtomicBumpPointerAllocator<RegionOverflowAllocatorRefiller> overflowAllocator =
            new AtomicBumpPointerAllocator<RegionOverflowAllocatorRefiller>(new RegionOverflowAllocatorRefiller());
        markSweepSpace = new FirstFitMarkSweepSpace<MSEHeapScheme>(heapAccount, tlabAllocator, overflowAllocator, false, NullDeadSpaceListener.nullDeadSpaceListener(), 0);
        heapMarker = new TricolorHeapMarker(WORDS_COVERED_PER_BIT, new HeapAccounRootCellVisitor(this));
        afterGCVerifier = new AfterMarkSweepVerifier(heapMarker, markSweepSpace, AfterMarkSweepBootHeapVerifier.makeVerifier(heapMarker, this));
        pinningSupportFlags = PIN_SUPPORT_FLAG.makePinSupportFlags(true, false, true);
    }

    @Override
    public void initialize(MaxineVM.Phase phase) {
        super.initialize(phase);
    }

    @Override
    protected void reportTotalGCTimes() {
        collect.reportTotalGCTimes();
    }

    /**
     * Allocate memory for both the heap and the GC's data structures (mark bitmaps, marking stacks, etc.).
     */
    @Override
    protected void allocateHeapAndGCStorage() {
        final Size reservedSpace = Size.K.times(reservedVirtualSpaceKB());
        final Size initSize = Heap.initialSize();
        final Size maxSize = Heap.maxSize();
        final int pageSize = Platform.platform().pageSize;

        // Verify that the constraint of the heap scheme are met:
        FatalError.check(Heap.bootHeapRegion.start() == Heap.startOfReservedVirtualSpace(),
            "Boot heap region must be mapped at start of reserved virtual space");

        final Address endOfCodeRegion = Code.getCodeManager().getRuntimeOptCodeRegion().end();
        final Address endOfReservedSpace = Heap.bootHeapRegion.start().plus(reservedSpace);

        // Initialize the heap region manager.
        final Address  firstUnusedByteAddress = endOfCodeRegion;
        theHeapRegionManager().initialize(firstUnusedByteAddress, endOfReservedSpace, maxSize, HeapRegionInfo.class, 0);
        // All reserved space (but the one used by the heap region manager) is now uncommitted.
        FatalError.check(HeapRegionConstants.log2RegionSizeInBytes >= heapMarker.log2BitmapWord, "Region size too small for heap marker");

        try {
            enableCustomAllocation(theHeapRegionManager().allocator());
            final MemoryRegion heapBounds = theHeapRegionManager().bounds();
            final Size applicationHeapMaxSize = heapBounds.size().minus(theHeapRegionManager().size());

            // Compute space needed by the heap marker. This is proportional to the size of the space traced by the heap marker.
            // The boot image isn't traced (it is assumed a permanent root of collection).
            final Size heapMarkerDatasize = heapMarker.memoryRequirement(heapBounds.size());

            // Heap Marker Data are allocated at end of the space reserved to the heap regions.
            final Address heapMarkerDataStart = heapBounds.end().roundedUpBy(pageSize);
            // Address to the first reserved byte unused by the heap scheme.
            final Address unusedReservedSpaceStart = heapMarkerDataStart.plus(heapMarkerDatasize).roundedUpBy(pageSize);

            if (!unusedReservedSpaceStart.greaterThan(Heap.startOfReservedVirtualSpace())) {
                MaxineVM.reportPristineMemoryFailure("heap marker data", "reserve", heapMarkerDatasize);
            }

            if (!markSweepSpace.heapAccount().open(HeapRegionConstants.numberOfRegions(applicationHeapMaxSize))) {
                FatalError.unexpected("Failed to create application heap");
            }

            markSweepSpace.initialize(initSize, applicationHeapMaxSize);
            if (!VirtualMemory.commitMemory(heapMarkerDataStart, heapMarkerDatasize,  VirtualMemory.Type.DATA)) {
                MaxineVM.reportPristineMemoryFailure("heapMarkerDataStart", "commit", heapMarkerDatasize);
            }
            heapMarker.initialize(heapBounds.start(), heapBounds.end(), heapMarkerDataStart, heapMarkerDatasize);

            if (DumpFragStatsAfterGC || DumpFragStatsAtGCFailure) {
                fragmentationStats = new HeapRegionStatistics(markSweepSpace.minReclaimableSpace());
            }
            // Free leftover of reserved space we will not be using.
            Size leftoverSize = endOfReservedSpace.minus(unusedReservedSpaceStart).asSize();
            if (VirtualMemory.deallocate(unusedReservedSpaceStart, leftoverSize, VirtualMemory.Type.DATA).isZero()) {
                MaxineVM.reportPristineMemoryFailure("reserved space leftover", "deallocate", leftoverSize);
            }
            // Make the heap inspectable
<<<<<<< HEAD
            InspectableHeapInfo.init(false, heapBounds, heapMarker.colorMap);
=======
            HeapScheme.Inspect.init(false);
            HeapScheme.Inspect.notifyHeapRegions(heapBounds, heapMarker.memory());

>>>>>>> a80df3cc
        } finally {
            disableCustomAllocation();
        }
        theHeapRegionManager().checkOutgoingReferences();
    }

    private void reportFragmentationStats(boolean reclaimedEnoughSpace) {
        if (DumpFragStatsAfterGC || (!reclaimedEnoughSpace && DumpFragStatsAtGCFailure)) {
            fragmentationStats.reportStats(heapAccount());
        }
    }

    /**
     * Log of recent amount of allocated space since last GC.
     * For debugging.
     */
    private final long [] allocatedSinceLastGC = new long[16];
    private long usedSpaceAfterLastGC;

    public boolean collectGarbage(Size requestedFreeSpace) {
        final Size usedSpaceBefore = markSweepSpace.usedSpace();
        if (MaxineVM.isDebug()) {
            final int logCursor = (int) (collectionCount % 16);
            allocatedSinceLastGC[logCursor] = usedSpaceBefore.minus(usedSpaceAfterLastGC).toLong();
            if (logCursor == 15) {
                long c = collectionCount - 15;
                Log.print("#GC, bytes reclaimed: ");
                for (int i = 0; i <= 15; i++) {
                    Log.print(c + i); Log.print(' '); Log.print(allocatedSinceLastGC[i]); Log.print(' ');
                }
                Log.println();
            }
        }
        if (requestedFreeSpace.isZero()) {
            // This is a forced GC.
            collect.submit();
            reportFragmentationStats(true);
            return true;
        }
        collect.submit();
        if (MaxineVM.isDebug()) {
            usedSpaceAfterLastGC = markSweepSpace.usedSpace().toLong();
        }
        boolean result =  markSweepSpace.usedSpace().minus(usedSpaceBefore).greaterThan(requestedFreeSpace);
        reportFragmentationStats(result);
        return result;
    }

    public boolean contains(Address address) {
        return  theHeapRegionManager().contains(address);
    }

    public Size reportFreeSpace() {
        return markSweepSpace.freeSpace();
    }

    public Size reportUsedSpace() {
        return markSweepSpace.usedSpace();
    }

    @INLINE
    public void writeBarrier(Reference from, Reference to) {
    }

    /**
     * Class implementing the garbage collection routine.
     * This is the {@link VmOperationThread}'s entry point to garbage collection.
     */
    final class MarkSweepCollection extends GCOperation {
        public MarkSweepCollection() {
            super("MarkSweepCollection");
        }

        private final TimerMetric reclaimTimer = new TimerMetric(new SingleUseTimer(HeapScheme.GC_TIMING_CLOCK));
        private final TimerMetric totalPauseTime = new TimerMetric(new SingleUseTimer(HeapScheme.GC_TIMING_CLOCK));

        private boolean traceGCTimes = false;

        private void startTimer(Timer timer) {
            if (traceGCTimes) {
                timer.start();
            }
        }
        private void stopTimer(Timer timer) {
            if (traceGCTimes) {
                timer.stop();
            }
        }

        private void reportLastGCTimes() {
            final boolean lockDisabledSafepoints = Log.lock();
            heapMarker.reportLastElapsedTimes();
            Log.print(", sweeping=");
            Log.print(reclaimTimer.getLastElapsedTime());
            Log.print(", total=");
            Log.println(totalPauseTime.getLastElapsedTime());
            Log.unlock(lockDisabledSafepoints);
        }

        void reportTotalGCTimes() {
            final boolean lockDisabledSafepoints = Log.lock();
            heapMarker.reportTotalElapsedTimes();
            Log.print(", sweeping=");
            Log.print(reclaimTimer.getElapsedTime());
            Log.print(", total=");
            Log.println(totalPauseTime.getElapsedTime());
            Log.unlock(lockDisabledSafepoints);
        }

        private HeapResizingPolicy heapResizingPolicy = new HeapResizingPolicy();

        @Override
        protected void collect(int invocationCount) {
            final boolean traceGCPhases = Heap.logGCPhases();
            traceGCTimes = Heap.logGCTime();
            startTimer(totalPauseTime);
            VmThreadMap.ACTIVE.forAllThreadLocals(null, tlabFiller);

            JVMTI.event(JVMTIEvent.GARBAGE_COLLECTION_START);
            HeapScheme.Inspect.notifyHeapPhaseChange(HeapPhase.ANALYZING);

            vmConfig().monitorScheme().beforeGarbageCollection();
            markSweepSpace.doBeforeGC();
            collectionCount++;

            theHeapRegionManager().checkOutgoingReferences();

            markSweepSpace.mark(heapMarker);

            HeapScheme.Inspect.notifyHeapPhaseChange(HeapPhase.RECLAIMING);

            if (traceGCPhases) {
                Log.println("BEGIN: Sweeping");
            }
            startTimer(reclaimTimer);
            markSweepSpace.sweep(heapMarker, DoImpreciseSweep);
            Size freeSpaceAfterGC = markSweepSpace.freeSpace();
            stopTimer(reclaimTimer);
            if (traceGCPhases) {
                Log.println("END: Sweeping");
            }

            if (VerifyAfterGC) {
                afterGCVerifier.run();
            }
            vmConfig().monitorScheme().afterGarbageCollection();

            heapResizingPolicy.resizeAfterCollection(freeSpaceAfterGC, markSweepSpace);
            markSweepSpace.doAfterGC();

            JVMTI.event(JVMTIEvent.GARBAGE_COLLECTION_FINISH);
            HeapScheme.Inspect.notifyHeapPhaseChange(HeapPhase.MUTATING);
            stopTimer(totalPauseTime);

            if (traceGCTimes) {
                reportLastGCTimes();
            }
        }
    }

    private Size setNextTLABChunk(Pointer chunk) {
        if (MaxineVM.isDebug()) {
            FatalError.check(!chunk.isZero(), "TLAB chunk must not be null");
            FatalError.check(HeapFreeChunk.getFreechunkSize(chunk).greaterEqual(markSweepSpace.minReclaimableSpace()), "TLAB chunk must be greater than min reclaimable space");
        }
        Size chunkSize =  HeapFreeChunk.getFreechunkSize(chunk);
        Address nextChunk = HeapFreeChunk.getFreeChunkNext(chunk);
        Size effectiveSize = chunkSize.minus(tlabHeadroom());
        // Zap chunk data to leave allocation area clean.
        Memory.clearWords(chunk, effectiveSize.unsignedShiftedRight(Word.widthValue().log2numberOfBytes).toInt());
        chunk.plus(effectiveSize).setWord(nextChunk);
        return effectiveSize;
    }

    @INLINE
    private Size setNextTLABChunk(Pointer etla, Pointer nextChunk) {
        Size nextChunkEffectiveSize = setNextTLABChunk(nextChunk);
        fastRefillTLAB(etla, nextChunk, nextChunkEffectiveSize);
        return nextChunkEffectiveSize;
    }

    /**
     * Check if changing TLAB chunks may satisfy the allocation request. If not, allocated directly from the underlying free space manager,
     * otherwise, refills the TLAB with the next TLAB chunk and allocated from it.
     *
     * @param etla Pointer to enabled VMThreadLocals
     * @param tlabMark current mark of the TLAB
     * @param tlabHardLimit soft end of the current TLAB
     * @param chunk next chunk of this TLAB
     * @param size requested amount of memory
     * @return a pointer to the allocated memory
     */
    private Pointer changeTLABChunkOrAllocate(Pointer etla, Pointer tlabMark, Pointer tlabHardLimit, Pointer chunk, Size size) {
        Size chunkSize =  HeapFreeChunk.getFreechunkSize(chunk);
        if (size.greaterThan(chunkSize.minus(minObjectSize())))  {
            // Don't bother with searching another TLAB chunk that fits. Allocate directly in the heap.
            return markSweepSpace.allocate(size);
        }
        // Otherwise, the chunk can accommodate the request AND
        // we'll have enough room left in the chunk to format a dead object or to store the next chunk pointer.
        Address nextChunk = HeapFreeChunk.getFreeChunkNext(chunk);
        fillWithDeadObject(tlabMark,  tlabHardLimit);
        Size effectiveSize = chunkSize.minus(tlabHeadroom());
        // Zap chunk data to leave allocation area clean.
        Memory.clearWords(chunk, effectiveSize.unsignedShiftedRight(Word.widthValue().log2numberOfBytes).toInt());
        chunk.plus(effectiveSize).setWord(nextChunk);
        fastRefillTLAB(etla, chunk, effectiveSize);
        return tlabAllocate(size);
    }

    @Override
    protected boolean logTLABEvents(Address tlabStart) {
        return RegionTable.inDebuggedRegion(tlabStart);
    }

    /**
     * Allocate a chunk of memory of the specified size and refill a thread's TLAB with it.
     * @param etla the thread whose TLAB will be refilled
     * @param tlabSize the size of the chunk of memory used to refill the TLAB
     */
    protected void allocateAndRefillTLAB(Pointer etla, Size tlabSize) {
        Pointer tlab = markSweepSpace.allocateTLAB(tlabSize);
        if (MaxineVM.isDebug() && logTLABEvents(tlab)) {
            TLABLog.doOnRefillTLAB(etla, tlabSize, true);
        }
        Size effectiveSize = setNextTLABChunk(tlab);
        refillTLAB(etla, tlab, effectiveSize);
    }

    @Override
    protected Pointer customAllocate(Pointer customAllocator, Size size) {
        return BaseAtomicBumpPointerAllocator.asBumpPointerAllocator(Reference.fromOrigin(Layout.cellToOrigin(customAllocator)).toJava()).allocateCleared(size);
    }

    @Override
    @NEVER_INLINE
    protected Pointer handleTLABOverflow(Size size, Pointer etla, Pointer tlabMark, Pointer tlabEnd) {      // Should we refill the TLAB ?
        final TLABRefillPolicy refillPolicy = TLABRefillPolicy.getForCurrentThread(etla);
        if (refillPolicy == null) {
            // No policy yet for the current thread. This must be the first time this thread uses a TLAB (it does not have one yet).
            ProgramError.check(tlabMark.isZero(), "thread must not have a TLAB yet");
            if (!usesTLAB()) {
                // We're not using TLAB. So let's assign the never refill tlab policy.
                TLABRefillPolicy.setForCurrentThread(etla, NEVER_REFILL_TLAB);
                return markSweepSpace.allocate(size);
            }
            // Allocate an initial TLAB and a refill policy. For simplicity, this one is allocated from the TLAB (see comment below).
            final Size tlabSize = initialTlabSize();
            allocateAndRefillTLAB(etla, tlabSize);
            // Let's do a bit of dirty meta-circularity. The TLAB is refilled, and no-one except the current thread can use it.
            // So the tlab allocation is going to succeed here
            TLABRefillPolicy.setForCurrentThread(etla, new SimpleTLABRefillPolicy(tlabSize));
            // Now, address the initial request. Note that we may recurse down to handleTLABOverflow again here if the
            // request is larger than the TLAB size. However, this second call will succeed and allocate outside of the tlab.
            return tlabAllocate(size);
        }
        // FIXME (ld) Want to first test against size of next chunk of this TLAB (if any).
        final Size nextTLABSize = refillPolicy.nextTlabSize();
        if (size.greaterThan(nextTLABSize)) {
            // This couldn't be allocated in a TLAB, so go directly to direct allocation routine.
            return markSweepSpace.allocate(size);
        }
        // TLAB may have been wiped out by a previous direct allocation routine.
        if (!tlabEnd.isZero()) {
            final Pointer hardLimit = tlabEnd.plus(tlabHeadroom());
            final Pointer nextChunk = tlabEnd.getWord().asPointer();

            final Pointer cell = tlabMark;
            if (cell.plus(size).equals(hardLimit)) {
                // Can actually fit the object in space left.
                // zero-fill the headroom we left.
                Memory.clearWords(tlabEnd, tlabHeadroomNumWords());
                if (nextChunk.isZero()) {
                    // Zero-out TLAB top and mark.
                    fastRefillTLAB(etla, Pointer.zero(), Size.zero());
                } else {
                    // TLAB has another chunk of free space. Set it.
                    setNextTLABChunk(etla, nextChunk);
                }
                return cell;
            } else if (!(cell.equals(hardLimit) || nextChunk.isZero())) {
                // We have another chunk, and we're not to limit yet. So we may change of TLAB chunk to satisfy the request.
                return changeTLABChunkOrAllocate(etla, tlabMark, hardLimit, nextChunk, size);
            }

            if (!refillPolicy.shouldRefill(size, tlabMark)) {
                // Size would fit in a new tlab, but the policy says we shouldn't refill the tlab yet, so allocate directly in the heap.
                return markSweepSpace.allocate(size);
            }
        }
        if (MaxineVM.isDebug() && RegionTable.inDebuggedRegion(tlabMark)) {
            TLABLog.doOnRetireTLAB(etla);
        }
        // Refill TLAB and allocate (we know the request can be satisfied with a fresh TLAB and will therefore succeed).
        allocateAndRefillTLAB(etla, nextTLABSize);
        return tlabAllocate(size);
    }

    @Override
    public HeapAccount<MSEHeapScheme> heapAccount() {
        return markSweepSpace.heapAccount();
    }

}
<|MERGE_RESOLUTION|>--- conflicted
+++ resolved
@@ -170,13 +170,9 @@
                 MaxineVM.reportPristineMemoryFailure("reserved space leftover", "deallocate", leftoverSize);
             }
             // Make the heap inspectable
-<<<<<<< HEAD
-            InspectableHeapInfo.init(false, heapBounds, heapMarker.colorMap);
-=======
             HeapScheme.Inspect.init(false);
             HeapScheme.Inspect.notifyHeapRegions(heapBounds, heapMarker.memory());
 
->>>>>>> a80df3cc
         } finally {
             disableCustomAllocation();
         }
