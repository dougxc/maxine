--- conflicted
+++ resolved
@@ -47,11 +47,7 @@
 
 
 /**
-<<<<<<< HEAD
- * Generational Heap Scheme.
-=======
  * Generational Heap Scheme with a mark-sweep old generation and a simple copying collector nursery.
->>>>>>> a69e63f7
  */
 final public class GenMSEHeapScheme extends HeapSchemeWithTLABAdaptor  implements HeapAccountOwner, XirWriteBarrierSpecification, RSetCoverage {
     /**
