/*
 * Copyright (c) 2009, 2012, Oracle and/or its affiliates. All rights reserved.
 * DO NOT ALTER OR REMOVE COPYRIGHT NOTICES OR THIS FILE HEADER.
 *
 * This code is free software; you can redistribute it and/or modify it
 * under the terms of the GNU General Public License version 2 only, as
 * published by the Free Software Foundation.
 *
 * This code is distributed in the hope that it will be useful, but WITHOUT
 * ANY WARRANTY; without even the implied warranty of MERCHANTABILITY or
 * FITNESS FOR A PARTICULAR PURPOSE.  See the GNU General Public License
 * version 2 for more details (a copy is included in the LICENSE file that
 * accompanied this code).
 *
 * You should have received a copy of the GNU General Public License version
 * 2 along with this work; if not, write to the Free Software Foundation,
 * Inc., 51 Franklin St, Fifth Floor, Boston, MA 02110-1301 USA.
 *
 * Please contact Oracle, 500 Oracle Parkway, Redwood Shores, CA 94065 USA
 * or visit www.oracle.com if you need additional information or have any
 * questions.
 */
package com.sun.max.vm.heap;


import static com.sun.max.vm.intrinsics.MaxineIntrinsicIDs.*;
import static com.sun.max.vm.jdk.JDK_java_lang_ref_ReferenceQueue.*;

import com.sun.max.annotate.*;
import com.sun.max.unsafe.*;
import com.sun.max.vm.*;
import com.sun.max.vm.MaxineVM.Phase;
import com.sun.max.vm.actor.holder.*;
import com.sun.max.vm.actor.member.*;
import com.sun.max.vm.hosted.*;
import com.sun.max.vm.jdk.*;
import com.sun.max.vm.layout.*;
import com.sun.max.vm.log.VMLog.Record;
import com.sun.max.vm.log.hosted.*;
import com.sun.max.vm.monitor.modal.sync.*;
import com.sun.max.vm.object.*;
import com.sun.max.vm.reference.*;
import com.sun.max.vm.runtime.*;
import com.sun.max.vm.thread.*;

/**
 * This class implements support for collecting and processing special references
 * (i.e. instances of {@link Reference} and its subclasses) which
 * implement weak references and finalizers.
 * The routines in this class are called by the GC as it discovers reachable special
 * references, and after live objects have been processed.
 */
public class SpecialReferenceManager {

    private static final boolean FINALIZERS_SUPPORTED = true;

    /**
     * This interface forms a contract between the GC algorithm and the implementation of special references.
     */
    public interface GC {
        /**
         * Determines if an object is currently in the set of objects that
         * will survive the current collection.
         *
         * @param ref a reference to an object
         */
        boolean isReachable(Reference ref);

        /**
         * Ensures that the object graph rooted at a given reference survives the current GC.
         * WARNING: this interface doesn't update remembered sets if the above relocate the object.
         * FIXME: may be we should change it, which also requires changing
         *
         * @param ref the root of the object graph to be preserved
         * @return a reference to the root of the preserved object graph. Whether or not this is equal to {@code ref}
         *         depends on the specific GC algorithm (e.g. mark-sweep vs copying)
         */
        Reference preserve(Reference ref);

        /**
         * Indicates whether the GC relocates live objects. If true and a reference object is live, the special reference manager must
         * invoke its {@link #preserve(Reference)} method to update the referent field.
         * @return true if live objects may have relocated.
         */
        boolean mayRelocateLiveObjects();
    }

    /**
     * The lock object associated with managing special references. This lock must
     * be held by the GC when it is updating the list of pending special references.
     * This value is a reference to the static {@code lock} field in {@link java.lang.ref.Reference}.
     * Like {@link com.sun.max.vm.thread.VmThreadMap#THREAD_LOCK}, this lock is special and
     * requires a sticky monitor.
     */
    public static final Object REFERENCE_LOCK = WithoutAccessCheck.getStaticField(JDK.java_lang_ref_Reference.javaClass(), "lock");
    static {
        JavaMonitorManager.bindStickyMonitor(REFERENCE_LOCK);
    }

    public static final int REFERENT_WORD_INDEX =  JDK.java_lang_ref_Reference.classActor().findLocalInstanceFieldActor("referent").offset() >>  Word.widthValue().log2numberOfBytes;

    /**
     * The head of the list of discovered references.
     * This field must only be used by the GC. Accessing it should not trigger any read/write barriers.
     */
    private static java.lang.ref.Reference discoveredList;

    /**
     * An alias type for accessing the fields in java.lang.ref.Reference without having to use reflection.
     * <p>
     * The comment below is from the JDK source for java.lang.ref.Reference and explains
     * the meaning of the {@link #next} and {@link #queue} as pertaining to the state of a reference.
     * <p>
     * A Reference instance is in one of four possible internal states:
     * <p>
     *     Active: Subject to special treatment by the garbage collector.  Some
     *     time after the collector detects that the reachability of the
     *     referent has changed to the appropriate state, it changes the
     *     instance's state to either Pending or Inactive, depending upon
     *     whether or not the instance was registered with a queue when it was
     *     created.  In the former case it also adds the instance to the
     *     pending-Reference list.  Newly-created instances are Active.
     * <p>
     *     Pending: An element of the pending-Reference list, waiting to be
     *     enqueued by the Reference-handler thread.  Unregistered instances
     *     are never in this state.
     * <p>
     *     Enqueued: An element of the queue with which the instance was
     *     registered when it was created.  When an instance is removed from
     *     its ReferenceQueue, it is made Inactive.  Unregistered instances are
     *     never in this state.
     * <p>
     *     Inactive: Nothing more to do.  Once an instance becomes Inactive its
     *     state will never change again.
     * <p>
     * The state is encoded in the queue and next fields as follows:
     * <p>
     *     Active: queue = ReferenceQueue with which instance is registered, or
     *     ReferenceQueue.NULL if it was not registered with a queue; next =
     *     null.
     * <p>
     *     Pending: queue = ReferenceQueue with which instance is registered;
     *     next = Following instance in queue, or this if at end of list.Reference
     * <p>
     *     Enqueued: queue = ReferenceQueue.ENQUEUED; next = Following instance
     *     in queue, or this if at end of list.
     * <p>
     *     Inactive: queue = ReferenceQueue.NULL; next = this.
     * <p>
     * With this scheme the collector need only examine the next field in order
     * to determine whether a Reference instance requires special treatment: If
     * the next field is null then the instance is active; if it is non-null,
     * then the collector should treat the instance normally.
     * <p>
     * To ensure that concurrent collector can discover active Reference
     * objects without interfering with application threads that may apply
     * the enqueue() method to those objects, collectors should link
     * discovered objects through the discovered field.
     */
    public static class JLRRAlias {
        @ALIAS(declaringClass = java.lang.ref.Reference.class)
        static java.lang.ref.Reference pending;

        @ALIAS(declaringClass = java.lang.ref.Reference.class)
        public java.lang.ref.Reference next;

        /**
         * Next ref in a linked list used by the GC to communicate discovered references
         * from the {@linkplain SpecialReferenceManager#discoverSpecialReference(Pointer) discovery} phase
         * to the {@linkplain SpecialReferenceManager#processDiscoveredSpecialReferences(GC) processing} phase.
         */
        @ALIAS(declaringClass = java.lang.ref.Reference.class)
        public java.lang.ref.Reference discovered;

        @ALIAS(declaringClass = java.lang.ref.Reference.class)
        Object referent;

        @ALIAS(declaringClass = java.lang.ref.Reference.class)
        public java.lang.ref.ReferenceQueue queue;

        final boolean isActive() {
            return next == null;
        }

        final boolean isPending() {
            return next != null && queue != ENQUEUED && queue != NULL;
        }

        final boolean isEnqueued() {
            return next != null && queue == ENQUEUED;
        }

        final boolean isInactive() {
            return next != null && queue == NULL;
        }
    }

    @INTRINSIC(UNSAFE_CAST)
    public static native JLRRAlias asJLRRAlias(Object o);

    @INTRINSIC(UNSAFE_CAST)
    public static native java.lang.ref.Reference asJLRR(Object o);

    /**
     * This method is called by the GC during heap exploration, when it finds a special
     * reference object. This method checks to see whether the object has been processed previously,
     * and if not, then adds it to the queue to be processed later.
     *
     * @param cell a pointer at the origin of the reference that has been discovered
     */
    public static void discoverSpecialReference(Pointer cell) {
        final Pointer origin = Layout.cellToOrigin(cell);
        java.lang.ref.Reference ref = asJLRR(Reference.fromOrigin(origin));
        JLRRAlias refAlias = asJLRRAlias(ref);

        if (refAlias.discovered == null) {
            // the discovered field of this object is null, queue it for later processing
            if (ref == discoveredList) {
                final boolean lockDisabledSafepoints = Log.lock();
                Log.print("Reference ");
                Log.print(ObjectAccess.readClassActor(ref).name.string);
                Log.print(" at ");
                Log.print(cell);
                Log.println(" is already on discovered list");
                Log.unlock(lockDisabledSafepoints);
                FatalError.unexpected("Duplicate on discovered list");
            }
            final Reference referent = Reference.fromJava(refAlias.referent);
            // WATCH OUT: the following two lines will cause a write barrier to be executed. Depending on its implementation, this may
            // resulting in implicit modification to a remember set during GC.
            refAlias.discovered = discoveredList;
            discoveredList = ref;
            if (specialReferenceLogger.enabled()) {
                specialReferenceLogger.logDiscover(cell, UnsafeCast.asHub(Layout.readHubReference(origin).toJava()).classActor, referent.toOrigin());
            }
        }
    }

    /**
     * Processes the special reference objects that were {@linkplain #discoverSpecialReference(Pointer) discovered}
     * during heap scanning.
     * These live reference objects are checked to see whether
     * the reachability of their "referent" objects has changed according to the type of reference.
     * If so, they are enqueued as "pending" so that the {@link Reference.ReferenceHandler} thread can pick them up
     * and add them to their respective queues later.
     * The reference handler lock is notified by the thread that {@linkplain VmOperationThread#submit(VmOperation) submitted}
     * the GC operation as it holds the lock. See {@link GCOperation#doItEpilogue(boolean)}.
     *
     * @param gc interface to the GC implementation
     */
    public static void processDiscoveredSpecialReferences(GC gc) {
        java.lang.ref.Reference head = discoveredList;
        java.lang.ref.Reference end = sentinel;
        final boolean updateReachableReferent = gc.mayRelocateLiveObjects();

        if (specialReferenceLogger.enabled()) {
            specialReferenceLogger.logProcessDiscoveredInit(
                            Reference.fromJava(JDK_java_lang_ref_ReferenceQueue.NULL).toOrigin(),
                            Reference.fromJava(JDK_java_lang_ref_ReferenceQueue.ENQUEUED).toOrigin());
        }

        // Process the discovered list until it is empty (new elements may be
        // prepended while processing).
        do {
            java.lang.ref.Reference ref = head;
            java.lang.ref.Reference pending = JLRRAlias.pending;

            while (ref != end) {
                boolean preserved = false;
                boolean addedToPending = false;
                JLRRAlias refAlias = asJLRRAlias(ref);
                final Reference referent = Reference.fromJava(refAlias.referent);
                if (referent.isZero()) {
                    // Do not add 'ref' to the pending list as weak references
                    // with already null referents are not added to ReferenceQueues
                } else if (!gc.isReachable(referent)) {
                    if (refAlias.queue == null) {
                        // This can only occur if there is a GC in the constructor for java.lang.ref.Reference
                        // between the initialization of 'referent' and 'queue'.
                        Log.println("WARNING: cannot add weak reference with null 'queue' field to pending list");
                    } else {
                        // Only soft and weak references have their referent cleared
                        if (ref instanceof java.lang.ref.SoftReference || ref instanceof java.lang.ref.WeakReference) {
                            refAlias.referent = null;
                        } else {
                            // The following line MUST run the mutator write barrier
                            refAlias.referent = gc.preserve(referent).toJava();
                            preserved = true;
                        }

                        // Add active reference whose reachability has changed to pending list
                        if (refAlias.isActive()) {
                            if (pending == null) {
                                // 'ref' will be at the end of the pending list
                                refAlias.next = ref;
                            } else {
                                refAlias.next = pending;
                            }
                            pending = ref;
                            addedToPending = true;
                        }
                    }
                } else if (updateReachableReferent) {
                    // this object is reachable, however the "referent" field was not scanned.
                    // we need to update this field manually
                    // The following line MUST run the mutator write barrier
                    refAlias.referent = gc.preserve(referent).toJava();
                }

                JLRRAlias r = refAlias;
                ref = refAlias.discovered;
                r.discovered = null;

                if (specialReferenceLogger.enabled()) {
                    final Object newReferent = r.referent;
                    specialReferenceLogger.logProcessDiscovered(
                        ObjectAccess.readClassActor(r),
                        ObjectAccess.toOrigin(r),
                        referent.toOrigin(),
                        newReferent == null ? Pointer.zero() : ObjectAccess.toOrigin(newReferent),
                        Reference.fromJava(r.queue).toOrigin(),
                        preserved,
                        updateReachableReferent,
                        addedToPending,
                        MaxineVM.isDebug() ? ObjectAccess.toOrigin(ref) : Pointer.zero());
                }
            }
            JLRRAlias.pending = pending;

            if (head == discoveredList) {
                // No further special references were discovered
                discoveredList = sentinel;
                break;
            }

            end = head;
            head = discoveredList;
        } while (true);
<<<<<<< HEAD
=======

        // Special reference map of Inspector
        if (Inspectable.isVmInspected()) {
            processInspectableWeakReferencesMemory(gc);
        }
    }

    private static void processInspectableWeakReferencesMemory(GC gc) {
        final RootTableMemoryRegion rootsMemoryRegion = InspectableHeapInfo.rootsMemoryRegion();
        final boolean updateReachableReferent = gc.mayRelocateLiveObjects();
        assert rootsMemoryRegion != null;
        final Pointer rootsPointer = rootsMemoryRegion.start().asPointer();
        long wordsUsedCounter = 0;
        assert !rootsPointer.isZero();
        for (int i = 0; i < InspectableHeapInfo.MAX_NUMBER_OF_ROOTS; i++) {
            final Pointer rootPointer = rootsPointer.getWord(i).asPointer();
            if (!rootPointer.isZero()) {
                final Reference referent = Reference.fromOrigin(rootPointer);
                if (gc.isReachable(referent)) {
                    if (updateReachableReferent) {
                        rootsPointer.setWord(i, gc.preserve(referent).toOrigin());
                    }
                    wordsUsedCounter++;
                } else {
                    rootsPointer.setWord(i, Pointer.zero());
                }
                if (specialReferenceLogger.enabled()) {
                    specialReferenceLogger.logProcessInspectable(i, rootPointer, rootsPointer.getWord(i));
                }
            }
        }
        rootsMemoryRegion.setWordsUsed(wordsUsedCounter);
>>>>>>> 8f76bd10
    }

    @ALIAS(declaringClassName = "java.lang.ref.Finalizer")
    private static native void register(Object finalizee);

    /**
     * Registers an object that has a finalizer with the special reference manager.
     * A call to this method is inserted after allocation of such objects.
     * @param object the object that has a finalizers
     */
    public static void registerFinalizee(Object object) {
        if (FINALIZERS_SUPPORTED) {
            FatalError.check(ObjectAccess.readClassActor(object).hasFinalizer(), "cannot register object that has no finalizer");
            register(object);
            if (specialReferenceLogger.enabled()) {
                specialReferenceLogger.logRegisterFinalizee(Reference.fromJava(object).toOrigin(), ObjectAccess.readClassActor(object));
            }
        }
    }

    static final class SentinelReference extends java.lang.ref.WeakReference<Object> {
        public SentinelReference() {
            super(null);
        }
    }

    private static final SentinelReference sentinel = new SentinelReference();

    /**
     * Initialize the SpecialReferenceManager when starting the VM. Normally, on the host
     * VM, the {@link java.lang.ref.Reference} and {@link java.lang.ref.Finalizer} classes create
     * threads in their static initializers to handle weak references and finalizable objects.
     * However, in the target VM, these classes have already been initialized and these
     * threads need to be started manually.
     *
     * @param phase the phase in which the VM is in
     */
    public static void initialize(Phase phase) {
        if (phase == Phase.PRISTINE) {
            clock = System.currentTimeMillis();
            discoveredList = sentinel;
            JLRRAlias sentinelAlias = asJLRRAlias(sentinel);
            sentinelAlias.discovered = sentinel;
            sentinelAlias.next = sentinel;
            sentinelAlias.referent = null;
            assert sentinelAlias.isInactive();
            startReferenceHandlerThread();
            startFinalizerThread();
        }
    }

    @ALIAS(declaringClass = java.lang.ref.SoftReference.class)
    private static long clock;

    @HOSTED_ONLY
    private static FieldActor getReferenceClassField(String name, Class c) {
        final ClassActor referenceClass = ClassActor.fromJava(c);
        FieldActor fieldActor = referenceClass.findLocalStaticFieldActor(name);
        if (fieldActor == null) {
            fieldActor = referenceClass.findLocalInstanceFieldActor(name);
        }
        return fieldActor;
    }

    /**
     * Start the thread to handle enqueuing weak references.
     */
    private static void startReferenceHandlerThread() {
        // The thread was built into the boot image. We simply need to start it:
        VmThread.referenceHandlerThread.startVmSystemThread();
    }

    /**
     * Allocate and start a new thread to handle invocation of finalizers.
     */
    private static void startFinalizerThread() {
        if (FINALIZERS_SUPPORTED) {
            // The thread was built into the boot image. We simply need to start it:
            VmThread.finalizerThread.startVmSystemThread();
        }
    }

    // Logging

    public static final SpecialReferenceLogger specialReferenceLogger = new SpecialReferenceLogger();

    // Yet more javac weirdness. Will not compile unless qualified.
    @com.sun.max.annotate.HOSTED_ONLY
    @com.sun.max.vm.log.hosted.VMLoggerInterface
    private interface SpecialReferenceLoggerInterface {
        void enqueue(
                        @VMLogParam(name = "classActor") ClassActor classActor,
                        @VMLogParam(name = "atOrigin") Pointer atOrigin,
                        @VMLogParam(name = "queueOrigin") Pointer queueOrigin);

        void discover(
                        @VMLogParam(name = "cell") Pointer cell,
                        @VMLogParam(name = "classActor") ClassActor classActor,
                        @VMLogParam(name = "referentOrigin") Pointer referentOrigin);

        void registerFinalizee(
                        @VMLogParam(name = "origin") Pointer origin,
                        @VMLogParam(name = "classActor") ClassActor classActor);

        void processDiscoveredInit(
                        @VMLogParam(name = "nullReferenceQueue") Pointer nullReferenceQueue,
                        @VMLogParam(name = "enqueReferenceQueue") Pointer enqueReferenceQueue);

        void processDiscovered(
                        @VMLogParam(name = "classActor") ClassActor classActor,
                        @VMLogParam(name = "rOrigin") Pointer rOrigin,
                        @VMLogParam(name = "referentOrigin") Pointer referentOrigin,
                        @VMLogParam(name = "newReferentOrigin") Pointer newReferentOrigin,
                        @VMLogParam(name = "queueOrigin") Pointer queueOrigin,
                        @VMLogParam(name = "stateBools") int stateBools,
                        @VMLogParam(name = "refOrigin") Pointer refOrigin);

        void remove(
                        @VMLogParam(name = "classActor") ClassActor classActor,
                        @VMLogParam(name = "origin") Pointer origin,
                        @VMLogParam(name = "queueOrigin") Pointer queueOrigin);

        void processInspectable(
                        @VMLogParam(name = "i") int i,
                        @VMLogParam(name = "rootPointer") Pointer rootPointer,
                        @VMLogParam(name = "value") Word value);
    }

    public static final class SpecialReferenceLogger extends SpecialReferenceLoggerAuto {

        private static final int PRESERVED_BIT = 1;
        private static final int UPDATE_REACHABLE_REFERENT_BIT = 2;
        private static final int ADDED_TO_PENDING_BIT = 4;

        SpecialReferenceLogger() {
            super("ReferenceGC", "handling of soft/weak/final/phantom references.");
        }

        void logProcessDiscovered(ClassActor classActor, Pointer rOrigin, Pointer referentOrigin,
                        Pointer newReferentOrigin, Pointer queueOrigin, boolean preserved,
                        boolean updateReachableReferent, boolean addedToPending, Pointer refOrigin) {
            // pack booleans to keep arg count <= 8
            int stateBools = (preserved ? PRESERVED_BIT : 0) | (updateReachableReferent ? UPDATE_REACHABLE_REFERENT_BIT : 0) |
                         (addedToPending ? ADDED_TO_PENDING_BIT : 0);
            logProcessDiscovered(classActor, rOrigin, referentOrigin, newReferentOrigin, queueOrigin, stateBools, refOrigin);
        }

        @Override
        public void checkOptions() {
            super.checkOptions();
            checkDominantLoggerOptions(Heap.gcAllLogger);
        }

        @Override
        protected void traceRemove(ClassActor classActor, Pointer origin, Pointer queueOrigin) {
            Log.printCurrentThread(false);
            Log.print(": Removed ");
            Log.print(classActor.name.string);
            Log.print(" at ");
            Log.print(origin);
            Log.print(" from queue ");
            Log.println(queueOrigin);
        }

        @Override
        protected void traceEnqueue(ClassActor classActor, Pointer atOrigin, Pointer queueOrigin) {
            Log.printCurrentThread(false);
            Log.print(": Enqueued ");
            Log.print(classActor.name.string);
            Log.print(" at ");
            Log.print(atOrigin);
            Log.print(" to queue ");
            Log.println(queueOrigin);
        }

        @Override
        protected void traceRegisterFinalizee(Pointer origin, ClassActor classActor) {
            Log.print("Registered finalizer for ");
            Log.print(origin);
            Log.print(" of type ");
            Log.println(classActor.name.string);
        }

        @Override
        protected void traceDiscover(Pointer cell, ClassActor classActor, Pointer referentOrigin) {
            Log.print("Added ");
            Log.print(cell);
            Log.print(' ');
            Log.print(classActor.name.string);
            Log.print(" {referent=");
            Log.print(referentOrigin);
            Log.println("} to list of discovered references");
        }

        @Override
        protected void traceProcessDiscoveredInit(Pointer nullReferenceQueue, Pointer enqueReferenceQueue) {
            Log.print("ReferenceQueue.NULL = ");
            Log.println(nullReferenceQueue);
            Log.print("ReferenceQueue.ENQUEUED = ");
            Log.println(enqueReferenceQueue);
        }

        @Override
        protected void traceProcessDiscovered(ClassActor classActor, Pointer rOrigin, Pointer referentOrigin, Pointer newReferentOrigin, Pointer queueOrigin, int stateBools, Pointer refOrigin) {
            boolean preserved = (stateBools & PRESERVED_BIT) != 0;
            boolean updateReachableReferent = (stateBools & UPDATE_REACHABLE_REFERENT_BIT) != 0;
            boolean addedToPending = (stateBools & ADDED_TO_PENDING_BIT) != 0;

            Log.print("Processed ");
            Log.print(classActor.name.string);
            Log.print(" at ");
            Log.print(rOrigin);
            if (MaxineVM.isDebug()) {
                Log.print(" [next discovered = ");
                Log.print(refOrigin);
                Log.print("]");
            }
            Log.print(" whose referent ");
            Log.print(referentOrigin);
            if (referentOrigin.isZero()) {
                Log.print(" was unreachable");
                Log.print(" [queue: ");
                Log.print(queueOrigin);
                Log.print("]");
            } else if (preserved) {
                Log.print(" was unreachable but preserved to ");
                Log.print(newReferentOrigin);
                Log.print(" [queue: ");
                Log.print(queueOrigin);
                Log.print("]");
            } else if (updateReachableReferent) {
                Log.print(" moved to ");
                Log.print(newReferentOrigin);
            }
            if (!addedToPending) {
                Log.print(" {not added to Reference.pending list}");
            }
        }

        @Override
        protected void traceProcessInspectable(int i, Pointer rootPointer, Word value) {
            Log.print("Processed root table entry ");
            Log.print(i);
            Log.print(": set ");
            Log.print(rootPointer);
            Log.print(" to ");
            Log.println(value);
        }

    }

// START GENERATED CODE
    private static abstract class SpecialReferenceLoggerAuto extends com.sun.max.vm.log.VMLogger {
        public enum Operation {
            Remove, Enqueue, RegisterFinalizee,
            Discover, ProcessDiscoveredInit, ProcessDiscovered, ProcessInspectable;

            public static final Operation[] VALUES = values();
        }

        private static final int[] REFMAPS = null;

        protected SpecialReferenceLoggerAuto(String name, String optionDescription) {
            super(name, Operation.VALUES.length, optionDescription, REFMAPS);
        }

        @Override
        public String operationName(int opCode) {
            return Operation.VALUES[opCode].name();
        }

        @INLINE
        public final void logRemove(ClassActor classActor, Pointer origin, Pointer queueOrigin) {
            log(Operation.Remove.ordinal(), classActorArg(classActor), origin, queueOrigin);
        }
        protected abstract void traceRemove(ClassActor classActor, Pointer origin, Pointer queueOrigin);

        @INLINE
        public final void logEnqueue(ClassActor classActor, Pointer atOrigin, Pointer queueOrigin) {
            log(Operation.Enqueue.ordinal(), classActorArg(classActor), atOrigin, queueOrigin);
        }
        protected abstract void traceEnqueue(ClassActor classActor, Pointer atOrigin, Pointer queueOrigin);

        @INLINE
        public final void logRegisterFinalizee(Pointer origin, ClassActor classActor) {
            log(Operation.RegisterFinalizee.ordinal(), origin, classActorArg(classActor));
        }
        protected abstract void traceRegisterFinalizee(Pointer origin, ClassActor classActor);

        @INLINE
        public final void logDiscover(Pointer cell, ClassActor classActor, Pointer referentOrigin) {
            log(Operation.Discover.ordinal(), cell, classActorArg(classActor), referentOrigin);
        }
        protected abstract void traceDiscover(Pointer cell, ClassActor classActor, Pointer referentOrigin);

        @INLINE
        public final void logProcessDiscoveredInit(Pointer nullReferenceQueue, Pointer enqueReferenceQueue) {
            log(Operation.ProcessDiscoveredInit.ordinal(), nullReferenceQueue, enqueReferenceQueue);
        }
        protected abstract void traceProcessDiscoveredInit(Pointer nullReferenceQueue, Pointer enqueReferenceQueue);

        @INLINE
        public final void logProcessDiscovered(ClassActor classActor, Pointer rOrigin, Pointer referentOrigin, Pointer newReferentOrigin, Pointer queueOrigin,
                int stateBools, Pointer refOrigin) {
            log(Operation.ProcessDiscovered.ordinal(), classActorArg(classActor), rOrigin, referentOrigin, newReferentOrigin, queueOrigin,
                intArg(stateBools), refOrigin);
        }
        protected abstract void traceProcessDiscovered(ClassActor classActor, Pointer rOrigin, Pointer referentOrigin, Pointer newReferentOrigin, Pointer queueOrigin,
                int stateBools, Pointer refOrigin);

        @INLINE
        public final void logProcessInspectable(int i, Pointer rootPointer, Word value) {
            log(Operation.ProcessInspectable.ordinal(), intArg(i), rootPointer, value);
        }
        protected abstract void traceProcessInspectable(int i, Pointer rootPointer, Word value);

        @Override
        protected void trace(Record r) {
            switch (r.getOperation()) {
                case 0: { //Remove
                    traceRemove(toClassActor(r, 1), toPointer(r, 2), toPointer(r, 3));
                    break;
                }
                case 1: { //Enqueue
                    traceEnqueue(toClassActor(r, 1), toPointer(r, 2), toPointer(r, 3));
                    break;
                }
                case 2: { //RegisterFinalizee
                    traceRegisterFinalizee(toPointer(r, 1), toClassActor(r, 2));
                    break;
                }
                case 3: { //Discover
                    traceDiscover(toPointer(r, 1), toClassActor(r, 2), toPointer(r, 3));
                    break;
                }
                case 4: { //ProcessDiscoveredInit
                    traceProcessDiscoveredInit(toPointer(r, 1), toPointer(r, 2));
                    break;
                }
                case 5: { //ProcessDiscovered
                    traceProcessDiscovered(toClassActor(r, 1), toPointer(r, 2), toPointer(r, 3), toPointer(r, 4), toPointer(r, 5), toInt(r, 6), toPointer(r, 7));
                    break;
                }
                case 6: { //ProcessInspectable
                    traceProcessInspectable(toInt(r, 1), toPointer(r, 2), toWord(r, 3));
                    break;
                }
            }
        }
    }

// END GENERATED CODE

}<|MERGE_RESOLUTION|>--- conflicted
+++ resolved
@@ -336,41 +336,6 @@
             end = head;
             head = discoveredList;
         } while (true);
-<<<<<<< HEAD
-=======
-
-        // Special reference map of Inspector
-        if (Inspectable.isVmInspected()) {
-            processInspectableWeakReferencesMemory(gc);
-        }
-    }
-
-    private static void processInspectableWeakReferencesMemory(GC gc) {
-        final RootTableMemoryRegion rootsMemoryRegion = InspectableHeapInfo.rootsMemoryRegion();
-        final boolean updateReachableReferent = gc.mayRelocateLiveObjects();
-        assert rootsMemoryRegion != null;
-        final Pointer rootsPointer = rootsMemoryRegion.start().asPointer();
-        long wordsUsedCounter = 0;
-        assert !rootsPointer.isZero();
-        for (int i = 0; i < InspectableHeapInfo.MAX_NUMBER_OF_ROOTS; i++) {
-            final Pointer rootPointer = rootsPointer.getWord(i).asPointer();
-            if (!rootPointer.isZero()) {
-                final Reference referent = Reference.fromOrigin(rootPointer);
-                if (gc.isReachable(referent)) {
-                    if (updateReachableReferent) {
-                        rootsPointer.setWord(i, gc.preserve(referent).toOrigin());
-                    }
-                    wordsUsedCounter++;
-                } else {
-                    rootsPointer.setWord(i, Pointer.zero());
-                }
-                if (specialReferenceLogger.enabled()) {
-                    specialReferenceLogger.logProcessInspectable(i, rootPointer, rootsPointer.getWord(i));
-                }
-            }
-        }
-        rootsMemoryRegion.setWordsUsed(wordsUsedCounter);
->>>>>>> 8f76bd10
     }
 
     @ALIAS(declaringClassName = "java.lang.ref.Finalizer")
