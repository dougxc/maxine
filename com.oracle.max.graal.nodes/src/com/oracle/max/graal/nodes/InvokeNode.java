/*
 * Copyright (c) 2009, 2011, Oracle and/or its affiliates. All rights reserved.
 * DO NOT ALTER OR REMOVE COPYRIGHT NOTICES OR THIS FILE HEADER.
 *
 * This code is free software; you can redistribute it and/or modify it
 * under the terms of the GNU General Public License version 2 only, as
 * published by the Free Software Foundation.
 *
 * This code is distributed in the hope that it will be useful, but WITHOUT
 * ANY WARRANTY; without even the implied warranty of MERCHANTABILITY or
 * FITNESS FOR A PARTICULAR PURPOSE.  See the GNU General Public License
 * version 2 for more details (a copy is included in the LICENSE file that
 * accompanied this code).
 *
 * You should have received a copy of the GNU General Public License version
 * 2 along with this work; if not, write to the Free Software Foundation,
 * Inc., 51 Franklin St, Fifth Floor, Boston, MA 02110-1301 USA.
 *
 * Please contact Oracle, 500 Oracle Parkway, Redwood Shores, CA 94065 USA
 * or visit www.oracle.com if you need additional information or have any
 * questions.
 */
package com.oracle.max.graal.nodes;

import java.util.*;

import com.oracle.max.graal.graph.*;
import com.oracle.max.graal.nodes.extended.*;
import com.oracle.max.graal.nodes.java.*;
import com.oracle.max.graal.nodes.spi.*;
import com.sun.cri.ri.*;

/**
 * The {@code InvokeNode} represents all kinds of method calls.
 */
public final class InvokeNode extends AbstractMemoryCheckpointNode implements Node.IterableNodeType {

    @Successor private FixedNode exceptionEdge;

    private boolean canInline = true;

    @Input private MethodCallTargetNode callTarget;
    private final int bci; // needed because we can not compute the bci from the sateBefore bci of this Invoke was optimized from INVOKEINTERFACE to INVOKESPECIAL

    /**
     * Constructs a new Invoke instruction.
     *
     * @param bci the bytecode index of the original invoke (used for debug infos)
     * @param opcode the opcode of the invoke
     * @param target the target method being called
     * @param args the list of instructions producing arguments to the invocation, including the receiver object
     */
    public InvokeNode(int bci, MethodCallTargetNode callTarget) {
        super(callTarget.returnKind().stackKind());
        this.callTarget = callTarget;
        this.bci = bci;
    }

    public FixedNode exceptionEdge() {
        return exceptionEdge;
    }

    public void setExceptionEdge(FixedNode x) {
        updatePredecessors(exceptionEdge, x);
        exceptionEdge = x;
    }

    public boolean canInline() {
        return canInline;
    }

    public void setCanInline(boolean b) {
        canInline = b;
    }

    public MethodCallTargetNode callTarget() {
        return callTarget;
    }

    @Override
    public RiResolvedType declaredType() {
        RiType returnType = callTarget().returnType();
        return (returnType instanceof RiResolvedType) ? ((RiResolvedType) returnType) : null;
    }

    @Override
    public void accept(ValueVisitor v) {
        v.visitInvoke(this);
    }

    @Override
<<<<<<< HEAD
    public String toString(Verbosity verbosity) {
        if (verbosity == Verbosity.Long) {
            return super.toString(Verbosity.Short) + "(" + target + ")";
        } else {
            return super.toString(verbosity);
        }
=======
    public String toString() {
        return super.toString() + callTarget().targetMethod();
    }

    public int bci() {
        return bci;
>>>>>>> fc0829aa
    }

    @Override
    public Map<Object, Object> getDebugProperties() {
        Map<Object, Object> properties = super.getDebugProperties();
        properties.put("bci", bci);
        return properties;
    }
}<|MERGE_RESOLUTION|>--- conflicted
+++ resolved
@@ -89,21 +89,16 @@
     }
 
     @Override
-<<<<<<< HEAD
     public String toString(Verbosity verbosity) {
         if (verbosity == Verbosity.Long) {
-            return super.toString(Verbosity.Short) + "(" + target + ")";
+            return super.toString(Verbosity.Short) + "(bci=" + bci + ")";
         } else {
             return super.toString(verbosity);
         }
-=======
-    public String toString() {
-        return super.toString() + callTarget().targetMethod();
     }
 
     public int bci() {
         return bci;
->>>>>>> fc0829aa
     }
 
     @Override
