--- conflicted
+++ resolved
@@ -41,7 +41,9 @@
 import com.sun.max.tele.object.*;
 import com.sun.max.tele.util.*;
 import com.sun.max.unsafe.*;
+import com.sun.max.vm.actor.holder.*;
 import com.sun.max.vm.log.*;
+import com.sun.max.vm.reference.*;
 import com.sun.max.vm.thread.*;
 
 /**
@@ -101,19 +103,7 @@
     @SuppressWarnings("unchecked")
     VMLogView(Inspection inspection) {
         super(inspection, VIEW_KIND, GEOMETRY_SETTINGS_KEY);
-<<<<<<< HEAD
-        vmLog = inspection().vm().vmLog();
-=======
-        TeleVM vm = (TeleVM) vm();
-        vmLogRef = vm.fields().VMLog_vmLog.readReference(vm);
-        vmLog = VmObjectAccess.make(vm).makeTeleObject(vmLogRef);
-        vmLogClassActor = vmLog.classActorForObjectType();
-        logBufferEntries = vm.fields().VMLog_logEntries.readInt(vmLogRef);
-        nextIdFieldAccess = vm.fields().VMLog_nextId;
-        Reference loggersRef = vm.fields().VMLog_loggers.readReference(vmLogRef);
-        TeleArrayObject teleLoggersArray = (TeleArrayObject) VmObjectAccess.make(vm).makeTeleObject(loggersRef);
-        loggers = (VMLogger[]) teleLoggersArray.deepCopy();
->>>>>>> 173cf0ed
+        vmLog = inspection.vm().vmLog();
         emptyStringRenderer = new PlainLabel(inspection, "");
         viewPreferences = LogViewPreferences.globalPreferences(inspection());
         viewPreferences.addListener(this);
