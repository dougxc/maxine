/*
 * Copyright (c) 2011, Oracle and/or its affiliates. All rights reserved.
 * DO NOT ALTER OR REMOVE COPYRIGHT NOTICES OR THIS FILE HEADER.
 *
 * This code is free software; you can redistribute it and/or modify it
 * under the terms of the GNU General Public License version 2 only, as
 * published by the Free Software Foundation.
 *
 * This code is distributed in the hope that it will be useful, but WITHOUT
 * ANY WARRANTY; without even the implied warranty of MERCHANTABILITY or
 * FITNESS FOR A PARTICULAR PURPOSE.  See the GNU General Public License
 * version 2 for more details (a copy is included in the LICENSE file that
 * accompanied this code).
 *
 * You should have received a copy of the GNU General Public License version
 * 2 along with this work; if not, write to the Free Software Foundation,
 * Inc., 51 Franklin St, Fifth Floor, Boston, MA 02110-1301 USA.
 *
 * Please contact Oracle, 500 Oracle Parkway, Redwood Shores, CA 94065 USA
 * or visit www.oracle.com if you need additional information or have any
 * questions.
 */
package com.sun.cri.ci;

import java.io.*;

import com.sun.cri.ri.*;

/**
 * Class for recording optimistic assumptions made during compilation.
 * Recorded assumption can be visited for subsequent processing using 
 * an implementation of the {@link AssumptionProcessor} interface.
 * 
 * @author Thomas Wuerthinger
 * @author Laurent Daynes
 *
 */
public final class CiAssumptions {

<<<<<<< HEAD
    public abstract static class Assumption implements Serializable {
=======
    public abstract static class Assumption {
        /**
         * Apply an assumption processor to the assumption.
         * @param processor the assumption processor to apply
         * @return true if a next assumption in a list should be fed to the processor.
         */
        abstract boolean visit(AssumptionProcessor processor);
>>>>>>> f7d58951
    }

    public final static class ConcreteSubtype extends Assumption {
        /**
         * Type the assumption is made about.
         */
        public final RiType context;
        /**
         * Assumed unique concrete sub-type of the context type.
         */
        public final RiType subtype;
        
        private ConcreteSubtype(RiType context, RiType subtype) {
            this.context = context;
            this.subtype = subtype;
        }
        
        @Override
        public boolean equals(Object obj) {
            if (obj instanceof ConcreteSubtype) {
                ConcreteSubtype other = (ConcreteSubtype)obj;
                return other.context == context && other.subtype == subtype;
            }
            return false;
        }

        @Override
        public boolean visit(AssumptionProcessor processor) {
            return processor.processUniqueConcreteSubtype(context, subtype);
        }
    }
    
    public final static class ConcreteMethod extends Assumption {
        public final RiMethod context;
        public final RiMethod method;
        
        private ConcreteMethod(RiMethod context, RiMethod method) {
            this.context = context;
            this.method = method;
        }
        
        @Override
        public boolean equals(Object obj) {
            if (obj instanceof ConcreteMethod) {
                ConcreteMethod other = (ConcreteMethod)obj;
                return other.context == context && other.method == method;
            }
            return false;
        }
        
        @Override
        public boolean visit(AssumptionProcessor processor) {
            return processor.processUniqueConcreteMethod(context, method);
        }
    }
    
    private Assumption[] list;
    private int count;
    
    public int count() {
        return count;
    }
    
    public void recordConcreteSubtype(RiType context, RiType subtype) {
        record(new ConcreteSubtype(context, subtype));
    }
    
    public void recordConcreteMethod(RiMethod context, RiMethod method) {
        record(new ConcreteMethod(context, method));
    }

    private void record(Assumption assumption) {
        if (list == null) {
            list = new Assumption[4];
        } else {
            for (int i = 0; i < count; ++i) {
                if (assumption.equals(list[i])) {
                    return;
                }
            }
        }
        if (list.length == count) {
            Assumption[] newList = new Assumption[list.length*2];
            for (int i = 0; i < list.length; ++i) {
                newList[i] = list[i];
            }
            list = newList;
        }
        list[count] = assumption;
        count++;
    }

    public void visit(AssumptionProcessor processor) {
        for (int i = 0; i < count; i++) {
            if (!list[i].visit(processor)) {
                return;
            }
        }
    }
    
}<|MERGE_RESOLUTION|>--- conflicted
+++ resolved
@@ -22,8 +22,6 @@
  */
 package com.sun.cri.ci;
 
-import java.io.*;
-
 import com.sun.cri.ri.*;
 
 /**
@@ -37,9 +35,6 @@
  */
 public final class CiAssumptions {
 
-<<<<<<< HEAD
-    public abstract static class Assumption implements Serializable {
-=======
     public abstract static class Assumption {
         /**
          * Apply an assumption processor to the assumption.
@@ -47,7 +42,6 @@
          * @return true if a next assumption in a list should be fed to the processor.
          */
         abstract boolean visit(AssumptionProcessor processor);
->>>>>>> f7d58951
     }
 
     public final static class ConcreteSubtype extends Assumption {
