/*
 * Copyright (c) 2009 Sun Microsystems, Inc.  All rights reserved.
 *
 * Sun Microsystems, Inc. has intellectual property rights relating to technology embodied in the product
 * that is described in this document. In particular, and without limitation, these intellectual property
 * rights may include one or more of the U.S. patents listed at http://www.sun.com/patents and one or
 * more additional patents or pending patent applications in the U.S. and in other countries.
 *
 * U.S. Government Rights - Commercial software. Government users are subject to the Sun
 * Microsystems, Inc. standard license agreement and applicable provisions of the FAR and its
 * supplements.
 *
 * Use is subject to license terms. Sun, Sun Microsystems, the Sun logo, Java and Solaris are trademarks or
 * registered trademarks of Sun Microsystems, Inc. in the U.S. and other countries. All SPARC trademarks
 * are used under license and are trademarks or registered trademarks of SPARC International, Inc. in the
 * U.S. and other countries.
 *
 * UNIX is a registered trademark in the U.S. and other countries, exclusively licensed through X/Open
 * Company, Ltd.
 */
package com.sun.cri.ci;

import java.util.*;

/**
 * Implements a bitmap that stores a single bit for a range of integers (0-n).
 *
 * @author Ben L. Titzer
 * @author Thomas Wuerthinger
 * @author Doug Simon
 */
public final class CiBitMap {

    private static final int ADDRESS_BITS_PER_WORD = 6;
    private static final int BITS_PER_WORD = 1 << ADDRESS_BITS_PER_WORD;
    private static final int BIT_INDEX_MASK = BITS_PER_WORD - 1;

    public static final int DEFAULT_LENGTH = BITS_PER_WORD;

    public static int roundUpLength(int length) {
        return ((length + (BITS_PER_WORD - 1)) >> ADDRESS_BITS_PER_WORD) << ADDRESS_BITS_PER_WORD;
    }

    private int size;
    private long low;
    private long[] extra;

    /**
     * Constructs a new bit map with the {@linkplain #DEFAULT_LENGTH default length}.
     */
    public CiBitMap() {
        this(DEFAULT_LENGTH);
    }

    /**
     * Constructs a new bit map from a byte array encoded bit map.
     * 
     * @param bitmap the bit map to convert
     */
    public CiBitMap(byte[] bitmap) {
        this(bitmap.length * 8);
        int byteIndex = 0; 
        while (byteIndex < bitmap.length && byteIndex < 8) {
            long bite = (long) bitmap[byteIndex] & 0xff;
            low |= bite << (byteIndex * 8);
            byteIndex++;
        }
        if (byteIndex < bitmap.length) {
            assert byteIndex == 8;
            int remBytes = bitmap.length - 8;
            int remWords = (remBytes + 7) / 8;
            for (int word = 0; word < remWords; word++) {
                long w = 0L;
                for (int i = 0; i < 8 && byteIndex < bitmap.length; i++) {
                    long bite = (long) bitmap[byteIndex] & 0xff;
                    w |= bite << (i * 8);
                    byteIndex++;
                }
                extra[word] = w;
            }
        }
    }

    /**
     * Converts a {@code long} to a {@link CiBitMap}.
     */
    public static CiBitMap fromLong(long bitmap) {
        CiBitMap bm = new CiBitMap(64);
        bm.low = bitmap;
        return bm;
    }

    /**
     * Constructs a new bit map with the specified length.
     * 
     * @param length the length of the bitmap
     */
    public CiBitMap(int length) {
        assert length >= 0;
        this.size = length;
        if (length > BITS_PER_WORD) {
            extra = new long[length >> ADDRESS_BITS_PER_WORD];
        }
    }

    /**
     * Sets the bit at the specified index.
     * 
     * @param i the index of the bit to set
     */
    public void set(int i) {
        if (checkIndex(i) < BITS_PER_WORD) {
            low |= 1L << i;
        } else {
            int pos = wordIndex(i);
            int index = bitInWord(i);
            extra[pos] |= 1L << index;
        }
    }

    /**
     * Grows this bitmap to a new size, appending necessary zero bits.
     * 
     * @param newLength the new length of the bitmap
     */
    public void grow(int newLength) {
        if (newLength > size) {
            // grow this bitmap to the new length
            int newSize = newLength >> ADDRESS_BITS_PER_WORD;
            if (newLength > 0) {
                if (extra == null) {
                    // extra just needs to be allocated now
                    extra = new long[newSize];
                } else {
                    if (extra.length < newSize) {
                        // extra needs to be copied
                        long[] newExtra = new long[newSize];
                        for (int i = 0; i < extra.length; i++) {
                            newExtra[i] = extra[i];
                        }
                        extra = newExtra;
                    } else {
                        // nothing to do, extra is already the right size
                    }
                }
            }
            size = newLength;
        }
    }

    private int bitInWord(int i) {
        return i & BIT_INDEX_MASK;
    }

    private int wordIndex(int i) {
        return (i >> ADDRESS_BITS_PER_WORD) - 1;
    }

    /**
     * Clears the bit at the specified index.
     * @param i the index of the bit to clear
     */
    public void clear(int i) {
        if (checkIndex(i) < BITS_PER_WORD) {
            low &= ~(1L << i);
        } else {
            int pos = wordIndex(i);
            int index = bitInWord(i);
            extra[pos] &= ~(1L << index);
        }
    }

    /**
     * Sets all the bits in this bitmap.
     */
    public void setAll() {
        low = -1;
        if (extra != null) {
            for (int i = 0; i < extra.length; i++) {
                extra[i] = -1;
            }
        }
    }

    /**
     * Clears all the bits in this bitmap.
     */
    public void clearAll() {
        low = 0;
        if (extra != null) {
            for (int i = 0; i < extra.length; i++) {
                extra[i] = 0;
            }
        }
    }

    /**
     * Gets the value of the bit at the specified index.
     *
     * @param i the index of the bit to get
     * @return {@code true} if the bit at the specified position is {@code 1}
     */
    public boolean get(int i) {
        if (checkIndex(i) < BITS_PER_WORD) {
            return ((low >> i) & 1) != 0;
        }
        int pos = wordIndex(i);
        int index = bitInWord(i);
        long bits = extra[pos];
        return ((bits >> index) & 1) != 0;
    }

    /**
     * Gets the value of the bit at the specified index, returning {@code false} if the
     * bitmap does not cover the specified index.
     *
     * @param i the index of the bit to get
     * @return {@code true} if the bit at the specified position is {@code 1}
     */
    public boolean getDefault(int i) {
        if (i < 0 || i >= size) {
            return false;
        }
        if (i < BITS_PER_WORD) {
            return ((low >> i) & 1) != 0;
        }
        int pos = wordIndex(i);
        int index = bitInWord(i);
        long bits = extra[pos];
        return ((bits >> index) & 1) != 0;
    }

    /**
     * Performs the union operation on this bitmap with the specified bitmap. That is, all bits set in either of the two
     * bitmaps will be set in this bitmap following this operation.
     *
     * @param other the other bitmap for the union operation
     */
    public void setUnion(CiBitMap other) {
        low |= other.low;
        if (extra != null && other.extra != null) {
            for (int i = 0; i < extra.length && i < other.extra.length; i++) {
                extra[i] |= other.extra[i];
            }
        }
    }

    /**
     * Performs the union operation on this bitmap with the specified bitmap. That is, a bit is set in this
     * bitmap if and only if it is set in both this bitmap and the specified bitmap.
     *
     * @param other the other bitmap for this operation
     * @return {@code true} if any bits were cleared as a result of this operation
     */
    public boolean setIntersect(CiBitMap other) {
        boolean same = true;
        long intx = low & other.low;
        if (low != intx) {
            same = false;
            low = intx;
        }
        long[] oxtra = other.extra;
        if (extra != null && oxtra != null) {
            for (int i = 0; i < extra.length; i++) {
                long a = extra[i];
                if (i < oxtra.length) {
                    // zero bits out of this map
                    long ax = a & oxtra[i];
                    if (a != ax) {
                        same = false;
                        extra[i] = ax;
                    }
                } else {
                    // this bitmap is larger than the specified bitmap; zero remaining bits
                    if (a != 0) {
                        same = false;
                        extra[i] = 0;
                    }
                }
            }
        }
        return !same;
    }

    /**
     * Gets the number of addressable bits in this bitmap.
     *
     * @return the size of this bitmap
     */
    public int size() {
        return size;
    }

    private int checkIndex(int i) {
        if (i < 0 || i >= size) {
            throw new IndexOutOfBoundsException();
        }
        return i;
    }

    public void setFrom(CiBitMap other) {
        assert this.size == other.size : "must have same size";

        low = other.low;
        if (extra != null) {
            for (int i = 0; i < extra.length; i++) {
                extra[i] = other.extra[i];
            }
        }
    }

    public void setDifference(CiBitMap other) {
        assert this.size == other.size : "must have same size";

        low &= ~other.low;
        if (extra != null) {
            for (int i = 0; i < extra.length; i++) {
                extra[i] &= ~other.extra[i];
            }
        }
    }

    public boolean isSame(CiBitMap other) {
        if (this.size != other.size || this.low != other.low) {
            return false;
        }

        if (extra != null) {
            for (int i = 0; i < extra.length; i++) {
                if (extra[i] != other.extra[i]) {
                    return false;
                }
            }
        }

        return true;
    }

    /**
     * Returns the index of the first set bit that occurs on or after a specified start index.
     * If no such bit exists then -1 is returned.
     * <p>
     * To iterate over the set bits in a {@code BitMap}, use the following loop:
     *
     * <pre>
     * for (int i = bitMap.nextSetBit(0); i &gt;= 0; i = bitMap.nextSetBit(i + 1)) {
     *     // operate on index i here
     * }
     * </pre>
     *
     * @param fromIndex the index to start checking from (inclusive)
     * @return the index of the lowest set bit between {@code [fromIndex .. size())} or -1 if there is no set bit in this range
     * @throws IndexOutOfBoundsException if the specified index is negative.
     */
    public int nextSetBit(int fromIndex) {
        return nextSetBit(fromIndex, size());
    }

    /**
     * Returns the index of the first set bit that occurs on or after a specified start index
     * and before a specified end index. If no such bit exists then -1 is returned.
     * <p>
     * To iterate over the set bits in a {@code BitMap}, use the following loop:
     *
     * <pre>
     * for (int i = bitMap.nextSetBit(0, bitMap.size()); i &gt;= 0; i = bitMap.nextSetBit(i + 1, bitMap.size())) {
     *     // operate on index i here
     * }
     * </pre>
     *
     * @param fromIndex the index to start checking from (inclusive)
     * @param toIndex the index at which to stop checking (exclusive)
     * @return the index of the lowest set bit between {@code [fromIndex .. toIndex)} or -1 if there is no set bit in this range
     * @throws IndexOutOfBoundsException if the specified index is negative.
     */
    public int nextSetBit(int fromIndex, int toIndex) {
        assert fromIndex <= size() : "index out of bounds";
        assert toIndex <= size() : "index out of bounds";
        assert fromIndex <= toIndex : "fromIndex > toIndex";

        if (fromIndex == toIndex) {
            return -1;
        }
        int fromWordIndex = wordIndex(fromIndex);
        int toWordIndex = wordIndex(toIndex - 1) + 1;
        int resultIndex = fromIndex;

        // check bits including and to the left_ of offset's position
        int pos = bitInWord(resultIndex);
        long res = map(fromWordIndex) >> pos;
        if (res != 0) {
            resultIndex += Long.numberOfTrailingZeros(res);
            assert resultIndex >= fromIndex && resultIndex < toIndex : "just checking";
            if (resultIndex < toIndex) {
                return resultIndex;
            }
            return -1;
        }
        // skip over all word length 0-bit runs
        for (fromWordIndex++; fromWordIndex < toWordIndex; fromWordIndex++) {
            res = map(fromWordIndex);
            if (res != 0) {
                // found a 1, return the offset
                resultIndex = bitIndex(fromWordIndex) + Long.numberOfTrailingZeros(res);
                assert resultIndex >= fromIndex : "just checking";
                if (resultIndex < toIndex) {
                    return resultIndex;
                }
                return -1;
            }
        }
        return -1;
    }

    private int bitIndex(int index) {
        return (index + 1) << ADDRESS_BITS_PER_WORD;
    }

    private long map(int index) {
        if (index == -1) {
            return low;
        }
        return extra[index];
    }

    /**
     * Returns a string representation of this bit map
     * that is the same as the string returned by {@link BitSet#toString()}
     * for a bit set with the same bits set as this bit map.
     */
    @Override
    public String toString() {
        StringBuilder sb = new StringBuilder(size * 2);
        sb.append('{');

        int bit = nextSetBit(0);
        if (bit != -1) {
            sb.append(bit);
            for (bit = nextSetBit(bit + 1); bit >= 0; bit = nextSetBit(bit + 1)) {
                sb.append(", ").append(bit);
            }
        }

        sb.append('}');
        return sb.toString();
    }

    public static int highestOneBitIndex(long value) {
        int bit = Long.numberOfTrailingZeros(Long.highestOneBit(value));
        if (bit == 64) {
            return -1;
        }
        return bit;
    }
    
    /**
     * Returns the number of bits set to {@code true} in this bit map.
     */
    public int cardinality() {
        int sum = Long.bitCount(low);
        if (extra != null) {
            for (long word : extra) {
                sum += Long.bitCount(word);
            }
        }
        return sum;
    }

    /**
     * Returns the "logical size" of this bit map: the index of
     * the highest set bit in the bit map plus one. Returns zero
     * if the bit map contains no set bits.
     *
     * @return  the logical size of this bit map
     */
    public int length() {
        if (extra != null) {
            for (int i = extra.length - 1; i >= 0; i--) {
                if (extra[i] != 0) {
                    return (highestOneBitIndex(extra[i]) + ((i + 1) * 64)) + 1;
                }
            }
        }
        return highestOneBitIndex(low) + 1;
    }

    /**
     * Returns a string representation of this bit map with every set bit represented as {@code '1'}
     * and every unset bit represented as {@code '0'}. The first character in the returned string represents
     * bit 0 in this bit map.
     * 
     * @param length the number of bits represented in the returned string. If {@code length < 0 || length > size()},
     *            then the value of {@link #length()} is used.
     */
    public String toBinaryString(int length) {
        if (length < 0 || length > size) {
            length = length();
        }
        if (length == 0) {
            return "";
        }
        StringBuilder sb = new StringBuilder(length);
        for (int i = 0; i < length; ++i) {
            sb.append(get(i) ? '1' : '0');
        }
        return sb.toString();
    }

    final static char[] hexDigits = {
        '0' , '1' , '2' , '3' , '4' , '5' , '6' , '7' ,
        '8' , '9' , 'a' , 'b' , 'c' , 'd' , 'e' , 'f'
    };

    /**
     * Returns a string representation of this bit map in hex.
     */
    public String toHexString() {
        if (size == 0) {
            return "";
        }
        int size = CiUtil.align(this.size, 4);
        StringBuilder sb = new StringBuilder(size / 4);
        for (int i = 0; i < size; i += 4) {
            int nibble = get(i) ? 1 : 0;
            if (get(i + 1)) {
                nibble |= 2;
            }
            if (get(i + 2)) {
                nibble |= 4;
            }
            if (get(i + 3)) {
                nibble |= 8;
            }
            
            sb.append(hexDigits[nibble]);
        }
        return sb.toString();
    }

    public CiBitMap copy() {
        CiBitMap n = new CiBitMap(BITS_PER_WORD);
        n.low = low;
        if (extra != null) {
            n.extra = Arrays.copyOf(extra, extra.length);
        }
        n.size = size;
        return n;
    }
<<<<<<< HEAD
=======

    /**
     * Copies this bit map into a given byte array.
     * 
     * @param arr the destination
     * @param off the byte index in {@code arr} at which to start writing
     * @param numberOfBytes the number of bytes worth of bits to copy from this bit map.
     *        The number of bits copied is {@code numberOfBytes * 8}. If {@code numberOfBytes}
     *        is -1, then {@code ((size() + 7) / 8)} is used instead.
     * @return the number of bytes written to {@code arr}
     */
    public int copyTo(byte[] arr, int off, int numberOfBytes) {
        if (numberOfBytes < 0) {
            numberOfBytes = (size + 7) / 8;
        }
        for (int i = 0; i < numberOfBytes; ++i) {
            long word = low;
            int byteInWord;
            if (i >= 8) {
                int wordIndex = (i - 8) / 8;
                word = extra[wordIndex];
                byteInWord = i & 0x3;
            } else {
                byteInWord = i;
            }
            assert byteInWord < 8;
            byte b = (byte) (word >> (byteInWord * 8));
            arr[off + i] = b;
        }
        return numberOfBytes;
    }

    /**
     * Converts this bit map to a byte array. The length of the returned
     * byte array is {@code ((size() + 7) / 8)}.
     */
    public byte[] toByteArray() {
        byte[] arr = new byte[(size + 7)/ 8];
        copyTo(arr, 0, arr.length);
        return arr;
    }
    
    /**
     * Converts this bit map to a long.
     * 
     * @throws IllegalArgumentException if {@code (size() > 64)}
     */
    public long toLong() {
        if (size > 64) {
            throw new IllegalArgumentException("bit map of size " + size + " cannot be converted to long");
        }
        return low;
    }
>>>>>>> 5b6d1b1e
}<|MERGE_RESOLUTION|>--- conflicted
+++ resolved
@@ -546,8 +546,6 @@
         n.size = size;
         return n;
     }
-<<<<<<< HEAD
-=======
 
     /**
      * Copies this bit map into a given byte array.
@@ -601,5 +599,4 @@
         }
         return low;
     }
->>>>>>> 5b6d1b1e
 }