/*
 * Copyright (c) 2009 Sun Microsystems, Inc.  All rights reserved.
 *
 * Sun Microsystems, Inc. has intellectual property rights relating to technology embodied in the product
 * that is described in this document. In particular, and without limitation, these intellectual property
 * rights may include one or more of the U.S. patents listed at http://www.sun.com/patents and one or
 * more additional patents or pending patent applications in the U.S. and in other countries.
 *
 * U.S. Government Rights - Commercial software. Government users are subject to the Sun
 * Microsystems, Inc. standard license agreement and applicable provisions of the FAR and its
 * supplements.
 *
 * Use is subject to license terms. Sun, Sun Microsystems, the Sun logo, Java and Solaris are trademarks or
 * registered trademarks of Sun Microsystems, Inc. in the U.S. and other countries. All SPARC trademarks
 * are used under license and are trademarks or registered trademarks of SPARC International, Inc. in the
 * U.S. and other countries.
 *
 * UNIX is a registered trademark in the U.S. and other countries, exclusively licensed through X/Open
 * Company, Ltd.
 */
package com.sun.cri.ci;

import com.sun.cri.ci.CiRegister.*;
import com.sun.cri.ri.*;

/**
 * Represents the target machine for a compiler, including the CPU architecture, the size of pointers and references,
 * alignment of stacks, caches, etc.
 *
 * @author Ben L. Titzer
 */
public class CiTarget {
    public final CiArchitecture arch;

    public final AllocationSpec allocationSpec;
    public final CiRegister stackPointerRegister;
    public final CiRegister scratchRegister;
    public final RiRegisterConfig registerConfig;
    public final int pageSize;
    public final boolean isMP;
    private final int[] spillSlotsPerKindMap;

    /**
     * The spill slot size for values that occupy 1 {@linkplain CiKind#sizeInSlots() Java slot}.
     */
    public final int spillSlotSize;

<<<<<<< HEAD
    // The following values are assigned default values from arch, but may be overridden later

    public int referenceSize;
    public int stackAlignment;
    public int cacheAlignment;
    public int codeAlignment;
    public int heapAlignment;
=======
    public final int wordSize;
    public final int referenceSize;
    public final int stackAlignment;
    public final int cacheAlignment;
    public final int codeAlignment;
    public final int heapAlignment;
>>>>>>> 5e67af27

    public CiTarget(CiArchitecture arch,
             RiRegisterConfig registerConfig,
             boolean isMP,
             int spillSlotSize,
             int wordSize,
             int referenceSize,
             int stackAlignment,
             int pageSize,
             int cacheAlignment,
             int heapAlignment,
             int codeAlignment) {
        this.arch = arch;
        this.registerConfig = registerConfig;
        this.pageSize = pageSize;
        this.isMP = isMP;
        this.spillSlotSize = spillSlotSize;
        this.wordSize = wordSize;
        this.referenceSize = referenceSize;
        this.stackAlignment = stackAlignment;
        this.cacheAlignment = cacheAlignment;
        this.codeAlignment = codeAlignment;
        this.heapAlignment = heapAlignment;
        
        this.stackPointerRegister = registerConfig.getStackPointerRegister();
        this.scratchRegister = registerConfig.getScratchRegister();
        this.allocationSpec = new AllocationSpec(registerConfig.getAllocatableRegisters(), registerConfig.getRegisterReferenceMapOrder(), registerConfig.getCallerSaveRegisters());
        this.spillSlotsPerKindMap = new int[CiKind.values().length];

        for (CiKind k : CiKind.values()) {
            // initialize the number of spill slots required for each kind
            int size = k.sizeInBytes(referenceSize, arch.wordSize);
            int slots = 0;
            while (slots * spillSlotSize < size) {
                slots++;
            }
            spillSlotsPerKindMap[k.ordinal()] = slots;
        }
    }

    /**
     * Gets the size in bytes of the specified kind for this target.
     * @param kind the kind for which to get the size
     * @return the size in bytes of {@code kind}
     */
    public int sizeInBytes(CiKind kind) {
        return kind.sizeInBytes(referenceSize, wordSize);
    }

    /**
     * Gets the number of spill slots for a specified kind in this target.
     * @param kind the kind for which to get the spill slot count
     * @return the number of spill slots for {@code kind}
     */
    public int spillSlots(CiKind kind) {
        return spillSlotsPerKindMap[kind.ordinal()];
    }

    /**
     * Aligns the given frame size (without return instruction pointer) to the stack
     * alignment size and return the aligned size (without return instruction pointer).
     * @param frameSize the initial frame size to be aligned
     * @return the aligned frame size
     */
    public int alignFrameSize(int frameSize) {
        int x = frameSize + arch.returnAddressSize + (stackAlignment - 1);
        return (x / stackAlignment) * stackAlignment - arch.returnAddressSize;
    }
}<|MERGE_RESOLUTION|>--- conflicted
+++ resolved
@@ -45,22 +45,12 @@
      */
     public final int spillSlotSize;
 
-<<<<<<< HEAD
-    // The following values are assigned default values from arch, but may be overridden later
-
-    public int referenceSize;
-    public int stackAlignment;
-    public int cacheAlignment;
-    public int codeAlignment;
-    public int heapAlignment;
-=======
     public final int wordSize;
     public final int referenceSize;
     public final int stackAlignment;
     public final int cacheAlignment;
     public final int codeAlignment;
     public final int heapAlignment;
->>>>>>> 5e67af27
 
     public CiTarget(CiArchitecture arch,
              RiRegisterConfig registerConfig,
