--- conflicted
+++ resolved
@@ -48,7 +48,7 @@
      * @return an OSR frame that describes the layout of the frame
      */
     RiOsrFrame getOsrFrame(RiMethod method, int bci);
-    
+
     /**
      * Checks whether the specified method is required to be inlined (for semantic reasons).
      * If this method returns true, then the null-check of the receiver emitted during
@@ -189,7 +189,6 @@
      * @return the result of folding the operation if it is foldable, {@code null} otherwise
      */
     CiConstant foldWordOperation(int opcode, CiMethodInvokeArguments args);
-<<<<<<< HEAD
 
     /**
      * Used by the canonicalizer to compare objects, since a given runtime might not want to expose the real objects to the compiler.
@@ -197,8 +196,7 @@
      * @return true if the two parameters represent the same runtime object, false otherwise
      */
     boolean compareConstantObjects(Object x, Object y);
-=======
-    
+
     /**
      * Records an assumption made by this compilation that the specified method is a leaf method.
      *
@@ -206,6 +204,5 @@
      * @return {@code true} if the assumption was recorded and can be assumed; {@code false} otherwise
      */
     boolean recordLeafMethodAssumption(RiMethod method);
-    
->>>>>>> b5677907
+
 }