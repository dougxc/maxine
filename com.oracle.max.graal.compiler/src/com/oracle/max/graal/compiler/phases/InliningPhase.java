/*
 * Copyright (c) 2011, Oracle and/or its affiliates. All rights reserved.
 * DO NOT ALTER OR REMOVE COPYRIGHT NOTICES OR THIS FILE HEADER.
 *
 * This code is free software; you can redistribute it and/or modify it
 * under the terms of the GNU General Public License version 2 only, as
 * published by the Free Software Foundation.
 *
 * This code is distributed in the hope that it will be useful, but WITHOUT
 * ANY WARRANTY; without even the implied warranty of MERCHANTABILITY or
 * FITNESS FOR A PARTICULAR PURPOSE.  See the GNU General Public License
 * version 2 for more details (a copy is included in the LICENSE file that
 * accompanied this code).
 *
 * You should have received a copy of the GNU General Public License version
 * 2 along with this work; if not, write to the Free Software Foundation,
 * Inc., 51 Franklin St, Fifth Floor, Boston, MA 02110-1301 USA.
 *
 * Please contact Oracle, 500 Oracle Parkway, Redwood Shores, CA 94065 USA
 * or visit www.oracle.com if you need additional information or have any
 * questions.
 */
package com.oracle.max.graal.compiler.phases;

import java.util.*;

import com.oracle.max.criutils.*;
import com.oracle.max.graal.compiler.*;
import com.oracle.max.graal.compiler.graphbuilder.*;
import com.oracle.max.graal.compiler.phases.PhasePlan.PhasePosition;
import com.oracle.max.graal.compiler.util.*;
import com.oracle.max.graal.compiler.util.InliningUtil.InlineInfo;
import com.oracle.max.graal.compiler.util.InliningUtil.InliningCallback;
import com.oracle.max.graal.cri.*;
import com.oracle.max.graal.extensions.*;
import com.oracle.max.graal.graph.*;
import com.oracle.max.graal.nodes.*;
import com.sun.cri.ci.*;
import com.sun.cri.ri.*;


public class InliningPhase extends Phase implements InliningCallback {
    /*
     * - Detect method which only call another method with some parameters set to constants: void foo(a) -> void foo(a, b) -> void foo(a, b, c) ...
     *   These should not be taken into account when determining inlining depth.
     * - honor the result of overrideInliningDecision(0, caller, invoke.bci, method, true);
     */

    private static final int MAX_ITERATIONS = 1000;

    private final GraalRuntime runtime;
    private final CiTarget target;

    private int inliningSize;
    private final Collection<Invoke> hints;

    private final PriorityQueue<InlineInfo> inlineCandidates = new PriorityQueue<InlineInfo>();
    private NodeMap<InlineInfo> inlineInfos;

    private StructuredGraph graph;
    private CiAssumptions assumptions;

    private final PhasePlan plan;

    public InliningPhase(GraalRuntime runtime, CiTarget target, Collection<Invoke> hints, CiAssumptions assumptions, PhasePlan plan) {
        this.runtime = runtime;
        this.target = target;
        this.hints = hints;
        this.assumptions = assumptions;
<<<<<<< HEAD
    }

    private abstract static class InlineInfo implements Comparable<InlineInfo> {
        public final Invoke invoke;
        public final double weight;
        public final int level;

        public InlineInfo(Invoke invoke, double weight, int level) {
            this.invoke = invoke;
            this.weight = weight;
            this.level = level;
        }

        @Override
        public int compareTo(InlineInfo o) {
            return (weight < o.weight) ? -1 : (weight > o.weight) ? 1 : 0;
        }

        public abstract void inline(StructuredGraph graph);
    }

    private class IntrinsicInlineInfo extends InlineInfo {
        public final StructuredGraph intrinsicGraph;

        public IntrinsicInlineInfo(Invoke invoke, StructuredGraph intrinsicGraph) {
            super(invoke, 0, 0);
            this.intrinsicGraph = graph;
        }

        @Override
        public void inline(StructuredGraph compilerGraph) {
            InliningUtil.inline(invoke, intrinsicGraph, true);
        }

        @Override
        public String toString() {
            return "intrinsic inlining " + CiUtil.format("%H.%n(%p):%r", invoke.callTarget().targetMethod(), false);
        }
    }

    private class StaticInlineInfo extends InlineInfo {
        public final RiResolvedMethod concrete;

        public StaticInlineInfo(Invoke invoke, double weight, int level, RiResolvedMethod concrete) {
            super(invoke, weight, level);
            this.concrete = concrete;
        }

        @Override
        public void inline(StructuredGraph compilerGraph) {
            StructuredGraph graph = GraphBuilderPhase.cachedGraphs.get(concrete);
            if (graph != null) {
                if (GraalOptions.TraceInlining) {
                    TTY.println("Reusing graph for %s", methodName(concrete, invoke));
                }
            } else {
                if (GraalOptions.TraceInlining) {
                    TTY.println("Building graph for %s, locals: %d, stack: %d", methodName(concrete, invoke), concrete.maxLocals(), concrete.maxStackSize());
                }
                graph = new StructuredGraph();
                new GraphBuilderPhase(runtime, concrete).apply(graph, context, true, false);

                if (compiler != null) {
                    compiler.runPhases(PhasePosition.AFTER_PARSING, graph);
                }

                if (GraalOptions.ProbabilityAnalysis) {
                    new DeadCodeEliminationPhase().apply(graph, context, true, false);
                    new ComputeProbabilityPhase().apply(graph, context, true, false);
                }
                new CanonicalizerPhase(target, runtime, assumptions).apply(graph, context, true, false);

                if (GraalOptions.ParseBeforeInlining && !parsedMethods.containsKey(concrete)) {
                    parsedMethods.put(concrete, graphComplexity(graph));
                }
            }

            InliningUtil.inline(invoke, graph, true);
        }

        @Override
        public String toString() {
            return "static inlining " + CiUtil.format("%H.%n(%p):%r", concrete, false);
        }
    }

    private class TypeGuardInlineInfo extends StaticInlineInfo {

        public final RiResolvedType type;
        public final double probability;

        public TypeGuardInlineInfo(Invoke invoke, double weight, int level, RiResolvedMethod concrete, RiResolvedType type, double probability) {
            super(invoke, weight, level, concrete);
            this.type = type;
            this.probability = probability;
        }

        @Override
        public void inline(StructuredGraph graph) {
            IsTypeNode isType = graph.unique(new IsTypeNode(invoke.callTarget().receiver(), type));
            FixedGuardNode guard = graph.add(new FixedGuardNode(isType));
            assert invoke.predecessor() != null;
            invoke.predecessor().replaceFirstSuccessor(invoke.node(), guard);
            guard.setNext(invoke.node());

            if (GraalOptions.TraceInlining) {
                TTY.println("inlining with type check, type probability: %5.3f", probability);
            }
            super.inline(graph);
        }

        @Override
        public String toString() {
            return "type-checked inlining " + CiUtil.format("%H.%n(%p):%r", concrete, false);
        }
    }

    private class AssumptionInlineInfo extends StaticInlineInfo {

        public AssumptionInlineInfo(Invoke invoke, double weight, int level, RiResolvedMethod concrete) {
            super(invoke, weight, level, concrete);
        }

        @Override
        public void inline(StructuredGraph graph) {
            if (GraalOptions.TraceInlining) {
                String targetName = CiUtil.format("%H.%n(%p):%r", invoke.callTarget().targetMethod(), false);
                String concreteName = CiUtil.format("%H.%n(%p):%r", concrete, false);
                TTY.println("recording concrete method assumption: %s -> %s", targetName, concreteName);
            }
            assumptions.recordConcreteMethod(invoke.callTarget().targetMethod(), concrete);
            super.inline(graph);
        }

        @Override
        public String toString() {
            return "inlining with assumption " + CiUtil.format("%H.%n(%p):%r", concrete, false);
        }
=======
        this.plan = plan;
>>>>>>> 772e73e3
    }

    @SuppressWarnings("unchecked")
    @Override
    protected void run(StructuredGraph graph) {
        this.graph = graph;
        inlineInfos = graph.createNodeMap();

        if (hints != null) {
            Iterable<? extends Node> hints = Util.uncheckedCast(this.hints);
            scanInvokes(hints, 0);
        } else {
            scanInvokes(graph.getNodes(InvokeNode.class), 0);
            scanInvokes(graph.getNodes(InvokeWithExceptionNode.class), 0);
        }

        while (!inlineCandidates.isEmpty()) {
            InlineInfo info = inlineCandidates.remove();
            double penalty = Math.pow(GraalOptions.InliningSizePenaltyExp, graph.getNodeCount() / (double) GraalOptions.MaximumDesiredSize) / GraalOptions.InliningSizePenaltyExp;
            if (info.weight > GraalOptions.MaximumInlineWeight / (1 + penalty * GraalOptions.InliningSizePenalty)) {
                if (GraalOptions.TraceInlining) {
                    TTY.println("not inlining (cut off by weight):");
                    while (info != null) {
                        TTY.println("    %f %s", info.weight, info);
                        info = inlineCandidates.poll();
                    }
                }
                return;
            }
            Iterable<Node> newNodes = null;
            if (info.invoke.node().isAlive()) {
                try {
                    info.inline(this.graph, runtime, this);
                    if (GraalOptions.TraceInlining) {
                        TTY.println("inlining %f: %s", info.weight, info);
                    }
                    if (GraalOptions.TraceInlining) {
                        context.observable.fireCompilationEvent("after inlining " + info, graph);
                    }
                    // get the new nodes here, the canonicalizer phase will reset the mark
                    newNodes = graph.getNewNodes();
                    new CanonicalizerPhase(target, runtime, true, assumptions).apply(graph);
                    new PhiSimplificationPhase().apply(graph, context);
                    if (GraalOptions.Intrinsify) {
                        new IntrinsificationPhase(runtime).apply(graph, context);
                    }
                    if (GraalOptions.Meter) {
                        context.metrics.InlinePerformed++;
                    }
                } catch (CiBailout bailout) {
                    // TODO determine if we should really bail out of the whole compilation.
                    throw bailout;
                } catch (AssertionError e) {
                    throw new VerificationError(e).addContext(info.toString());
                } catch (RuntimeException e) {
                    throw new VerificationError(e).addContext(info.toString());
                } catch (VerificationError e) {
                    throw e.addContext(info.toString());
                }
            }
            if (newNodes != null && info.level <= GraalOptions.MaximumInlineLevel) {
                scanInvokes(newNodes, info.level + 1);
            }
        }
    }

    private void scanInvokes(Iterable<? extends Node> newNodes, int level) {
        graph.mark();
        for (Node node : newNodes) {
            if (node != null) {
                if (node instanceof Invoke) {
                    Invoke invoke = (Invoke) node;
                    scanInvoke(invoke, level);
                }
                for (Node usage : node.usages().snapshot()) {
                    if (usage instanceof Invoke) {
                        Invoke invoke = (Invoke) usage;
                        scanInvoke(invoke, level);
                    }
                }
            }
        }
    }

    private void scanInvoke(Invoke invoke, int level) {
        InlineInfo info = InliningUtil.getInlineInfo(invoke, level, runtime, assumptions, this);
        if (info != null) {
            if (GraalOptions.Meter) {
                context.metrics.InlineConsidered++;
            }

            inlineCandidates.add(info);
        }
    }

    public static final Map<RiMethod, Integer> parsedMethods = new HashMap<RiMethod, Integer>();

    @Override
    public StructuredGraph buildGraph(RiResolvedMethod method) {
        StructuredGraph graph = new StructuredGraph();
        new GraphBuilderPhase(runtime, method).apply(graph, context, true, false);

        plan.runPhases(PhasePosition.AFTER_PARSING, graph, context);

        if (GraalOptions.ProbabilityAnalysis) {
            new DeadCodeEliminationPhase().apply(graph, context, true, false);
            new ComputeProbabilityPhase().apply(graph, context, true, false);
        }
        new CanonicalizerPhase(target, runtime, assumptions).apply(graph, context, true, false);
        return graph;
    }

    @Override
    public double inliningWeight(RiResolvedMethod caller, RiResolvedMethod method, Invoke invoke) {
        double ratio;
        if (hints != null && hints.contains(invoke)) {
            ratio = 1000000;
        } else {
            if (GraalOptions.ProbabilityAnalysis) {
                ratio = invoke.node().probability();
            } else {
                RiTypeProfile profile = caller.typeProfile(invoke.bci());
                if (profile != null && profile.count > 0) {
                    RiResolvedMethod parent = invoke.stateAfter().method();
                    ratio = profile.count / (float) parent.invocationCount();
                } else {
                    ratio = 1;
                }
            }
        }

        final double normalSize;
        // TODO(ls) get rid of this magic, it's here to emulate the old behavior for the time being
        if (ratio < 0.01) {
            ratio = 0.01;
        }
        if (ratio < 0.5) {
            normalSize = 10 * ratio / 0.5;
        } else if (ratio < 2) {
            normalSize = 10 + (35 - 10) * (ratio - 0.5) / 1.5;
        } else if (ratio < 20) {
            normalSize = 35;
        } else if (ratio < 40) {
            normalSize = 35 + (350 - 35) * (ratio - 20) / 20;
        } else {
            normalSize = 350;
        }

        int count;
        if (GraalOptions.ParseBeforeInlining) {
            if (!parsedMethods.containsKey(method)) {
                StructuredGraph graph = new StructuredGraph();
                new GraphBuilderPhase(runtime, method, null).apply(graph, context, true, false);
                new CanonicalizerPhase(target, runtime, assumptions).apply(graph, context, true, false);
                count = graphComplexity(graph);
                parsedMethods.put(method, count);
            } else {
                count = parsedMethods.get(method);
            }
        } else {
            count = method.codeSize();
        }

        return count / normalSize;
    }


    public static int graphComplexity(StructuredGraph graph) {
        int result = 0;
        for (Node node : graph.getNodes()) {
            if (node instanceof ConstantNode || node instanceof LocalNode || node instanceof BeginNode || node instanceof ReturnNode || node instanceof UnwindNode) {
                result += 0;
            } else if (node instanceof PhiNode) {
                result += 5;
            } else if (node instanceof MergeNode || node instanceof Invoke || node instanceof LoopEndNode || node instanceof EndNode) {
                result += 0;
            } else if (node instanceof ControlSplitNode) {
                result += ((ControlSplitNode) node).blockSuccessorCount();
            } else {
                result += 1;
            }
        }
//        ReturnNode ret = graph.getReturn();
//        if (ret != null && ret.result() != null) {
//            if (ret.result().kind() == CiKind.Object && ret.result().exactType() != null) {
//                result -= 5;
//            }
//        }
        return Math.max(1, result);
    }

    public static ThreadLocal<ServiceLoader<InliningGuide>> guideLoader = new ThreadLocal<ServiceLoader<InliningGuide>>();

    private boolean overrideInliningDecision(int iteration, RiMethod caller, int bci, RiMethod target, boolean previousDecision) {
        ServiceLoader<InliningGuide> serviceLoader = guideLoader.get();
        if (serviceLoader == null) {
            serviceLoader = ServiceLoader.load(InliningGuide.class);
            guideLoader.set(serviceLoader);
        }

        boolean neverInline = false;
        boolean alwaysInline = false;
        for (InliningGuide guide : serviceLoader) {
            InliningHint hint = guide.getHint(iteration, caller, bci, target);

            if (hint == InliningHint.ALWAYS) {
                alwaysInline = true;
            } else if (hint == InliningHint.NEVER) {
                neverInline = true;
            }
        }

        if (neverInline && alwaysInline) {
            if (GraalOptions.TraceInlining) {
                TTY.println("conflicting inlining hints");
            }
        } else if (neverInline) {
            return false;
        } else if (alwaysInline) {
            return true;
        }
        return previousDecision;
    }


    @Override
    public void recordConcreteMethodAssumption(RiResolvedMethod method, RiResolvedMethod concrete) {
        assumptions.recordConcreteMethod(method, concrete);
    }

}<|MERGE_RESOLUTION|>--- conflicted
+++ resolved
@@ -67,148 +67,7 @@
         this.target = target;
         this.hints = hints;
         this.assumptions = assumptions;
-<<<<<<< HEAD
-    }
-
-    private abstract static class InlineInfo implements Comparable<InlineInfo> {
-        public final Invoke invoke;
-        public final double weight;
-        public final int level;
-
-        public InlineInfo(Invoke invoke, double weight, int level) {
-            this.invoke = invoke;
-            this.weight = weight;
-            this.level = level;
-        }
-
-        @Override
-        public int compareTo(InlineInfo o) {
-            return (weight < o.weight) ? -1 : (weight > o.weight) ? 1 : 0;
-        }
-
-        public abstract void inline(StructuredGraph graph);
-    }
-
-    private class IntrinsicInlineInfo extends InlineInfo {
-        public final StructuredGraph intrinsicGraph;
-
-        public IntrinsicInlineInfo(Invoke invoke, StructuredGraph intrinsicGraph) {
-            super(invoke, 0, 0);
-            this.intrinsicGraph = graph;
-        }
-
-        @Override
-        public void inline(StructuredGraph compilerGraph) {
-            InliningUtil.inline(invoke, intrinsicGraph, true);
-        }
-
-        @Override
-        public String toString() {
-            return "intrinsic inlining " + CiUtil.format("%H.%n(%p):%r", invoke.callTarget().targetMethod(), false);
-        }
-    }
-
-    private class StaticInlineInfo extends InlineInfo {
-        public final RiResolvedMethod concrete;
-
-        public StaticInlineInfo(Invoke invoke, double weight, int level, RiResolvedMethod concrete) {
-            super(invoke, weight, level);
-            this.concrete = concrete;
-        }
-
-        @Override
-        public void inline(StructuredGraph compilerGraph) {
-            StructuredGraph graph = GraphBuilderPhase.cachedGraphs.get(concrete);
-            if (graph != null) {
-                if (GraalOptions.TraceInlining) {
-                    TTY.println("Reusing graph for %s", methodName(concrete, invoke));
-                }
-            } else {
-                if (GraalOptions.TraceInlining) {
-                    TTY.println("Building graph for %s, locals: %d, stack: %d", methodName(concrete, invoke), concrete.maxLocals(), concrete.maxStackSize());
-                }
-                graph = new StructuredGraph();
-                new GraphBuilderPhase(runtime, concrete).apply(graph, context, true, false);
-
-                if (compiler != null) {
-                    compiler.runPhases(PhasePosition.AFTER_PARSING, graph);
-                }
-
-                if (GraalOptions.ProbabilityAnalysis) {
-                    new DeadCodeEliminationPhase().apply(graph, context, true, false);
-                    new ComputeProbabilityPhase().apply(graph, context, true, false);
-                }
-                new CanonicalizerPhase(target, runtime, assumptions).apply(graph, context, true, false);
-
-                if (GraalOptions.ParseBeforeInlining && !parsedMethods.containsKey(concrete)) {
-                    parsedMethods.put(concrete, graphComplexity(graph));
-                }
-            }
-
-            InliningUtil.inline(invoke, graph, true);
-        }
-
-        @Override
-        public String toString() {
-            return "static inlining " + CiUtil.format("%H.%n(%p):%r", concrete, false);
-        }
-    }
-
-    private class TypeGuardInlineInfo extends StaticInlineInfo {
-
-        public final RiResolvedType type;
-        public final double probability;
-
-        public TypeGuardInlineInfo(Invoke invoke, double weight, int level, RiResolvedMethod concrete, RiResolvedType type, double probability) {
-            super(invoke, weight, level, concrete);
-            this.type = type;
-            this.probability = probability;
-        }
-
-        @Override
-        public void inline(StructuredGraph graph) {
-            IsTypeNode isType = graph.unique(new IsTypeNode(invoke.callTarget().receiver(), type));
-            FixedGuardNode guard = graph.add(new FixedGuardNode(isType));
-            assert invoke.predecessor() != null;
-            invoke.predecessor().replaceFirstSuccessor(invoke.node(), guard);
-            guard.setNext(invoke.node());
-
-            if (GraalOptions.TraceInlining) {
-                TTY.println("inlining with type check, type probability: %5.3f", probability);
-            }
-            super.inline(graph);
-        }
-
-        @Override
-        public String toString() {
-            return "type-checked inlining " + CiUtil.format("%H.%n(%p):%r", concrete, false);
-        }
-    }
-
-    private class AssumptionInlineInfo extends StaticInlineInfo {
-
-        public AssumptionInlineInfo(Invoke invoke, double weight, int level, RiResolvedMethod concrete) {
-            super(invoke, weight, level, concrete);
-        }
-
-        @Override
-        public void inline(StructuredGraph graph) {
-            if (GraalOptions.TraceInlining) {
-                String targetName = CiUtil.format("%H.%n(%p):%r", invoke.callTarget().targetMethod(), false);
-                String concreteName = CiUtil.format("%H.%n(%p):%r", concrete, false);
-                TTY.println("recording concrete method assumption: %s -> %s", targetName, concreteName);
-            }
-            assumptions.recordConcreteMethod(invoke.callTarget().targetMethod(), concrete);
-            super.inline(graph);
-        }
-
-        @Override
-        public String toString() {
-            return "inlining with assumption " + CiUtil.format("%H.%n(%p):%r", concrete, false);
-        }
-=======
         this.plan = plan;
->>>>>>> 772e73e3
     }
 
     @SuppressWarnings("unchecked")
