--- conflicted
+++ resolved
@@ -156,19 +156,11 @@
                                                     ValueAnchorNode valueAnchorNode = (ValueAnchorNode) checkCastUsage;
                                                     valueAnchorNode.replaceAndDelete(valueAnchorNode.next());
                                                 } else if (checkCastUsage instanceof MethodCallTargetNode) {
-<<<<<<< HEAD
                                                     MethodCallTargetNode checkCastCallTarget = (MethodCallTargetNode) checkCastUsage;
                                                     assert BoxingEliminationPhase.isUnboxingMethod(runtime, checkCastCallTarget.targetMethod());
-                                                    for (InvokeNode invokeNode : checkCastCallTarget.invokes()) {
-                                                        invokeNode.replaceAtUsages(newInstance);
-                                                        invokeNode.replaceAndDelete(invokeNode.next());
-=======
-                                                    MethodCallTargetNode callTarget = (MethodCallTargetNode) checkCastUsage;
-                                                    assert BoxingEliminationPhase.isUnboxingMethod(runtime, callTarget.targetMethod());
-                                                    for (Invoke invokeNode : callTarget.invokes()) {
+                                                    for (Invoke invokeNode : checkCastCallTarget.invokes()) {
                                                         invokeNode.node().replaceAtUsages(newInstance);
                                                         invokeNode.node().replaceAndDelete(invokeNode.next());
->>>>>>> 33cbd9d5
                                                     }
                                                     checkCastCallTarget.delete();
                                                 } else if (checkCastUsage instanceof FrameState) {
