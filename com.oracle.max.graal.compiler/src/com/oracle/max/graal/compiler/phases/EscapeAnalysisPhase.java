--- conflicted
+++ resolved
@@ -337,11 +337,7 @@
 
     private void performAnalysis(StructuredGraph graph, FixedWithNextNode node, EscapeOp op) {
         Set<Node> exits = new HashSet<Node>();
-<<<<<<< HEAD
-        Set<CallTargetNode> invokes = new HashSet<CallTargetNode>();
-=======
         Set<Invoke> invokes = new HashSet<Invoke>();
->>>>>>> 4e5a459d
         int iterations = 0;
 
         int minimumWeight = GraalOptions.ForcedInlineEscapeWeight;
@@ -396,14 +392,7 @@
             if (GraalOptions.TraceEscapeAnalysis || GraalOptions.PrintEscapeAnalysis) {
                 TTY.println("Trying inlining to get a non-escaping object for %s", node);
             }
-            Set<InvokeNode> invokeNodes = new HashSet<InvokeNode>();
-            for (CallTargetNode target : invokes) {
-                for (Node invoke : target.usages()) {
-                    assert invoke instanceof InvokeNode;
-                    invokeNodes.add((InvokeNode) invoke);
-                }
-            }
-            new InliningPhase(compilation.compiler.runtime, compilation.compiler.target, invokeNodes, compilation.assumptions).apply(graph, context);
+            new InliningPhase(compilation.compiler.runtime, compilation.compiler.target, invokes, compilation.assumptions).apply(graph, context);
             new DeadCodeEliminationPhase().apply(graph, context);
             if (node.isDeleted()) {
                 if (GraalOptions.TraceEscapeAnalysis || GraalOptions.PrintEscapeAnalysis) {
@@ -416,24 +405,17 @@
         } while (iterations++ < 3);
     }
 
-<<<<<<< HEAD
-    private double analyze(EscapeOp op, Node node, Collection<Node> exits, Collection<CallTargetNode> invokes) {
-=======
     private double analyze(EscapeOp op, Node node, Collection<Node> exits, Collection<Invoke> invokes) {
->>>>>>> 4e5a459d
         double weight = 0;
         for (Node usage : node.usages()) {
             boolean escapes = op.escape(node, usage);
             if (escapes) {
                 if (usage instanceof FrameState) {
                     // nothing to do...
-<<<<<<< HEAD
                 } else if (usage instanceof CallTargetNode) {
-                    invokes.add((CallTargetNode) usage);
-=======
-                } else if (usage instanceof Invoke) {
-                    invokes.add((Invoke) usage);
->>>>>>> 4e5a459d
+                    for (Node invoke : ((CallTargetNode) usage).usages()) {
+                        invokes.add((Invoke) invoke);
+                    }
                 } else {
                     exits.add(usage);
                     if (!GraalOptions.TraceEscapeAnalysis) {
