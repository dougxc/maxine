/*
 * Copyright (c) 2011, Oracle and/or its affiliates. All rights reserved.
 * DO NOT ALTER OR REMOVE COPYRIGHT NOTICES OR THIS FILE HEADER.
 *
 * This code is free software; you can redistribute it and/or modify it
 * under the terms of the GNU General Public License version 2 only, as
 * published by the Free Software Foundation.
 *
 * This code is distributed in the hope that it will be useful, but WITHOUT
 * ANY WARRANTY; without even the implied warranty of MERCHANTABILITY or
 * FITNESS FOR A PARTICULAR PURPOSE.  See the GNU General Public License
 * version 2 for more details (a copy is included in the LICENSE file that
 * accompanied this code).
 *
 * You should have received a copy of the GNU General Public License version
 * 2 along with this work; if not, write to the Free Software Foundation,
 * Inc., 51 Franklin St, Fifth Floor, Boston, MA 02110-1301 USA.
 *
 * Please contact Oracle, 500 Oracle Parkway, Redwood Shores, CA 94065 USA
 * or visit www.oracle.com if you need additional information or have any
 * questions.
 */
package com.oracle.max.graal.compiler.phases;

import java.util.*;

import com.oracle.max.criutils.*;
import com.oracle.max.graal.compiler.*;
import com.oracle.max.graal.compiler.graph.*;
import com.oracle.max.graal.compiler.observer.*;
import com.oracle.max.graal.compiler.schedule.*;
import com.oracle.max.graal.graph.*;
import com.oracle.max.graal.nodes.*;
import com.oracle.max.graal.nodes.PhiNode.PhiType;
import com.oracle.max.graal.nodes.calc.*;
import com.oracle.max.graal.nodes.java.*;
import com.oracle.max.graal.nodes.spi.*;
import com.oracle.max.graal.nodes.virtual.*;
import com.sun.cri.ci.*;


public class EscapeAnalysisPhase extends Phase {

    public static class BlockExitState implements MergeableState<BlockExitState> {
        public final ValueNode[] fieldState;
        public final VirtualObjectNode virtualObject;
        public ValueNode virtualObjectField;
        public final Graph graph;

        public BlockExitState(EscapeField[] fields, VirtualObjectNode virtualObject) {
            this.fieldState = new ValueNode[fields.length];
            this.virtualObject = virtualObject;
            this.virtualObjectField = null;
            this.graph = virtualObject.graph();
            for (int i = 0; i < fields.length; i++) {
                fieldState[i] = ConstantNode.defaultForKind(fields[i].type().kind(true), virtualObject.graph());
                virtualObjectField = graph.add(new VirtualObjectFieldNode(virtualObject, virtualObjectField, fieldState[i], i));
            }
        }

        public BlockExitState(BlockExitState state) {
            this.fieldState = state.fieldState.clone();
            this.virtualObject = state.virtualObject;
            this.virtualObjectField = state.virtualObjectField;
            this.graph = state.graph;
        }

        public void updateField(int fieldIndex) {
            virtualObjectField = graph.add(new VirtualObjectFieldNode(virtualObject, virtualObjectField, fieldState[fieldIndex], fieldIndex));
        }

        @Override
        public BlockExitState clone() {
            return new BlockExitState(this);
        }

        @Override
        public boolean merge(MergeNode merge, Collection<BlockExitState> withStates) {
            PhiNode vobjPhi = null;
            PhiNode[] valuePhis = new PhiNode[fieldState.length];
            for (BlockExitState other : withStates) {
                if (virtualObjectField != other.virtualObjectField && vobjPhi == null) {
                    vobjPhi = graph.add(new PhiNode(CiKind.Illegal, merge, PhiType.Virtual));
                    vobjPhi.addInput(virtualObjectField);
                    virtualObjectField = vobjPhi;
                }
                for (int i2 = 0; i2 < fieldState.length; i2++) {
                    if (fieldState[i2] != other.fieldState[i2] && valuePhis[i2] == null) {
                        valuePhis[i2] = graph.add(new PhiNode(fieldState[i2].kind, merge, PhiType.Value));
                        valuePhis[i2].addInput(fieldState[i2]);
                        fieldState[i2] = valuePhis[i2];
                    }
                }
            }
            for (BlockExitState other : withStates) {
                if (vobjPhi != null) {
                    vobjPhi.addInput(other.virtualObjectField);
                }
                for (int i2 = 0; i2 < fieldState.length; i2++) {
                    if (valuePhis[i2] != null) {
                        valuePhis[i2].addInput(other.fieldState[i2]);
                    }
                }
            }
            assert vobjPhi == null || vobjPhi.valueCount() == withStates.size() + 1;
            for (int i2 = 0; i2 < fieldState.length; i2++) {
                if (valuePhis[i2] != null) {
                    virtualObjectField = graph.add(new VirtualObjectFieldNode(virtualObject, virtualObjectField, valuePhis[i2], i2));
                    assert valuePhis[i2].valueCount() == withStates.size() + 1;
                }
            }
            return true;
        }

        @Override
        public void loopBegin(LoopBeginNode loopBegin) {
            PhiNode vobjPhi = null;
            vobjPhi = graph.add(new PhiNode(CiKind.Illegal, loopBegin, PhiType.Virtual));
            vobjPhi.addInput(virtualObjectField);
            virtualObjectField = vobjPhi;
            for (int i2 = 0; i2 < fieldState.length; i2++) {
                PhiNode valuePhi = graph.add(new PhiNode(fieldState[i2].kind, loopBegin, PhiType.Value));
                valuePhi.addInput(fieldState[i2]);
                fieldState[i2] = valuePhi;
                updateField(i2);
            }
        }

        @Override
        public void loopEnd(LoopEndNode x, BlockExitState loopEndState) {
            while (!(virtualObjectField instanceof PhiNode)) {
                virtualObjectField = ((VirtualObjectFieldNode) virtualObjectField).lastState();
            }
            ((PhiNode) virtualObjectField).addInput(loopEndState.virtualObjectField);
            assert ((PhiNode) virtualObjectField).valueCount() == 2;
            for (int i2 = 0; i2 < fieldState.length; i2++) {
                ((PhiNode) fieldState[i2]).addInput(loopEndState.fieldState[i2]);
                assert ((PhiNode) fieldState[i2]).valueCount() == 2;
            }
        }

        @Override
        public void afterSplit(FixedNode node) {
            // nothing to do...
        }
    }


    public class EscapementFixup {

        private List<Block> blocks;
        private final Map<Object, Integer> fields = new HashMap<Object, Integer>();
        private final Map<Block, BlockExitState> exitStates = new HashMap<Block, BlockExitState>();

        private final EscapeOp op;
        private final Graph graph;
        private final Node node;
        private EscapeField[] escapeFields;

        public EscapementFixup(EscapeOp op, Graph graph, Node node) {
            this.op = op;
            this.graph = graph;
            this.node = node;
        }

        public void apply() {
            process();
            removeAllocation();
        }

        public void removeAllocation() {
            assert node instanceof FixedWithNextNode;

            escapeFields = op.fields(node);
            for (int i = 0; i < escapeFields.length; i++) {
                fields.put(escapeFields[i].representation(), i);
            }
            final VirtualObjectNode virtual = graph.add(new VirtualObjectNode(((ValueNode) node).exactType(), escapeFields));
            if (GraalOptions.TraceEscapeAnalysis || GraalOptions.PrintEscapeAnalysis) {
                TTY.println("new virtual object: " + virtual);
            }
            node.replaceAtUsages(virtual);
            final FixedNode next = ((FixedWithNextNode) node).next();
            node.replaceAndDelete(next);

            final BlockExitState startState = new BlockExitState(escapeFields, virtual);
            final PostOrderNodeIterator<?> iterator = new PostOrderNodeIterator<BlockExitState>(next, startState) {
                @Override
                protected void node(FixedNode node) {
                    int changedField = op.updateState(virtual, node, fields, state.fieldState);
                    if (changedField != -1) {
                        state.updateField(changedField);
                    }
                    if (!node.isDeleted() && node instanceof StateSplit && ((StateSplit) node).stateAfter() != null) {
                        if (state.virtualObjectField != null) {
                            ((StateSplit) node).stateAfter().addVirtualObjectMapping(state.virtualObjectField);
                        }
                    }
                }
            };
            iterator.apply();
        }

        private void process() {
            for (Node usage : node.usages().snapshot()) {
                op.beforeUpdate(node, usage);
            }
        }
    }

    private final GraalCompilation compilation;

    public EscapeAnalysisPhase(GraalCompilation compilation) {
        super(compilation.context);
        this.compilation = compilation;
    }

    public static class EscapeRecord {

        public final Node node;
        public final ArrayList<Node> escapesThrough = new ArrayList<Node>();
        public final ArrayList<InvokeNode> invokes = new ArrayList<InvokeNode>();
        public double localWeight;

        public EscapeRecord(Node node) {
            this.node = node;
        }

        public void dump() {
            TTY.print("node %s (%f) escapes through ", node, localWeight);
            for (Node escape : escapesThrough) {
                TTY.print("%s ", escape);
            }
            TTY.println();
        }
    }

    private static Node escape(EscapeRecord record, Node usage) {
        final Node node = record.node;
<<<<<<< HEAD
=======
        // bail out on unresolved fields  - they will cause problems later on
        if (usage instanceof AccessFieldNode && !((AccessFieldNode) usage).field().isResolved()) {
            return node.graph().start();
        }

>>>>>>> 0ea7d393
        if (usage instanceof FrameState) {
            assert ((FrameState) usage).inputs().contains(node);
            return null;
        } else {
            if (usage instanceof FixedNode) {
                record.localWeight += ((FixedNode) usage).probability();
            }
            if (usage instanceof IsNonNullNode) {
                assert ((IsNonNullNode) usage).object() == node;
                return null;
            } else if (usage instanceof IsTypeNode) {
                assert ((IsTypeNode) usage).object() == node;
                return null;
            } else if (usage instanceof AccessMonitorNode) {
                assert ((AccessMonitorNode) usage).object() == node;
                return null;
            } else if (usage instanceof LoadFieldNode) {
                assert ((LoadFieldNode) usage).object() == node;
                return null;
            } else if (usage instanceof StoreFieldNode) {
                StoreFieldNode x = (StoreFieldNode) usage;
                // self-references do not escape
                return x.value() == node ? x.object() : null;
            } else if (usage instanceof LoadIndexedNode) {
                LoadIndexedNode x = (LoadIndexedNode) usage;
                if (x.index() == node) {
                    return x.array();
                } else {
                    assert x.array() == node;
                    return EscapeOp.isValidConstantIndex(x) ? null : x.array();
                }
            } else if (usage instanceof StoreIndexedNode) {
                StoreIndexedNode x = (StoreIndexedNode) usage;
                if (x.index() == node) {
                    return x.array();
                } else {
                    assert x.array() == node || x.value() == node;
                    // in order to not escape, the access needs to have a valid constant index and either a store into node or be self-referencing
                    return EscapeOp.isValidConstantIndex(x) && x.value() != node ? null : x.array();
                }
            } else if (usage instanceof VirtualObjectFieldNode) {
                return null;
            } else if (usage instanceof RegisterFinalizerNode) {
                assert ((RegisterFinalizerNode) usage).object() == node;
                return null;
            } else if (usage instanceof ArrayLengthNode) {
                assert ((ArrayLengthNode) usage).array() == node;
                return null;
            } else {
                return usage;
            }
        }
    }

    private void completeAnalysis(Graph graph) {
        // TODO(ls) debugging code

        TTY.println("================================================================");
        for (Node node : graph.getNodes()) {
            if (node != null) {
                EscapeOp op = node.lookup(EscapeOp.class);
                if (op != null && op.canAnalyze(node)) {
                    EscapeRecord record = new EscapeRecord(node);

                    for (Node usage : node.usages()) {
                        Node escapesThrough = escape(record, usage);
                        if (escapesThrough != null && escapesThrough != node) {
                            record.escapesThrough.add(escapesThrough);
                        }
                    }
                    record.dump();
                }
            }
        }
    }


    @Override
    protected void run(Graph graph) {
        for (Node node : graph.getNodes()) {
            if (node != null) {
                EscapeOp op = node.lookup(EscapeOp.class);
                if (op != null && op.canAnalyze(node)) {


                    Set<Node> exits = new HashSet<Node>();
                    Set<InvokeNode> invokes = new HashSet<InvokeNode>();
                    int iterations = 0;

                    int minimumWeight = GraalOptions.ForcedInlineEscapeWeight;
                    do {
                        double weight = analyze(op, node, exits, invokes);
                        if (exits.size() != 0) {
                            if (GraalOptions.TraceEscapeAnalysis || GraalOptions.PrintEscapeAnalysis) {
                                TTY.println("%n####### escaping object: %d %s (%s) in %s", node.id(), node.shortName(), ((ValueNode) node).exactType(), compilation.method);
                                if (GraalOptions.TraceEscapeAnalysis) {
                                    TTY.print("%d: new value: %d %s, weight %f, escapes at ", iterations, node.id(), node.shortName(), weight);
                                    for (Node n : exits) {
                                        TTY.print("%d %s, ", n.id(), n.shortName());
                                    }
                                    for (Node n : invokes) {
                                        TTY.print("%d %s, ", n.id(), n.shortName());
                                    }
                                    TTY.println();
                                }
                            }
                            break;
                        }
                        if (invokes.size() == 0) {

                            if (context.isObserved()) {
                                context.observable.fireCompilationEvent(new CompilationEvent(compilation, "Before escape " + node.id(), graph, true, false));
                            }
                            if (GraalOptions.TraceEscapeAnalysis || GraalOptions.PrintEscapeAnalysis) {
                                TTY.println("%n!!!!!!!! non-escaping object: %d %s (%s) in %s", node.id(), node.shortName(), ((ValueNode) node).exactType(), compilation.method);
                            }
                            try {
                                context.timers.startScope("Escape Analysis Fixup");
                                new EscapementFixup(op, graph, node).apply();
                            } finally {
                                context.timers.endScope();
                            }
                            if (context.isObserved()) {
                                context.observable.fireCompilationEvent(new CompilationEvent(compilation, "After escape", graph, true, false));
                            }
                            new PhiSimplificationPhase(context).apply(graph);

                            break;
                        }
                        if (weight < minimumWeight) {
                            if (GraalOptions.TraceEscapeAnalysis || GraalOptions.PrintEscapeAnalysis) {
                                TTY.println("%n####### possibly escaping object: %d in %s (insufficient weight for inlining)", node.id(), compilation.method);
                            }
                            break;
                        }
                        if (!GraalOptions.Inline) {
                            break;
                        }
                        if (GraalOptions.TraceEscapeAnalysis || GraalOptions.PrintEscapeAnalysis) {
                            TTY.println("Trying inlining to get a non-escaping object for %d", node.id());
                        }
                        if (GraalOptions.UseNewInlining) {
                            new InliningPhase(compilation.context, compilation.compiler.runtime, compilation.compiler.target, invokes).apply(graph);
                        } else {
                            new OldInliningPhase(context, compilation, invokes).apply(graph);
                        }
                        new DeadCodeEliminationPhase(context).apply(graph);
                        if (node.isDeleted()) {
                            if (GraalOptions.TraceEscapeAnalysis || GraalOptions.PrintEscapeAnalysis) {
                                TTY.println("%n!!!!!!!! object died while performing escape analysis: %d %s (%s) in %s", node.id(), node.shortName(), ((ValueNode) node).exactType(), compilation.method);
                            }
                            break;
                        }
                        exits.clear();
                        invokes.clear();
                    } while (iterations++ < 3);
                }
            }
        }
    }

    private double analyze(EscapeOp op, Node node, Collection<Node> exits, Collection<InvokeNode> invokes) {
        double weight = 0;
        for (Node usage : node.usages()) {
            boolean escapes = op.escape(node, usage);
            if (escapes) {
                if (usage instanceof FrameState) {
                    // nothing to do...
                } else if (usage instanceof InvokeNode) {
                    invokes.add((InvokeNode) usage);
                } else {
                    exits.add(usage);
                    if (!GraalOptions.TraceEscapeAnalysis) {
                        break;
                    }
                }
            } else {
                if (GraalOptions.ProbabilityAnalysis && usage instanceof FixedNode) {
                    weight += ((FixedNode) usage).probability();
                } else {
                    weight++;
                }
            }
        }
        return weight;
    }

}<|MERGE_RESOLUTION|>--- conflicted
+++ resolved
@@ -237,14 +237,6 @@
 
     private static Node escape(EscapeRecord record, Node usage) {
         final Node node = record.node;
-<<<<<<< HEAD
-=======
-        // bail out on unresolved fields  - they will cause problems later on
-        if (usage instanceof AccessFieldNode && !((AccessFieldNode) usage).field().isResolved()) {
-            return node.graph().start();
-        }
-
->>>>>>> 0ea7d393
         if (usage instanceof FrameState) {
             assert ((FrameState) usage).inputs().contains(node);
             return null;
