/*
 * Copyright (c) 2010, 2011, Oracle and/or its affiliates. All rights reserved.
 * DO NOT ALTER OR REMOVE COPYRIGHT NOTICES OR THIS FILE HEADER.
 *
 * This code is free software; you can redistribute it and/or modify it
 * under the terms of the GNU General Public License version 2 only, as
 * published by the Free Software Foundation.
 *
 * This code is distributed in the hope that it will be useful, but WITHOUT
 * ANY WARRANTY; without even the implied warranty of MERCHANTABILITY or
 * FITNESS FOR A PARTICULAR PURPOSE.  See the GNU General Public License
 * version 2 for more details (a copy is included in the LICENSE file that
 * accompanied this code).
 *
 * You should have received a copy of the GNU General Public License version
 * 2 along with this work; if not, write to the Free Software Foundation,
 * Inc., 51 Franklin St, Fifth Floor, Boston, MA 02110-1301 USA.
 *
 * Please contact Oracle, 500 Oracle Parkway, Redwood Shores, CA 94065 USA
 * or visit www.oracle.com if you need additional information or have any
 * questions.
 */
package com.sun.max.vm.actor.holder;

import static com.sun.max.vm.actor.holder.ClassDependencyManager.ClassAssumptionFlags.*;
import static com.sun.max.vm.actor.holder.ClassID.*;

import java.io.*;
import java.util.*;
<<<<<<< HEAD

import com.sun.cri.ci.*;
import com.sun.cri.ri.*;
import com.sun.max.profile.*;
import com.sun.max.profile.ValueMetrics.IntegerDistribution;
=======
import java.util.concurrent.*;
import java.util.concurrent.locks.*;

import com.sun.cri.ci.*;
import com.sun.cri.ri.*;
import com.sun.max.annotate.*;
import com.sun.max.profile.*;
import com.sun.max.profile.ValueMetrics.IntegerDistribution;
import com.sun.max.program.*;
>>>>>>> 9fc4ffe1
import com.sun.max.vm.*;
import com.sun.max.vm.actor.member.*;
import com.sun.max.vm.compiler.target.*;
import com.sun.max.vm.runtime.*;
import com.sun.max.vm.thread.*;

/**
 * Class maintaining class hierarchy and sub-typing relationships information of currently defined classes.
 * Dynamic compilers may issue queries related to these information and may make assumptions to apply certain optimizations
 * (e.g., devirtualization, type check elimination).
 * A dynamic compiler keeps track of the assumptions it makes when compiling a method in a {@link CiAssumptions} object.
 * The assumptions must be validated by the dependency manager before a target method is installed for uses. If the assumptions are incorrect, because of
 * changes that occurred in the class hierarchy since the assumptions were made, the target method is dropped and a new one must be produced.
 *
 * The dependencies manager is also responsible for recording changes to the class hierarchy and related information that
 * depends on sub-type relationships, and to drive code invalidation (e.g., using deoptimization) when assumptions made by existing code
 * become obsolete because of these changes.
 * The dependency manager must be informed of every changes to the class hierarchy when new classes are defined.
 *
 * @author Laurent Daynes.
 */
public final class ClassDependencyManager {

    private static final int HAS_MULTIPLE_CONCRETE_SUBTYPE_MARK = 0;
    private static final int NO_CONCRETE_SUBTYPE_MARK = NULL_CLASS_ID;

    /**
     * Set accumulating all the methods invalidated during boot image generation.
     * The boot image generator must unlink these, and produce new target methods.
     */
    @HOSTED_ONLY
    public static HashSet<TargetMethod> invalidTargetMethods = new HashSet<TargetMethod>();

    /**
     * Read-write lock used to synchronize modifications to the class hierarchy with validation of
     * compiler assumptions.
     * New class definition must acquire the lock in write mode to exclude all concurrent updates to the class hierarchy,
     * and, more importantly, to exclude all concurrent validations or installations of validated
     * assumptions.
     * Validations and installations of assumptions acquire the lock in read mode to exclude all modifications to
     * class hierarchy information by concurrent class definition. This allows
     * multiple validation to be performed concurrently. Installation of dependencies in the dependency table
     * requires additional synchronization as it updates both the table and per class type dependency information.
     */
    private static final ReentrantReadWriteLock classHierarchyLock = new ReentrantReadWriteLock();

    // TODO: factor out with similar code in Class ID ?
    private static final int MINIMAL_DEPENDENT_TARGET_METHOD = 5000;

    /**
     * The table recording target methods compiled with valid assumptions.
     * Such target methods are associated with a {@link ValidAssumptions} instance that
     * records the class ID of the classes upon which assumptions are made. The index to the table slot
     * is used as a unique identifier for the dependent target method, and is used in per-class records
     * of dependent target methods.
     */
    private static VariableLengthArray<ValidAssumptions> idToValidAssumptions = new VariableLengthArray<ValidAssumptions>(MINIMAL_DEPENDENT_TARGET_METHOD);
    private static BitSet usedIDs = new BitSet();

    /**
     * The table mapping class types to their dependent target methods and the assumptions these makes on the class type.
     * The table is updated whenever a target method compiled with assumption is validated, and inspected to re-assess these
     * assumptions whenever the class hierarchy is modified with new types.
     * @see DependentTargetMethodTable for details.
     */
    private static DependentTargetMethodTable dependentTargetMethodTable = new DependentTargetMethodTable();

    private static final ObjectThreadLocal<UniqueConcreteMethodSearch> UCM_SEARCH_HELPER = new ObjectThreadLocal<UniqueConcreteMethodSearch>("UCM_SEARCH_HELPER", "thread local helper for class dependency management") {
        @Override
        public UniqueConcreteMethodSearch initialValue() {
            return new UniqueConcreteMethodSearch();
        }
    };

    /**
     * Helper class for statistics purposes only.
     */
    static class AssumptionCounter {
        int assumption = 0;
        int count = 0;

        AssumptionCounter(int assumption) {
            this.assumption = assumption;
        }

        @Override
        public int hashCode() {
            return assumption;
        }

        private static AssumptionCounter key = new AssumptionCounter(0);

        static void increaseCounter(int assumption, HashMap<AssumptionCounter, AssumptionCounter> counters) {
            key.assumption = assumption;
            AssumptionCounter counter = counters.get(key);
            if (counter == null) {
                counter = new AssumptionCounter(assumption);
                counters.put(counter, counter);
            }
            counter.count++;
        }
    }

    abstract static class ValidAssumptionsProcessor implements AssumptionProcessor {
        abstract void processInvalidated();
    }

    /**
     * An assumption processor that verifies that assumption made on a given type by a method remains valid if a new
     * concrete sub-type is added to the descendant of that type.
     */
    static final class AssumptionChecker extends ValidAssumptionsProcessor {
        /**
         * Type on which the assumption are made.
         */
        private RiType context;
        /**
         * New concrete su-btype of the context type being added to the class hierarchy.
         */
        private RiType newConcreteSubtype;
        /**
         * Result of the check. If true, all assumptions are valid, otherwise, at least one was invalidated.
         */
        private boolean valid;

        /**
         * Reset the checker for a new verification.
         * @param context
         * @param newConcreteSubtype
         */
        void reset(RiType context, RiType newConcreteSubtype) {
            this.context = context;
            this.newConcreteSubtype = newConcreteSubtype;
            valid = true;
        }

        void reset() {
            valid = true;
        }

        @Override
        public boolean processUniqueConcreteSubtype(RiType context, RiType subtype) {
            // This is called only if assumption on a unique concrete sub-type of the context was recorded.
            // Adding a new concrete sub-type in this case always invalidate this assumption no matter what.
            FatalError.check(this.context == context && subtype != newConcreteSubtype, "can never happens");
            valid = false;
            return false;
        }

        @Override
        public boolean processUniqueConcreteMethod(RiMethod context, RiMethod method) {
            boolean assumptionIsValid = newConcreteSubtype.resolveMethodImpl(context) == method;
            valid = valid && assumptionIsValid;
            return valid;
        }

        @Override
        void processInvalidated() {
            valid = false;
        }

        boolean valid() {
            return valid;
        }
    }

    static final class AssumptionsPrinter extends ValidAssumptionsProcessor {
        final String indent = "    ";
        final PrintStream out;
        AssumptionsPrinter(PrintStream out) {
            this.out = out;
        }

        @Override
        public boolean processUniqueConcreteSubtype(RiType context, RiType subtype) {
            out.println(indent + context + " has unique concrete implementation" + context);
            return true;
        }

        @Override
        public boolean processUniqueConcreteMethod(RiMethod context, RiMethod method) {
            out.println(indent + method + " is a unique concrete method");
            return true;
        }

        @Override
        void processInvalidated() {
            out.println("assumptions have been invalidated");
        }

    }

    /**
     * Valid assumptions made by the compiler and used by a target method.
     * Instances of this class are recorded in {@link ClassDependencyManager#idToValidAssumptions}, and referenced,
     * via their index in that table, in the {@link DependentTargetMethodList} of {@link RiType} instances recorded in
     * {@link ClassDependencyManager#dependentTargetMethodTable}.
     */
    static class ValidAssumptions extends ClassHierarchyAssumptions {
        /**
         * Marker used to invalidate valid assumptions on compiled but not already installed target method.
         */
        static final short [] INVALIDATED = new short[0];

        static final short CLASS_FOLLOWS_FLAG = (short) (1 << 15);

        static boolean class_follows(short assumption) {
            return (assumption & CLASS_FOLLOWS_FLAG) != 0;
        }

        static short methodIndex(short assumption) {
            return (short) (assumption & ~CLASS_FOLLOWS_FLAG);
        }

        /**
         * The target method produced with the validated assumptions.
         * Needed to apply de-optimization should the assumptions be invalidated by some class definition event.
         */
        TargetMethod targetMethod;
        /**
         * Set of assumptions made by the target method, packed into a short array formatted as follows.
         * The first entry specifies the number of classes the target method makes assumptions on.
         * The next entries contains two short per class: the first one hold a class ID, the second one a short bit fields
         * that indicate the type of assumptions and the length of the assumption area of that class.
         * The bit fields position and width are described in {@link ClassAssumptionFlags}.
         */
        volatile short [] assumptions;

        /**
         * Index in {@link ClassDependencyManager#idToValidAssumptions} where this assumption is recorded.
         * Serves as unique identifier of the target method in per-type list of dependent target methods.
         */
        int id;

        ValidAssumptions(AssumptionValidator validator) {
            FatalError.check(classHierarchyLock.getReadHoldCount() > 0, "Must hold class hierarchy lock");
            registerValidAssumptions(this);
            assumptions = validator.packAssumptions();
            dependentTargetMethodTable.addDependentTargetMethod(id, validator.typeAssumptions.keySet());
        }

        @Override
        public boolean isValid() {
            // is valid as long as some changes in the class hierarchy haven't invalidated it.
            return assumptions != INVALIDATED;
        }

        /**
         * Indicates whether a target method was installed with this validated set of assumptions.
         * If true, deoptimization is needed to invalidate this set.
         * @return
         */
        boolean hasTargetMethod() {
            return targetMethod != null;
        }

        void setTargetMethod(TargetMethod targetMethod) {
            FatalError.check(classHierarchyLock.getReadHoldCount() > 0, "Must hold class hierarchy lock");
            this.targetMethod = targetMethod;
        }

        /**
         * Invalidate this set of assumptions. Must be done only once all references to this record is cleared from the {@link DependentTargetMethodTable}.
         */
        void invalidate() {
            // Called only when modifying the class hierarchy.
            FatalError.check(classHierarchyLock.isWriteLocked(), "Must hold class hierarchy lock in write mode");
            final int firstDependencyIndex = 1 + assumptions[0] * 2;
            for (int typeIndex = 1; typeIndex < firstDependencyIndex; typeIndex += 2) {
                dependentTargetMethodTable.removeDependentTargetMethod(id, ClassID.toClassActor(assumptions[typeIndex]));
            }
            // TODO: Revisit the following. the invalidate marker may not be needed if this is done under the write lock ...
            assumptions = INVALIDATED;
        }

        /**
         * Iterate over the assumptions made on the specified class.
         * @param classID identifier of the class
         * @param processor processor the assumptions are fed to
         */
        void iterate(int classID, ValidAssumptionsProcessor processor) {
            if (assumptions == INVALIDATED) {
                processor.processInvalidated();
                return;
            }
            final int numTypes = assumptions[0];
            final int firstDependencyIndex = 1 + numTypes * 2;
            int dependencyIndex = firstDependencyIndex;
            for (int i = 1; i < firstDependencyIndex; i += 2) {
                if (assumptions[i] == classID) {
                    final ClassActor classActor = ClassID.toClassActor(classID);
                    final short assumptionFlags = assumptions[i + 1];
                    if (CLASS_HAS_UCT.isBooleanFlagSet(assumptionFlags)) {
                        processor.processUniqueConcreteSubtype(classActor, ClassID.toClassActor(classActor.uniqueConcreteType));
                    }
                    if (CLASS_HAS_UCM.isBooleanFlagSet(assumptionFlags)) {
                        final int endAssumptions = dependencyIndex + CLASS_ASSUMPTIONS_LENGTH.getFlag(assumptionFlags);
                        boolean processorCarriesOn = true;
                        if (CLASS_LOCAL_UCM_ONLY.isBooleanFlagSet(assumptionFlags)) {
                            while (dependencyIndex < endAssumptions && processorCarriesOn) {
                                short methodIndex = assumptions[dependencyIndex++];
                                MethodActor method = classActor.localVirtualMethodActors()[methodIndex];
                                processorCarriesOn = processor.processUniqueConcreteMethod(method, method);
                            }
                            return;
                        }
                        while (dependencyIndex < endAssumptions && processorCarriesOn) {
                            short assumption = assumptions[dependencyIndex++];
                            if (class_follows(assumption)) {
                                final int methodIndex = methodIndex(assumption);
                                final int concreteTypeClassID = assumptions[dependencyIndex++];
                                final ClassActor concreteMethodHolder = ClassID.toClassActor(concreteTypeClassID);
                                MethodActor method = concreteMethodHolder.localVirtualMethodActors()[methodIndex];
                                MethodActor contextMethod = classActor.findLocalMethodActor(method.name, method.descriptor());
                                processorCarriesOn = processor.processUniqueConcreteMethod(contextMethod, method);
                            } else {
                                MethodActor method = classActor.localVirtualMethodActors()[assumption];
                                processorCarriesOn = processor.processUniqueConcreteMethod(method, method);
                            }
                        }
                    }
                    return;
                }
                dependencyIndex += CLASS_ASSUMPTIONS_LENGTH.getFlag(assumptions[i + 1]);
            }
            ClassActor classActor = ClassID.toClassActor(classID);
            FatalError.unexpected(classActor + "(id = " + classID + ") should be in valid assumptions (#" + id + ") for target method " + targetMethod);
        }

        // Stats support

        void countAssumptionsPerType(int classID, HashMap<AssumptionCounter, AssumptionCounter> assumptionCounters) {
            final int numAssumptions = assumptions[0];
            final int firstDependencyIndex = 1 + numAssumptions * 2;
            int dependencyIndex = firstDependencyIndex;
            for (int i = 1; i < firstDependencyIndex; i += 2) {
                if (assumptions[i] == classID) {
                    final short assumptionFlags = assumptions[i + 1];
                    if (CLASS_HAS_UCT.isBooleanFlagSet(assumptionFlags)) {
                        AssumptionCounter.increaseCounter(0, assumptionCounters);
                    }
                    final int endAssumptions = dependencyIndex + CLASS_ASSUMPTIONS_LENGTH.getFlag(assumptionFlags);
                    while (dependencyIndex < endAssumptions) {
                        AssumptionCounter.increaseCounter(assumptions[dependencyIndex++], assumptionCounters);
                    }
                    return;
                }
                dependencyIndex += CLASS_ASSUMPTIONS_LENGTH.getFlag(assumptions[i + 1]);
            }
            FatalError.unexpected("class ID should be in valid assumptions");
        }
    }

    /**
     * Register the target method produced with a set of validated assumptions.
     * If assumptions were invalidated in the meantime, the assumptions are dropped and the
     * compiler that made the assumption must recompile the target method.
     *
     * @param assumptions a set of assumptions
     * @param targetMethod the target methods to associate with the assumptions
     * @return true if the assumptions are still valid, false if recompilation is required.
     */
    public static boolean registerValidatedTarget(ClassHierarchyAssumptions assumptions, TargetMethod targetMethod) {
        if (assumptions == ClassHierarchyAssumptions.noAssumptions) {
            return true;
        }
        ValidAssumptions validAssumptions = (ValidAssumptions) assumptions;
        classHierarchyLock.readLock().lock();
        try {
            if (validAssumptions.isValid()) {
                validAssumptions.setTargetMethod(targetMethod);
                return true;
            }
        } finally {
            classHierarchyLock.readLock().unlock();
        }
        // Drop it !
        clearValidAssumptions(validAssumptions);
        return false;
    }

    public static ClassHierarchyAssumptions validateAssumptions(CiAssumptions ciAssumptions) {
        if (ciAssumptions != null) {
            final AssumptionValidator validator = new AssumptionValidator();
            classHierarchyLock.readLock().lock();
            try {
                ciAssumptions.visit(validator);
                if (!validator.validated) {
                    return ClassHierarchyAssumptions.invalidAssumptions;
                }
                ValidAssumptions result = new ValidAssumptions(validator);
                return result;
            } finally {
                classHierarchyLock.readLock().unlock();
            }
        }
        return ClassHierarchyAssumptions.noAssumptions;
    }

    static int registerValidAssumptions(ValidAssumptions validAssumptions) {
        synchronized (usedIDs) {
            final int id = usedIDs.nextClearBit(0);
            validAssumptions.id = id;
            usedIDs.set(id);
            idToValidAssumptions.set(id, validAssumptions);
            return id;
        }
    }

    static void clearValidAssumptions(ValidAssumptions validAssumptions) {
        synchronized (usedIDs) {
            idToValidAssumptions.set(validAssumptions.id, null);
            usedIDs.clear(validAssumptions.id);
        }
    }

    static class DependentListIterator implements Iterator<ValidAssumptions> {
        int [] dependentLists;
        int current;
        int lastDependentIndex;

        DependentListIterator() {

        }

        void reset(DependentTargetMethodList list) {
            dependentLists = list.dependentLists;
            current = list.getFirstDependentIndex();
            lastDependentIndex = list.getLastDependentIndex();
        }

        @Override
        public boolean hasNext() {
            return current <= lastDependentIndex;
        }

        @Override
        public ValidAssumptions next() {
            return idToValidAssumptions.get(dependentLists[current++]);
        }

        @Override
        public void remove() {
            // rollback to the last returned.
            current--;
            if (current < lastDependentIndex) {
                // Move the last element at the freed position.
                dependentLists[current] = dependentLists[lastDependentIndex];
            }
            // Otherwise, current == lastDependentIndex and the following act the removal while updating the length of the list.
            dependentLists[0] = lastDependentIndex--;
        }
    }


    /**
     * List of dependent target methods recorded in the concurrent hash map backing a {@link DependentTargetMethodTable}.
     * Just a wrapper around an array of identifiers of {@link ValidAssumptions}.
     * These arrays aren't stored directly in the concurrent hash map to simplify concurrency when multiple
     * threads update the array and a resizing is needed, which would also requires the array to be replaced in the hash map.
     *
     * TargetMethod compilations add dependents to a list, but only class definers remove and iterate over them.
     * Note that synchronizations on the {@link ClassDependencyManager#classHierarchyLock} allows multiple concurrent addition
     * to a list, but guarantees exclusive access when removing or iterating over a list. Hence the sparse use of synchronization
     * here (only the {@link DependentTargetMethodList#add(int)} is synchronized.
     */
    static final class DependentTargetMethodList {
        /**
         * Array of valid assumptions identifier. The first entry records the effective size of the array,
         * which is always smaller or equal to that length of the array.
         */
        int [] dependentLists;
        DependentTargetMethodList(int dependent) {
            dependentLists = new int[] {2, dependent };
        }

        int numDependents() {
            return dependentLists[0] - 1;
        }

        int getFirstDependentIndex() {
            return 1;
        }

        int getLastDependentIndex() {
            return dependentLists[0] - 1;
        }

        /**
         * Addition of a dependent to the list.
         * This operation may be performed concurrently.
         * @param dependent
         */
        synchronized void add(int dependent) {
            if (MaxineVM.isDebug()) {
                FatalError.check(classHierarchyLock.getReadHoldCount() > 0, "must hold the class hierarchy lock in read mode");
            }
            int nextSlot = dependentLists[0];
            if (nextSlot == dependentLists.length) {
                // extend first.
                int [] newDependentLists = new int[nextSlot << 1];
                for (int i = 1; i < nextSlot; i++) {
                    newDependentLists[i] = dependentLists[i];
                }
                dependentLists = newDependentLists;
            }
            dependentLists[nextSlot++] = dependent;
            dependentLists[0] = nextSlot;
        }

        void remove(int dependent) {
            if (MaxineVM.isDebug()) {
                FatalError.check(classHierarchyLock.isWriteLockedByCurrentThread(), "must hold the class hierarchy lock in read mode");
            }
            int end = dependentLists[0];
            int i = 1;
            while (i < end) {
                if (dependentLists[i] == dependent) {
                    int newEnd = end - 1;
                    if (i < newEnd) {
                        dependentLists[i] = dependentLists[newEnd];
                    }
                    dependentLists[0] = newEnd;
                    // should we trim the array here if poorly occupied ?
                    return;
                }
                i++;
            }
        }
    }

    /**
     * Table mappings class types to target method that made assumption on them.
     * Each class types are assigned
     */
    static final class DependentTargetMethodTable {
        /**
         * Initial capacity of the table. Based on statistics gathered over boot image generation and VM startup.
         * Needs to be adjusted depending on the dynamic compilation scheme.
         */
        static final int INITIAL_CAPACITY = 600;

        /**
         * Iterator over dependent list.
         */

        final ConcurrentHashMap<RiType, DependentTargetMethodList> typeToDependentTargetMethods =
            new ConcurrentHashMap<RiType, DependentTargetMethodList>(INITIAL_CAPACITY);

        void addDependentTargetMethod(int dependentID, Set<RiType> dependsOn) {
            for (RiType type : dependsOn) {
                DependentTargetMethodList list = typeToDependentTargetMethods.get(type);
                if (list == null) {
                    list = typeToDependentTargetMethods.putIfAbsent(type, new DependentTargetMethodList(dependentID));
                    if (list == null) {
                        trace(dependentID, type, 1);
                        return;
                    }
                    // We've lost a race with another concurrent thread adding a list for the same type.
                    // Fall off to add to that list.
                }
                list.add(dependentID);
                trace(dependentID, type, 2);
            }
        }

        void removeDependentTargetMethod(int dependentID, RiType type) {
            DependentTargetMethodList list = typeToDependentTargetMethods.get(type);
            if (list != null) {
                list.remove(dependentID);
                trace(dependentID, type, 3);
                if (list.numDependents() == 0) {
                    boolean removed = typeToDependentTargetMethods.remove(type, list);
                    if (MaxineVM.isDebug()) {
                        FatalError.check(removed, "dependent target method list removal should always succeed");
                    }
                    trace(dependentID, type, 4);
                }
                return;
            }
            FatalError.unexpected("dependent ID  should have been in the list");
        }

        private static int traceAtLevel = 1;
        private static void trace(int dependentID, RiType type, int action) {
            if (MaxineVM.isHosted()) {
                switch(action) {
                    case 1:
                        Trace.line(traceAtLevel, "*** Created DependentTargetList for " + type + " with dependent " + dependentID);
                        break;
                    case 2:
                        Trace.line(traceAtLevel, "*** Added dependent " + dependentID + " for " + type);
                        break;
                    case 3:
                        Trace.line(traceAtLevel, "*** Removed dependent " + dependentID + " for " + type);
                        break;
                    case 4:
                        Trace.line(traceAtLevel, "*** Deleted DependentTargetList for " + type);
                        break;
                }
            }
        }

        /**
         * Set that accumulates the target methods whose assumptions are invalidated by the current modification to the class hierarchy.
         */
        private HashSet<ValidAssumptions> invalidationSet = null;

        private final DependentListIterator dependentListIterator = new DependentListIterator();

        private final AssumptionChecker assumptionsChecker = new AssumptionChecker();

        /**
         * Removes any dependents on a type whose assumptions becomes invalid when a new sub-type is added to the type's descendants.
         * The {@link ValidAssumptions} instances representing the invalid dependents are accumulated in an invalidation set that must
         * be cleared from other types to complete the flushing of invalid dependents from a {@link DependentTargetMethodTable}.
         * @see DependentTargetMethodTable#clearInvalidatedAssumptions()
         * @param type the type whose dependents' assumptions need to be re-validated
         * @param concreteSubTypeID
         * @return
         */
        void flushInvalidDependentAssumptions(RiType type, RiType newConcreteSubType) {
            // We hold the classHierarchyLock in write mode.
            // This means there cannot be any concurrent modifications to the
            // typeToDependentTargetMethods and the DependentTargetMethodList
            // recorded in it.
            DependentTargetMethodList list = typeToDependentTargetMethods.get(type);
            if (list == null) {
                return;
            }
            final int classID = ((ClassActor) type).id;
            assumptionsChecker.reset(type, newConcreteSubType);
            dependentListIterator.reset(list);
            try {
                // Otherwise, iterate over the dependents and check their assumptions.
                while (dependentListIterator.hasNext()) {
                    ValidAssumptions validAssumptions = dependentListIterator.next();
                    validAssumptions.iterate(classID, assumptionsChecker);
                    if (!assumptionsChecker.valid()) {
                        dependentListIterator.remove();
                        if (invalidationSet == null) {
                            invalidationSet = new HashSet<ValidAssumptions>(4);
                        }
                        invalidationSet.add(validAssumptions);
                        assumptionsChecker.reset();
                    }
                }
            } catch (Throwable t) {
                FatalError.unexpected("DEBUG ME");
            }
        }

        /**
         * Clear any records of the invalidated target method accumulated in the invalidation set so far.
         *
         * @return an array holding all the invalidated TargetMethods for further processing, or null if none if
         * the invalidation set is empty.
         */
        TargetMethod [] clearInvalidatedAssumptions() {
            // Return an array of target method.
            if (invalidationSet == null || invalidationSet.isEmpty()) {
                return null;
            }
            TargetMethod [] invalidatedMethods = new TargetMethod[invalidationSet.size()];
            int i = 0;
            for (ValidAssumptions validAssumptions : invalidationSet) {
                invalidatedMethods[i++] = validAssumptions.targetMethod;
                validAssumptions.invalidate();
                clearValidAssumptions(validAssumptions);
            }
            invalidationSet = null;
            return invalidatedMethods;
        }

        /**
         * Dump statistics.
         */
        void printStatistics(PrintStream out) {
            final AssumptionCounter uctCounter = new AssumptionCounter(0);
            IntegerDistribution numDistinctAssumptionsPerType = ValueMetrics.newIntegerDistribution("numDistinctAssumptionsPerType", 0, 20);
            IntegerDistribution numUCTAssumptionsPerType = ValueMetrics.newIntegerDistribution("numUCTAssumptionsPerType", 0, 20);
            IntegerDistribution numAssumptionsPerType = ValueMetrics.newIntegerDistribution("numAssumptionsPerType", 0, 20);
            IntegerDistribution numDependentsPerType = ValueMetrics.newIntegerDistribution("numDependentPerType", 0, 20);
            HashMap<AssumptionCounter, AssumptionCounter> assumptionsCounters = new HashMap<AssumptionCounter, AssumptionCounter>(20);

            for (RiType type : typeToDependentTargetMethods.keySet()) {
                final int classID = ((ClassActor) type).id;
                final DependentTargetMethodList list = typeToDependentTargetMethods.get(type);
                final int numDependents = list.numDependents();
                numDependentsPerType.record(numDependents);
                for (int i = 1; i <= numDependents; i++) {
                    idToValidAssumptions.get(list.dependentLists[i]).countAssumptionsPerType(classID, assumptionsCounters);
                }
                AssumptionCounter c = assumptionsCounters.remove(uctCounter);
                numUCTAssumptionsPerType.record(c != null ? c.count : 0);
                numDistinctAssumptionsPerType.record(assumptionsCounters.size());
                int totalTypeAssumptions = 0;
                for (AssumptionCounter co : assumptionsCounters.values()) {
                    totalTypeAssumptions += co.count;
                }
                numAssumptionsPerType.record(totalTypeAssumptions);
            }

            out.println("# types with dependent methods: " + typeToDependentTargetMethods.size());
            numDependentsPerType.report("# dependents / types", out);
            numAssumptionsPerType.report("# total assumptions / type", out);
            numDistinctAssumptionsPerType.report("# distinct assumptions / type", out);
            numUCTAssumptionsPerType.report("# UCT assumption / type, stream", out);
        }

        AssumptionsPrinter printer = new AssumptionsPrinter(System.out);

        void printDependents(RiType type, PrintStream out) {
            final int classID = ((ClassActor) type).id;
            DependentTargetMethodList list = typeToDependentTargetMethods.get(type);
            out.print("class " + type + " (id = " + classID + ") has ");
            if (list == null) {
                out.println("no dependents");
                return;
            }
            final int numDependents = list.numDependents();
            out.println(numDependents + " dependents");
            for (int i = 1; i <= numDependents; i++) {
                idToValidAssumptions.get(list.dependentLists[i]).iterate(classID, printer);
            }
        }

        void dump(PrintStream out) {
            out.println("================================================================");
            out.println("DependentTargetMethodTable has " + typeToDependentTargetMethods.size() + " entries");
            for (RiType type : typeToDependentTargetMethods.keySet()) {
                printDependents(type, out);
            }
            out.println("================================================================");
        }
    }

    private static void dump(ClassActor classActor) {
        Log.print(classActor.id);
        Log.print(", ");
        Log.print(classActor.name());
        Log.print(", ");
        Log.print(classActor.superClassActor.id);
        Log.print(", ");
        int uct = classActor.uniqueConcreteType;
        if (uct == NO_CONCRETE_SUBTYPE_MARK) {
            Log.print("null, -, ");
        } else if (uct == HAS_MULTIPLE_CONCRETE_SUBTYPE_MARK) {
            Log.print(" multiple, -, ");
        } else {
            Log.print(uct);
            Log.print(", ");
            Log.print(ClassID.toClassActor(uct).name());
        }
        Log.println();
    }


    /**
     * Flush assumptions and activations of code that has been compiled on the assumptions invalidated by {@code newClassActor}.
     *
     * @param newClassActor the newly loaded class that might invalidate assumptions
     */
    private static void flushDependentsOn(ClassActor newClassActor) {
    }

    /**
     * Adds this {@linkplain ClassActor} to the beginning of the list of subclasses of its superclass.
     */
    private static void prependToSiblingList(ClassActor classActor) {
        if (!classActor.isInstanceClass()) {
            // Don't bother for non-instance classes: they all are sub-classes of Objects
            // class hierarchy information can be inferred otherwise.
            return;
        }
        ClassActor superClassActor = classActor.superClassActor;
        if (superClassActor == null) {
            // special case: class "Object"
            return;
        }
        assert !superClassActor.isInterface() : "Superclass cannot be interface.";
        classActor.nextSiblingId = superClassActor.firstSubclassActorId;
        superClassActor.firstSubclassActorId = classActor.id;
    }

    private static void addLocalInterfaces(ClassActor classActor, HashSet<InterfaceActor> set) {
        for (InterfaceActor implemented : classActor.localInterfaceActors()) {
            set.add(implemented);
        }
    }
    /**
     * Propagate changes resulting from adding a new sub-type to a type up the ancestry of that type.
     * The ancestry of the type is walked up, assumptions made on sub-type relationships are re-evaluated, those that
     * became invalid are removed, and the unique concrete sub-type information is updated.
     * @param superType
     * @param newConcreteSubtype
     */
    private static void propagateConcreteSubType(ClassActor newConcreteSubType, ClassActor superType) {
        final int concreteSubtypeID = newConcreteSubType.id;
        ClassActor ancestor = superType;
        // Update all the ancestors without a concrete sub-type with the unique concrete sub-type.
        while (ancestor.uniqueConcreteType == NO_CONCRETE_SUBTYPE_MARK) {
            // No single concrete sub-type has been recorded for this ancestor yet.
            ancestor.uniqueConcreteType = concreteSubtypeID;
            ancestor = ancestor.superClassActor;
        }
        // We reached an ancestor with at least one concrete sub-type (either it is one itself,
        // or one or more of its other children has a concrete sub-type). From here on, we can only
        // have ancestors with some concrete sub-types.
        while (ancestor.uniqueConcreteType != HAS_MULTIPLE_CONCRETE_SUBTYPE_MARK) {
            dependentTargetMethodTable.flushInvalidDependentAssumptions(ancestor, newConcreteSubType);
            // Reached an ancestor that had a unique-concrete sub-type.
            // This isn't true anymore, so update the mark.
            ancestor.uniqueConcreteType = HAS_MULTIPLE_CONCRETE_SUBTYPE_MARK;
            ancestor = ancestor.superClassActor;
            if (MaxineVM.isDebug()) {
                FatalError.check(ancestor.uniqueConcreteType != NO_CONCRETE_SUBTYPE_MARK, "must have at least one concrete sub-type");
            }
        }
        // We reached an ancestor with multiple concrete sub types. From here on, all ancestors can only have
        // more than one concrete sub-type. This is a terminal state that will not change until class
        // unloading occurs.
        // However, there might still be unique concrete method assumptions that may be invalidated by the new concrete
        // sub-type. For example, consider A, super-class of concrete type B and C. The unique concrete method foo may be A.foo.
        // If a new type D, sub-type of C is added to the hierarchy and such that D overrides method foo, then any assumptions
        // made on foo being a unique concrete method of A should be invalidated.
        // Hence this loop.
        while (ancestor != null) {
            dependentTargetMethodTable.flushInvalidDependentAssumptions(ancestor, newConcreteSubType);
            ancestor = ancestor.superClassActor;
        }
    }

    private static void propagateConcreteSubType(ClassActor newConcreteSubType, InterfaceActor superType) {
        if (superType.uniqueConcreteType == NO_CONCRETE_SUBTYPE_MARK) {
            // No single concrete sub-type has been recorded for this ancestor yet.
            superType.uniqueConcreteType = newConcreteSubType.id;
        } else {
            if (superType.uniqueConcreteType != HAS_MULTIPLE_CONCRETE_SUBTYPE_MARK) {
                superType.uniqueConcreteType = HAS_MULTIPLE_CONCRETE_SUBTYPE_MARK;
            }
            dependentTargetMethodTable.flushInvalidDependentAssumptions(superType, newConcreteSubType);
        }
    }

    private static void recordInstanceClassActor(ClassActor classActor) {
        FatalError.check(!classActor.hasSubclass(), "must be leaf at class definition time");
        // If new class is abstract, the unique concrete sub-type table relationship doesn't change.
        if (!classActor.isAbstract()) {
            // Recording is made at class definition time, when the class hasn't any sub-type yet.
            // So the unique concrete sub-type is oneself.
            classActor.uniqueConcreteType = classActor.id;
            ClassActor ancestor = classActor.superClassActor;
            if (ancestor == null) {
                // Can only be the class actor for java.lang.Object
                return;
            }
            HashSet<InterfaceActor> implementedInterfaces = classActor.getAllInterfaceActors();
            // Next, update unique concrete sub-type information of super-classes.
            propagateConcreteSubType(classActor, ancestor);

            // Last, update the unique concrete sub-type of the interfaces the class implements.
            for (ClassActor implemented : classActor.localInterfaceActors()) {
                propagateConcreteSubType(classActor, implemented);
            }

            for (InterfaceActor implemented : implementedInterfaces) {
                propagateConcreteSubType(classActor, implemented);
            }
        }
    }

    private static void recordUniqueConcreteSubtype(ClassActor classActor) {
        if (classActor.isInstanceClass()) {
            recordInstanceClassActor(classActor);
        } else if (classActor.isPrimitiveClassActor()) {
            // Primitive types are leaves, rooted directly at the Object type.
            // Nothing to propagate.
            classActor.uniqueConcreteType = classActor.id;
        } else if (classActor.isArrayClass()) {
            // Arrays are concrete types, regardless of whether their element type is a concrete type or not.
            // (i.e., one can create instance of T [] even if T is abstract).
            // Further,  T [] > S [] if  T > S.
            // Therefore, an array has a unique concrete type if and only if
            // its element type is a leaf in the class hierarchy.
            // We can only infer that for final classes.
            ClassActor elementClassActor = classActor.elementClassActor();
            if (elementClassActor.isPrimitiveClassActor() || elementClassActor.isFinal()) {
                classActor.uniqueConcreteType = classActor.id;
            }
            // We leave the unique concrete type to the NULL_CLASS_ID for all other cases as it
            // can be inferred from the element type.
        }
        // everything else is a abstract and therefore (i) doesn't have any concrete sub-type yet,
        // and (ii), cannot change the unique concrete sub-type of their super-types.
    }

    public static ClassActor getUniqueConcreteSubtype(ClassActor classActor) {
        if (!classActor.isArrayClass()) {
            int uct = classActor.uniqueConcreteType;
            if (uct <= HAS_MULTIPLE_CONCRETE_SUBTYPE_MARK) {
                // Encoding of uct is such that
                // NO_MARK < HAS_MULTIPLE_MARK < CLASS_ID for all ClassActor != ClassActor.from(Object.class)
                // So the test above filters that either has no concrete or multiple concrete sub-types.
                return null;
            }
            return ClassID.toClassActor(uct);
        }
        // Should we care about being less conservative for class array?
        // i.e., we should return the array class id if the element type is a leaf
        // (i.e., has no sub-classes, or has no implementation if an interface).
        return ClassID.toClassActor(classActor.uniqueConcreteType);
    }

    /*
     * Utility to walk a type tree and find concrete method implementation for a given signature.
     */
    static final class UniqueConcreteMethodSearch {
        private RiMethod firstConcreteMethod = null;
        private boolean hasMoreThanOne = false;

        private boolean setConcreteMethod(RiMethod concreteMethod) {
            assert concreteMethod != null;
            if (concreteMethod != firstConcreteMethod) {
                if (firstConcreteMethod == null) {
                    firstConcreteMethod = concreteMethod;
                } else {
                    hasMoreThanOne = true;
                }
            }
            return hasMoreThanOne;
        }

        /**
         *
         * @param root
         * @param method
         * @return true if sub-type needs to be walked over to find concrete implementation
         */
        private boolean shouldSearchSubTypes(ClassActor root, RiMethod method) {
            final int uct = root.uniqueConcreteType;
            if (uct == NO_CONCRETE_SUBTYPE_MARK) {
                // No concrete type, no need to search sub-types.
                return false;
            }
            if (uct != HAS_MULTIPLE_CONCRETE_SUBTYPE_MARK) {
                ClassActor concreteType = ClassID.toClassActor(uct);
                // This is the only concrete sub-type for the current context. The concrete method
                // is whatever concrete method is used by this concrete type.
                setConcreteMethod(concreteType.resolveMethodImpl(method));
                // found the single concrete method for this class actor. No need to search sub-types.
                return false;
            }
            // There is multiple concrete sub-type. Need to search them to determine unique concrete method.
            return true;
        }

        /**
         * Search the instance class tree rooted by the specified class actor for concrete implementations
         * of the specified method. Result of the search can be obtained via {{@link #uniqueConcreteMethod()}.
         * @param root a tuple or hybrid class actor
         * @param method the method concrete implementation of are being searched
         */
        private void searchInstanceClassTree(ClassActor root, RiMethod method) {
            // Iterate over all concrete sub-types and determines if they all used the same method.
            assert root.isInstanceClass() : "must be an hybrid or tuple class actor";
            assert root.firstSubclassActorId != NULL_CLASS_ID : "must have at least one sub-class";
            assert firstConcreteMethod == null || !hasMoreThanOne;

            setConcreteMethod(root.resolveMethodImpl(method));
            if (hasMoreThanOne) {
                return;
            }
            int classId = root.firstSubclassActorId;
            do {
                ClassActor subType = ClassID.toClassActor(classId);
                if (shouldSearchSubTypes(subType, method)) {
                    searchInstanceClassTree(subType, method);
                }
                if (hasMoreThanOne) {
                    // no need to search further.
                    return;
                }
                classId = subType.nextSiblingId;
            } while(classId != NULL_CLASS_ID);
        }

        RiMethod uniqueConcreteMethod() {
            return hasMoreThanOne ? null : firstConcreteMethod;
        }

        RiMethod uniqueConcreteMethod(ClassActor root, RiMethod method) {
            // Reset before initiating the search.
            hasMoreThanOne = false;
            firstConcreteMethod = null;
            if (shouldSearchSubTypes(root, method)) {
                if (root.isInterface()) {
                    // Don't bother for now. Assume can't find concrete method implementation.
                    return null;
                }
                searchInstanceClassTree(root, method);
            }
            return uniqueConcreteMethod();
        }
    }

    public static RiMethod getUniqueConcreteMethod(ClassActor declaredType, RiMethod method) {
        // Default is to return null. See sub-classes of ClassActor for specific details.
        assert declaredType.isSubtypeOf(method.holder());
        classHierarchyLock.readLock().lock();
        try {
            return UCM_SEARCH_HELPER.get().uniqueConcreteMethod(declaredType, method);
        } finally {
            classHierarchyLock.readLock().unlock();
        }
    }

    /**
     * Adds the class to the class hierarchy.
     * This verifies that assumptions previously made by the compiler on the type hierarchy and invalidate
     * any target methods whose assumptions aren't valid anymore.
     *
     * @param classActor the class to be added to the global class hierarchy.
     */
    public static void addToHierarchy(ClassActor classActor) {
        classHierarchyLock.writeLock().lock();
        try {
            prependToSiblingList(classActor);
            recordUniqueConcreteSubtype(classActor);
            TargetMethod [] invalidatedTargetMethods = dependentTargetMethodTable.clearInvalidatedAssumptions();
            if (invalidatedTargetMethods != null) {
                if (VMOptions.verboseOption.verboseClass || VMOptions.verboseOption.verboseCompilation) {
                    String message = "Adding " + classActor + " (" + classActor.id + ") to the hierarchy invalidates " +
                        invalidatedTargetMethods.length + " target methods";
                    Log.println(message);
                }
                invalidateTargetMethods(invalidatedTargetMethods);
            }
        } finally {
            classHierarchyLock.writeLock().unlock();
        }
    }

<<<<<<< HEAD

    static class AssumptionValidator implements CiAssumptions.AssumptionProcessor {
        int numDep = 0;
        int numUCT = 0;
        int numUCM = 0;
        int selfUCT = 0;
        int selfUCM = 0;
        HashSet<RiType> contexts = new HashSet<RiType>(10);

        IntegerDistribution numContextPerMethods = ValueMetrics.newIntegerDistribution("numContextPerMethods", 0, 10);
        IntegerDistribution numUCTPerMethods = ValueMetrics.newIntegerDistribution("numUCTPerMethods", 0, 10);
        IntegerDistribution numUCMPerMethods = ValueMetrics.newIntegerDistribution("numUCMPerMethods", 0, 30);
        IntegerDistribution numDepPerMethods = ValueMetrics.newIntegerDistribution("numDepPerMethods", 0, 40);

        long numTargetMethods                 = 0;
        long numTargetMethodWithAssumptions  = 0;

        void summarize() {
            numTargetMethods++;
            if (numDep > 0) {
                numTargetMethodWithAssumptions++;
                numDepPerMethods.record(numDep);
                numContextPerMethods.record(contexts.size());
                numUCTPerMethods.record(numUCT);
                numUCMPerMethods.record(numUCM);
                contexts.clear();
                numUCT = 0;
                numUCM = 0;
                numDep = 0;
            }
        }

        @Override
        public boolean processUniqueConcreteSubtype(RiType context, RiType subtype) {
            if (context.equals(subtype)) {
                selfUCT++;
            }
            numDep++;
            numUCT++;
            contexts.add(context);
            return true;
        }

        @Override
        public boolean processUniqueConcreteMethod(RiMethod context, RiMethod method) {
            numDep++;
            numUCM++;
            contexts.add(context.holder());
            return true;
        }

        public void report() {
            PrintStream out = System.out;
            out.println("CiAssumptions statistics");
            out.println("#target methods               " + numTargetMethods);
            out.println("#target methods w/ assumptions" + numTargetMethodWithAssumptions);
            numDepPerMethods.report("# deps / methods", out);
            numContextPerMethods.report("# contexts / methods", out);
            numUCTPerMethods.report("# uct deps / methods", out);
            numUCMPerMethods.report("# ucm deps / methods", out);
        }
    }

    private static AssumptionValidator assumptionValidator = new AssumptionValidator();

    /**
     * Validate a set of assumptions made by a dynamic compiler for a compiled method.
     *
     * @param ciAssumptions
     * @return true if assumptions made are valid.
     */
    public static boolean validateAssumptions(CiAssumptions ciAssumptions) {
        if (ciAssumptions != null) {
            synchronized (classHierarchyLock) {
                ciAssumptions.visit(assumptionValidator);
                assumptionValidator.summarize();
            }
        }
        return true;
=======
    static void invalidateTargetMethods(TargetMethod [] invalidatedTargetMethods) {
        if (MaxineVM.isHosted()) {
            for (TargetMethod targetMethod : invalidatedTargetMethods) {
                invalidTargetMethods.add(targetMethod);
                Trace.line(1, "*** Invalidate target method " + targetMethod);
            }
            return;
        }
        if (VMOptions.verboseOption.verboseCompilation) {
            final boolean lockDisabledSafepoints = Log.lock();
            for (TargetMethod targetMethod : invalidatedTargetMethods) {
                Log.print(targetMethod.toString());
                Log.println(" invalidated");
            }
            Log.unlock(lockDisabledSafepoints);
        }
        FatalError.unexpected("Invalidation of target methods with invalid assumptions not implemented");
    }


    /**
     * Flags stored at dedicated bit location within the entry in the {@link ValidAssumptions#assumptions} short array
     * describing a target method assumptions.
     * See {@link ValidAssumptions#assumptions}.
     */
    enum ClassAssumptionFlags {
        /**
         * Length of the area describing the assumptions made on the context class.
         */
        CLASS_ASSUMPTIONS_LENGTH(0, 13),
        /**
         * Flag indicating if some unique concrete methods are assumed for the context class.
         */
        CLASS_HAS_UCM(13, 1),
        /**
         * Flag indicating if all unique concrete method assumptions are local to the context class.
         */
        CLASS_LOCAL_UCM_ONLY(14, 1),
        /**
         * Flag indicating if the context class is assumed a unique concrete sub-type.
         */
        CLASS_HAS_UCT(15, 1);

        final int mask;
        final int leftmostBitPos;

        short setFlag(short flagHolder, short flag) {
            return (short) (flagHolder | (flag << leftmostBitPos));
        }

        short getFlag(short flagHolder) {
            return (short) ((flagHolder & mask) >> leftmostBitPos);
        }

        short setBooleanFlag(short flagHolder) {
            return (short) (flagHolder | mask);
        }

        short clearBooleanFlag(short flagHolder) {
            return (short) (flagHolder & ~mask);
        }

        boolean isBooleanFlagSet(short flagHolder) {
            return (flagHolder & mask) != 0;
        }

        int bitWidth() {
            return Integer.bitCount(mask);
        }

        ClassAssumptionFlags(int leftmostBitPos, int numBits) {
            this.leftmostBitPos = leftmostBitPos;
            this.mask = ((~0) & ((1 << numBits) - 1)) << leftmostBitPos;
        }
    }

    /**
     * Validate assumptions for a single compiled method and build lists of assumptions made on class type, one list per type.
     * Each type list of assumptions are pre-formatted during validation in a format that'll ease updating the global
     * dependency table in case assumptions are valid.
     * All lists are dropped on first invalid assumption met.
     *
     * Initial statistics on boot image generation shows that the vast majority of target methods have a single concrete
     * method dependencies, and less
     * than 10 % have some unique concrete type dependencies and typically a single one.
     * Further, most single concrete method dependencies are on leaf methods, i.e., wherein the context method is the concrete method.
     * So an encoding of the dependencies should optimized for these cases.
     */
    static class AssumptionValidator implements AssumptionProcessor {

        // AssumptionList recorded per type are made of methodID with a tag stored in the highest two bits,
        // so that:
        // assumption == 0 => UCT dependencies, no method ID
        // assumption > 0  => local only UCM, methodID == assumption
        // assumption < 0  => non local UCM, methodID = assumption &~ UNIQUE_CONCRETE_METHOD_DEP
        static final int UNIQUE_CONCRETE_TYPE_DEP = 0 << 30;
        static final int LEAF_CONCRETE_METHOD_DEP = 1 << 30;
        static final int UNIQUE_CONCRETE_METHOD_DEP = 2 << 30;
        static final int TAG_MASK = ~(3 << 30);

        static final int [] canonicalizedSingleUCT = new int[] {2, UNIQUE_CONCRETE_TYPE_DEP};

        /**
         * Maps of class types to assumptions made about them.
         */
        private final HashMap<RiType, int []> typeAssumptions = new HashMap<RiType, int []>(10);

        /**
         * Result of the validation.
         */
        private boolean validated = true;

        private int totalLocal = 0;
        private int totalNonLocal = 0;

        private int [] grow(RiType context, int [] encodedDependencies) {
            int length = encodedDependencies.length;
            int [] newEncodedDependencies = new int[length << 1];
            System.arraycopy(encodedDependencies, 0, newEncodedDependencies, 0, length);
            typeAssumptions.put(context, newEncodedDependencies);
            return newEncodedDependencies;
        }

        private boolean isUniqueConcreteMethod(RiMethod context, RiMethod method) {
            final ClassActor declaredType = (ClassActor) context.holder();
            return UCM_SEARCH_HELPER.get().uniqueConcreteMethod(declaredType, method) == method;
        }

        private static final short DEFAULT_SUMMARY_FLAG = CLASS_LOCAL_UCM_ONLY.setBooleanFlag(CLASS_HAS_UCM.setBooleanFlag((short) 0));
        private static final short UCT_ASSUMPTION_ONLY = CLASS_HAS_UCT.setBooleanFlag((short) 0);
        private static final int MAX_ASSUMPTION_LENGTH = 1 << CLASS_ASSUMPTIONS_LENGTH.bitWidth();


        public short [] packAssumptions() {
            FatalError.check(ClassID.largestClassId() < Short.MAX_VALUE, "Support for 1 << 16 number of classes not supported yet");
            // Pre-compute size of the dependencies arrays:
            final int numClasses = typeAssumptions.size();
            int size = totalLocal + 2 * totalNonLocal + 2 * numClasses + 1;
            short [] assumptions = new short[size];
            assumptions[0] = (short) numClasses;
            int classIndex = 1;
            int dependenciesIndex = 2 * numClasses + 1;
            for (RiType type : typeAssumptions.keySet()) {
                assumptions[classIndex++] = (short) ((ClassActor) type).id;
                int [] assumptionList = typeAssumptions.get(type);
                int i = 1;
                short assumptionsSummary = DEFAULT_SUMMARY_FLAG;
                final int firstDependencyIndex = dependenciesIndex;
                final int end = assumptionList[0];
                while (i < end) {
                    int assumption = assumptionList[i++];
                    if (assumption > 0) {
                        final int untaggedAssumption = assumption & TAG_MASK;
                        if (untaggedAssumption >= Short.MAX_VALUE) {
                            FatalError.unexpected("method index too large for packed assumptions");
                        }
                        // A local only unique concrete method.
                        assumptions[dependenciesIndex++] = (short) untaggedAssumption;
                    } else if (assumption < 0) {
                        final int untaggedAssumption = assumption & TAG_MASK;
                        if (untaggedAssumption >= Short.MAX_VALUE) {
                            FatalError.unexpected("method index too large for packed assumptions");
                        }
                        assumptions[dependenciesIndex++] = (short) (untaggedAssumption | ValidAssumptions.CLASS_FOLLOWS_FLAG);
                        assumptions[dependenciesIndex++] = (short) assumptionList[i++];
                        assumptionsSummary = CLASS_LOCAL_UCM_ONLY.clearBooleanFlag(assumptionsSummary);
                    } else {
                        assumptionsSummary = CLASS_HAS_UCT.setBooleanFlag(assumptionsSummary);
                    }
                }
                int assumptionLength = dependenciesIndex - firstDependencyIndex;
                FatalError.check(assumptionLength < MAX_ASSUMPTION_LENGTH, "too many assumptions.");
                if (assumptionLength == 0) {
                    assumptions[classIndex++] = UCT_ASSUMPTION_ONLY;
                } else {
                    assumptions[classIndex++] = CLASS_ASSUMPTIONS_LENGTH.setFlag(assumptionsSummary, (short) assumptionLength);
                }
            }
            return assumptions;
        }

        @Override
        public boolean processUniqueConcreteSubtype(RiType context, RiType subtype) {
            boolean valid = true;
            if (context != subtype) {
                final ClassActor classActor = (ClassActor) context;
                final ClassActor subClassActor =  (ClassActor) subtype;
                valid = classActor.uniqueConcreteType == subClassActor.id;
            }
            if (valid) {
                int [] encodedDependencies = typeAssumptions.get(context);
                if (encodedDependencies == null) {
                    typeAssumptions.put(context, canonicalizedSingleUCT);
                } else if (encodedDependencies != canonicalizedSingleUCT) {
                    int end = encodedDependencies[0];
                    if (end == encodedDependencies.length) {
                        encodedDependencies = grow(context, encodedDependencies);
                    }
                    encodedDependencies[end++] = AssumptionValidator.UNIQUE_CONCRETE_TYPE_DEP;
                    encodedDependencies[0] = end;
                } // otherwise: nothing to do as there can be only one single concrete type.
                return true;
            }
            validated = false;
            // Drop whatever was built so far.
            typeAssumptions.clear();
            return false;
        }

        @Override
        public boolean processUniqueConcreteMethod(RiMethod context, RiMethod method) {
            if (!isUniqueConcreteMethod(context, method)) {
                // Drop whatever was built so far.
                typeAssumptions.clear();
                validated = false;
                return false;
            }
            final RiType contextHolder = context.holder();
            int [] encodedDependencies = typeAssumptions.get(contextHolder);
            if (encodedDependencies == null) {
                encodedDependencies = new int[4];
                encodedDependencies[0] = 1;
                typeAssumptions.put(contextHolder, encodedDependencies);
            }
            int end = encodedDependencies[0];
            final int contextMethodIndex = ((MethodActor) method).memberIndex();
            if (context == method) {
                totalLocal++;
                if (end + 1 >= encodedDependencies.length) {
                    encodedDependencies = grow(contextHolder, encodedDependencies);
                }
                encodedDependencies[end++] = contextMethodIndex | AssumptionValidator.LEAF_CONCRETE_METHOD_DEP;
            } else {
                totalNonLocal++;
                if (end + 2 >= encodedDependencies.length) {
                    encodedDependencies = grow(contextHolder, encodedDependencies);
                }
                encodedDependencies[end++] = contextMethodIndex | AssumptionValidator.UNIQUE_CONCRETE_METHOD_DEP;
                encodedDependencies[end++] = ((ClassActor) method.holder()).id;
                if (MaxineVM.isHosted()) {
                    // Check that I can retrieve back the original assumption information.
                    int i = end - 2;
                    FatalError.check(ClassID.toClassActor(encodedDependencies[i + 1]).localVirtualMethodActors()[encodedDependencies[i] & TAG_MASK] == method,
                                    "incorrect encoding");
                }
            }
            encodedDependencies[0] = end;
            return true;
        }
    }

    static class CiAssumptionStatsGatherer implements AssumptionProcessor {
        int totalDeps = 0;
        int numDep = 0;
        int numUCT = 0;
        int numUCM = 0;
        int selfUCT = 0;
        int selfUCM = 0;
        HashSet<RiType> typeContextsPerCompiledMethod = new HashSet<RiType>(10);
        HashSet<RiMethod> methodContextsPerCompiledMethod = new HashSet<RiMethod>(10);
        HashSet<RiType> typeContexts = new HashSet<RiType>(50);
        HashSet<RiMethod> methodContexts = new HashSet<RiMethod>(50);

        IntegerDistribution numTypeContextsPerMethod = ValueMetrics.newIntegerDistribution("numTypeContextPerMethod", 0, 10);
        IntegerDistribution numMethodContextsPerMethod = ValueMetrics.newIntegerDistribution("numMethodContextPerMethod", 0, 10);
        IntegerDistribution numUCTPerMethods = ValueMetrics.newIntegerDistribution("numUCTPerMethods", 0, 10);
        IntegerDistribution numUCMPerMethods = ValueMetrics.newIntegerDistribution("numUCMPerMethods", 0, 30);
        IntegerDistribution numDepPerMethods = ValueMetrics.newIntegerDistribution("numDepPerMethods", 0, 40);

        long numTargetMethods                 = 0;
        long numTargetMethodWithAssumptions  = 0;

        void summarize() {
            numTargetMethods++;
            if (numDep > 0) {
                totalDeps += numDep;
                numTargetMethodWithAssumptions++;
                numDepPerMethods.record(numDep);
                numTypeContextsPerMethod.record(typeContextsPerCompiledMethod.size());
                numMethodContextsPerMethod.record(methodContextsPerCompiledMethod.size());
                numUCTPerMethods.record(numUCT);
                numUCMPerMethods.record(numUCM);
                typeContextsPerCompiledMethod.clear();
                methodContextsPerCompiledMethod.clear();

                numUCT = 0;
                numUCM = 0;
                numDep = 0;
            }
        }

        @Override
        public boolean processUniqueConcreteSubtype(RiType context, RiType subtype) {
            if (context.equals(subtype)) {
                selfUCT++;
            }
            numDep++;
            numUCT++;
            typeContextsPerCompiledMethod.add(context);
            typeContexts.add(context);
            return true;
        }

        @Override
        public boolean processUniqueConcreteMethod(RiMethod context, RiMethod method) {
            if (context.equals(method)) {
                selfUCM++;
            }
            numDep++;
            numUCM++;
            methodContextsPerCompiledMethod.add(context);
            methodContexts.add(context);
            typeContextsPerCompiledMethod.add(context.holder());
            typeContexts.add(context.holder());
            return true;
        }

        public void report() {
            PrintStream out = System.out;
            out.println("CiAssumptions statistics");
            out.println("#target methods                " + numTargetMethods);
            out.println("#target methods w/ assumptions " + numTargetMethodWithAssumptions);
            out.println("#assumptions                   " + totalDeps);
            out.println("#type contexts                 " + typeContexts.size());
            out.println("#method contexts               " + methodContexts.size());
            out.println("#self UCT                      " + selfUCT);
            out.println("#self UCM                      " + selfUCM);
            numDepPerMethods.report("# deps / methods", out);
            numTypeContextsPerMethod.report("# type contexts / methods", out);
            numMethodContextsPerMethod.report("# method contexts / methods", out);
            numUCTPerMethods.report("# uct deps / methods", out);
            numUCMPerMethods.report("# ucm deps / methods", out);
        }
>>>>>>> 9fc4ffe1
    }

    /**
     * Dump the content of the dependent target method table to the specified {@link PrintStream}.
     * @param out output stream where to print the dump.
     */
<<<<<<< HEAD
    public static void dump() {
        assumptionValidator.report();

        if (!enableDumpOption) {
            return;
=======
    public static void dump(PrintStream out) {
        classHierarchyLock.readLock().lock();
        try {
            dependentTargetMethodTable.dump(out);
            dependentTargetMethodTable.printStatistics(out);

        } finally {
            classHierarchyLock.readLock().unlock();
>>>>>>> 9fc4ffe1
        }
    }

    /**
     * Dump class hierarchy Information to Log.
     */
    public static void dumpClassHierarchy() {
        classHierarchyLock.readLock().lock();
        try {
            int classId = 0;
            int totalClasses = 0;
            int totalAbstractClasses = 0;
            int totalLeaves = 0;
            int totalUCP = 0;
            int totalClassesWithUCP = 0;
            int totalClassesWithMCP = 0;

            boolean printDetails = false;
            if (printDetails) {
                Log.println("class id, class name, parent class id, concrete subtype, concrete subtype class id");
            }
            final int length = ClassID.largestClassId();
            while (classId < length) {
                ClassActor classActor;
                // Skip unused ids
                do {
                    classActor = ClassID.toClassActor(classId++);
                } while(classActor == null && classId < length);
                if (classId >= length) {
                    break;
                }
                totalClasses++;
                if (classActor.isAbstract()) {
                    totalAbstractClasses++;
                }
                if (classActor.firstSubclassActorId == NULL_CLASS_ID) {
                    totalLeaves++;
                }

                if (classActor.uniqueConcreteType == HAS_MULTIPLE_CONCRETE_SUBTYPE_MARK) {
                    totalClassesWithMCP++;
                } else {
                    totalClassesWithUCP++;
                    if (classActor.uniqueConcreteType == classActor.id) {
                        totalUCP++;
                    }
                }
                if (printDetails) {
                    dump(classActor);
                }
            }

            Log.print("# classes            :");
            Log.println(totalClasses);
            Log.print("# abstract classes   :");
            Log.println(totalAbstractClasses);
            Log.print("# leaves             :");
            Log.println(totalLeaves);
            Log.print("# UCP                :");
            Log.println(totalUCP);
            Log.print("# classes with UCP   :");
            Log.println(totalClassesWithUCP);
            Log.print("# classes with MCP   :");
            Log.println(totalClassesWithMCP);
        } finally {
            classHierarchyLock.readLock().unlock();
        }
    }
}<|MERGE_RESOLUTION|>--- conflicted
+++ resolved
@@ -27,13 +27,6 @@
 
 import java.io.*;
 import java.util.*;
-<<<<<<< HEAD
-
-import com.sun.cri.ci.*;
-import com.sun.cri.ri.*;
-import com.sun.max.profile.*;
-import com.sun.max.profile.ValueMetrics.IntegerDistribution;
-=======
 import java.util.concurrent.*;
 import java.util.concurrent.locks.*;
 
@@ -43,7 +36,6 @@
 import com.sun.max.profile.*;
 import com.sun.max.profile.ValueMetrics.IntegerDistribution;
 import com.sun.max.program.*;
->>>>>>> 9fc4ffe1
 import com.sun.max.vm.*;
 import com.sun.max.vm.actor.member.*;
 import com.sun.max.vm.compiler.target.*;
@@ -1087,87 +1079,6 @@
         }
     }
 
-<<<<<<< HEAD
-
-    static class AssumptionValidator implements CiAssumptions.AssumptionProcessor {
-        int numDep = 0;
-        int numUCT = 0;
-        int numUCM = 0;
-        int selfUCT = 0;
-        int selfUCM = 0;
-        HashSet<RiType> contexts = new HashSet<RiType>(10);
-
-        IntegerDistribution numContextPerMethods = ValueMetrics.newIntegerDistribution("numContextPerMethods", 0, 10);
-        IntegerDistribution numUCTPerMethods = ValueMetrics.newIntegerDistribution("numUCTPerMethods", 0, 10);
-        IntegerDistribution numUCMPerMethods = ValueMetrics.newIntegerDistribution("numUCMPerMethods", 0, 30);
-        IntegerDistribution numDepPerMethods = ValueMetrics.newIntegerDistribution("numDepPerMethods", 0, 40);
-
-        long numTargetMethods                 = 0;
-        long numTargetMethodWithAssumptions  = 0;
-
-        void summarize() {
-            numTargetMethods++;
-            if (numDep > 0) {
-                numTargetMethodWithAssumptions++;
-                numDepPerMethods.record(numDep);
-                numContextPerMethods.record(contexts.size());
-                numUCTPerMethods.record(numUCT);
-                numUCMPerMethods.record(numUCM);
-                contexts.clear();
-                numUCT = 0;
-                numUCM = 0;
-                numDep = 0;
-            }
-        }
-
-        @Override
-        public boolean processUniqueConcreteSubtype(RiType context, RiType subtype) {
-            if (context.equals(subtype)) {
-                selfUCT++;
-            }
-            numDep++;
-            numUCT++;
-            contexts.add(context);
-            return true;
-        }
-
-        @Override
-        public boolean processUniqueConcreteMethod(RiMethod context, RiMethod method) {
-            numDep++;
-            numUCM++;
-            contexts.add(context.holder());
-            return true;
-        }
-
-        public void report() {
-            PrintStream out = System.out;
-            out.println("CiAssumptions statistics");
-            out.println("#target methods               " + numTargetMethods);
-            out.println("#target methods w/ assumptions" + numTargetMethodWithAssumptions);
-            numDepPerMethods.report("# deps / methods", out);
-            numContextPerMethods.report("# contexts / methods", out);
-            numUCTPerMethods.report("# uct deps / methods", out);
-            numUCMPerMethods.report("# ucm deps / methods", out);
-        }
-    }
-
-    private static AssumptionValidator assumptionValidator = new AssumptionValidator();
-
-    /**
-     * Validate a set of assumptions made by a dynamic compiler for a compiled method.
-     *
-     * @param ciAssumptions
-     * @return true if assumptions made are valid.
-     */
-    public static boolean validateAssumptions(CiAssumptions ciAssumptions) {
-        if (ciAssumptions != null) {
-            synchronized (classHierarchyLock) {
-                ciAssumptions.visit(assumptionValidator);
-                assumptionValidator.summarize();
-            }
-        }
-        return true;
-=======
     static void invalidateTargetMethods(TargetMethod [] invalidatedTargetMethods) {
         if (MaxineVM.isHosted()) {
             for (TargetMethod targetMethod : invalidatedTargetMethods) {
@@ -1501,20 +1412,12 @@
             numUCTPerMethods.report("# uct deps / methods", out);
             numUCMPerMethods.report("# ucm deps / methods", out);
         }
->>>>>>> 9fc4ffe1
     }
 
     /**
      * Dump the content of the dependent target method table to the specified {@link PrintStream}.
      * @param out output stream where to print the dump.
      */
-<<<<<<< HEAD
-    public static void dump() {
-        assumptionValidator.report();
-
-        if (!enableDumpOption) {
-            return;
-=======
     public static void dump(PrintStream out) {
         classHierarchyLock.readLock().lock();
         try {
@@ -1523,7 +1426,6 @@
 
         } finally {
             classHierarchyLock.readLock().unlock();
->>>>>>> 9fc4ffe1
         }
     }
 
