--- conflicted
+++ resolved
@@ -20,16 +20,11 @@
  */
 package com.sun.max.vm.compiler.target;
 
-<<<<<<< HEAD
-import com.sun.max.asm.*;
-=======
-import com.sun.max.collect.*;
->>>>>>> 2f625055
 import com.sun.max.program.*;
 import com.sun.max.unsafe.*;
-import com.sun.max.vm.actor.member.*;
 import com.sun.max.vm.compiler.*;
 import com.sun.max.vm.compiler.ir.*;
+import com.sun.max.vm.stack.*;
 
 /**
  * This class exists solely as a work around when running the IR tests where compilation stops at some IR level
@@ -52,7 +47,7 @@
     final IrMethod irMethod;
 
     IrTargetMethod(IrMethod irMethod) {
-        super(irMethod.classMethodActor(), null, null);
+        super(irMethod.classMethodActor(), null);
         this.irMethod = irMethod;
     }
 
@@ -72,20 +67,12 @@
     }
 
     @Override
-<<<<<<< HEAD
     public int registerReferenceMapSize() {
-=======
-    public Address throwAddressToCatchAddress(boolean isTopFrame, Address throwAddress, Class<? extends Throwable> throwableClass) {
->>>>>>> 2f625055
         throw ProgramError.unexpected();
     }
 
     @Override
-<<<<<<< HEAD
     public JavaStackFrameLayout stackFrameLayout() {
-=======
-    public void gatherCalls(AppendableSequence<MethodActor> directCalls, AppendableSequence<MethodActor> virtualCalls, AppendableSequence<MethodActor> interfaceCalls) {
->>>>>>> 2f625055
         throw ProgramError.unexpected();
     }
 }