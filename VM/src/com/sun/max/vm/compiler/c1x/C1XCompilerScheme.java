/*
 * Copyright (c) 2009, 2011, Oracle and/or its affiliates. All rights reserved.
 * DO NOT ALTER OR REMOVE COPYRIGHT NOTICES OR THIS FILE HEADER.
 *
 * This code is free software; you can redistribute it and/or modify it
 * under the terms of the GNU General Public License version 2 only, as
 * published by the Free Software Foundation.
 *
 * This code is distributed in the hope that it will be useful, but WITHOUT
 * ANY WARRANTY; without even the implied warranty of MERCHANTABILITY or
 * FITNESS FOR A PARTICULAR PURPOSE.  See the GNU General Public License
 * version 2 for more details (a copy is included in the LICENSE file that
 * accompanied this code).
 *
 * You should have received a copy of the GNU General Public License version
 * 2 along with this work; if not, write to the Free Software Foundation,
 * Inc., 51 Franklin St, Fifth Floor, Boston, MA 02110-1301 USA.
 *
 * Please contact Oracle, 500 Oracle Parkway, Redwood Shores, CA 94065 USA
 * or visit www.oracle.com if you need additional information or have any
 * questions.
 */
package com.sun.max.vm.compiler.c1x;

import static com.sun.max.platform.Platform.*;
import static com.sun.max.vm.MaxineVM.*;

import java.lang.reflect.*;
import java.util.*;

import com.sun.c1x.*;
import com.sun.cri.ci.*;
import com.sun.cri.ri.*;
import com.sun.cri.xir.*;
import com.sun.max.*;
import com.sun.max.annotate.*;
import com.sun.max.platform.*;
import com.sun.max.vm.*;
import com.sun.max.vm.MaxineVM.Phase;
import com.sun.max.vm.actor.member.*;
import com.sun.max.vm.compiler.*;
import com.sun.max.vm.compiler.c1x.MaxXirGenerator.RuntimeCalls;
import com.sun.max.vm.compiler.target.*;
import com.sun.max.vm.runtime.*;
import com.sun.max.vm.type.*;

/**
 * Integration of the C1X compiler into Maxine's compilation framework.
 *
 * @author Ben L. Titzer
 * @author Doug Simon
 */
public class C1XCompilerScheme implements RuntimeCompiler {

    /**
     * The Maxine specific implementation of the {@linkplain RiRuntime runtime interface} needed by C1X.
     */
    public final MaxRiRuntime runtime = vm().runtime;

    /**
     * The {@linkplain CiTarget target} environment derived from a Maxine {@linkplain Platform platform} description.
     */
    public final CiTarget target = platform().target;

    /**
     * The Maxine specific implementation of the {@linkplain RiXirGenerator interface} used by C1X
     * to incorporate runtime specific details when translating bytecode methods.
     */
    public final RiXirGenerator xirGenerator;

    /**
     * The C1X compiler instance configured for the Maxine runtime.
     */
    private C1XCompiler compiler;

    /**
     * Set to true once the C1X options are set (to allow subclasses of this scheme to coexist in the same image).
     */
    @HOSTED_ONLY
    private static boolean optionsRegistered;

    public static final VMIntOption c1xOptLevel = VMOptions.register(new VMIntOption("-C1X:OptLevel=", 1,
        "Set the optimization level of C1X.") {
            @Override
            public boolean parseValue(com.sun.max.unsafe.Pointer optionValue) {
                boolean result = super.parseValue(optionValue);
                if (result) {
                    C1XOptions.setOptimizationLevel(getValue());
                    return true;
                }
                return false;
            }
        }, MaxineVM.Phase.STARTING);

    @HOSTED_ONLY
    public C1XCompilerScheme() {
        this(new MaxXirGenerator());
    }

    /**
     * A map from option field names to some text describing the meaning and
     * usage of the corresponding C1X option.
     */
    private static Map<String, String> helpMap;

    public static Map<String, String> getHelpMap() {
        if (helpMap == null) {
            HashMap<String, String> map = new HashMap<String, String>();
            map.put("PrintFilter",
                    "Filter compiler tracing to methods whose fully qualified name " +
                    "matches <arg>. If <arg> starts with \"~\", then <arg> (without " +
                    "the \"~\") is interpreted as a regular expression. Otherwise, " +
                    "<arg> is interpreted as a simple substring.");

            map.put("TraceBytecodeParserLevel",
                    "Trace frontend bytecode parser at level <n> where 0 means no " +
                    "tracing, 1 means instruction tracing and 2 means instruction " +
                    "plus frame state tracing.");

            map.put("DetailedAsserts",
                    "Turn on detailed error checking that has a noticeable performance impact.");

            map.put("GenSpecialDivChecks",
                    "Generate code to check for (Integer.MIN_VALUE / -1) or (Long.MIN_VALUE / -1) " +
                    "instead of detecting these cases via instruction decoding in a trap handler.");

            map.put("UseStackMapTableLiveness",
                    "Use liveness information derived from StackMapTable class file attribute.");

            for (String name : map.keySet()) {
                try {
                    C1XOptions.class.getField(name);
                } catch (Exception e) {
                    throw new InternalError("The name '" + name + "' does not denote a field in " + C1XOptions.class);
                }
            }
            helpMap = Collections.unmodifiableMap(map);
        }
        return helpMap;
    }

    @HOSTED_ONLY
    protected C1XCompilerScheme(MaxXirGenerator xirGenerator) {
<<<<<<< HEAD
        VMOptions.addFieldOptions("-C1X:", C1XOptions.class, getHelpMap());
=======
        if (!optionsRegistered) {
            VMOptions.addFieldOptions("-C1X:", C1XOptions.class, C1XOptions.helpMap);
            optionsRegistered = true;
        }
>>>>>>> dbaa0ad0
        this.xirGenerator = xirGenerator;
    }

    @Override
    public <T extends TargetMethod> Class<T> compiledType() {
        Class<Class<T>> type = null;
        return Utils.cast(type, C1XTargetMethod.class);
    }

    @Override
    public void initialize(Phase phase) {
        if (isHosted() && phase == Phase.BOOTSTRAPPING) {
            C1XOptions.UseConstDirectCall = true; // Default
            compiler = new C1XCompiler(runtime, target, xirGenerator, vm().registerConfigs.globalStub);
            // search for the runtime call and register critical methods
            for (Method m : RuntimeCalls.class.getDeclaredMethods()) {
                int flags = m.getModifiers();
                if (Modifier.isStatic(flags) && Modifier.isPublic(flags)) {
                    // Log.out.println("Registered critical method: " + m.getName() + " / " + SignatureDescriptor.create(m.getReturnType(), m.getParameterTypes()).toString());
                    new CriticalMethod(RuntimeCalls.class, m.getName(), SignatureDescriptor.create(m.getReturnType(), m.getParameterTypes()));
                }
            }
        }
        if (phase == Phase.TERMINATING) {
            if (C1XOptions.PrintMetrics) {
                C1XMetrics.print();
            }
            if (C1XOptions.PrintTimers) {
                C1XTimers.print();
            }
        }
    }

    public C1XCompiler compiler() {
        if (isHosted() && compiler == null) {
            initialize(Phase.BOOTSTRAPPING);
        }
        return compiler;
    }

    public final TargetMethod compile(final ClassMethodActor classMethodActor) {
        RiMethod method = classMethodActor;
        CiTargetMethod compiledMethod = compiler().compileMethod(method, -1, xirGenerator).targetMethod();
        if (compiledMethod != null) {
            C1XTargetMethod c1xTargetMethod = new C1XTargetMethod(classMethodActor, compiledMethod);
            return c1xTargetMethod;
        }
        throw FatalError.unexpected("bailout"); // compilation failed
    }

    @Override
    public CallEntryPoint calleeEntryPoint() {
        return CallEntryPoint.OPTIMIZED_ENTRY_POINT;
    }
}<|MERGE_RESOLUTION|>--- conflicted
+++ resolved
@@ -141,14 +141,10 @@
 
     @HOSTED_ONLY
     protected C1XCompilerScheme(MaxXirGenerator xirGenerator) {
-<<<<<<< HEAD
-        VMOptions.addFieldOptions("-C1X:", C1XOptions.class, getHelpMap());
-=======
         if (!optionsRegistered) {
-            VMOptions.addFieldOptions("-C1X:", C1XOptions.class, C1XOptions.helpMap);
+            VMOptions.addFieldOptions("-C1X:", C1XOptions.class, getHelpMap());
             optionsRegistered = true;
         }
->>>>>>> dbaa0ad0
         this.xirGenerator = xirGenerator;
     }
 
