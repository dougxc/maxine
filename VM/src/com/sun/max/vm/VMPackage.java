--- conflicted
+++ resolved
@@ -20,10 +20,6 @@
  */
 package com.sun.max.vm;
 
-<<<<<<< HEAD
-
-=======
->>>>>>> 9b669bc6
 /**
  * Denotes a package of classes that are (potentially) in the VM.
  *
