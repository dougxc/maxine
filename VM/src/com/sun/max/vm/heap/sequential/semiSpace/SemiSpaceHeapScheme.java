/*
 * Copyright (c) 2007 Sun Microsystems, Inc.  All rights reserved.
 *
 * Sun Microsystems, Inc. has intellectual property rights relating to technology embodied in the product
 * that is described in this document. In particular, and without limitation, these intellectual property
 * rights may include one or more of the U.S. patents listed at http://www.sun.com/patents and one or
 * more additional patents or pending patent applications in the U.S. and in other countries.
 *
 * U.S. Government Rights - Commercial software. Government users are subject to the Sun
 * Microsystems, Inc. standard license agreement and applicable provisions of the FAR and its
 * supplements.
 *
 * Use is subject to license terms. Sun, Sun Microsystems, the Sun logo, Java and Solaris are trademarks or
 * registered trademarks of Sun Microsystems, Inc. in the U.S. and other countries. All SPARC trademarks
 * are used under license and are trademarks or registered trademarks of SPARC International, Inc. in the
 * U.S. and other countries.
 *
 * UNIX is a registered trademark in the U.S. and other countries, exclusively licensed through X/Open
 * Company, Ltd.
 */
package com.sun.max.vm.heap.sequential.semiSpace;

import static com.sun.max.vm.VMOptions.*;
import static com.sun.max.vm.thread.VmThreadLocal.*;

import com.sun.max.annotate.*;
import com.sun.max.atomic.*;
import com.sun.max.memory.*;
import com.sun.max.program.*;
import com.sun.max.unsafe.*;
import com.sun.max.util.timer.*;
import com.sun.max.vm.*;
import com.sun.max.vm.actor.holder.*;
import com.sun.max.vm.code.*;
import com.sun.max.vm.debug.*;
import com.sun.max.vm.grip.*;
import com.sun.max.vm.heap.*;
import com.sun.max.vm.layout.*;
import com.sun.max.vm.layout.Layout.*;
import com.sun.max.vm.reference.*;
import com.sun.max.vm.runtime.*;
import com.sun.max.vm.tele.*;
import com.sun.max.vm.thread.*;

/**
 * A simple semi-space scavenger heap.
 *
 * @author Bernd Mathiske
 * @author Sunil Soman
 * @author Doug Simon
 * @author Hannes Payer
 * @author Laurent Daynes
 */
public final class SemiSpaceHeapScheme extends HeapSchemeWithTLAB implements HeapScheme, CellVisitor {

    /**
     * A VM option for specifying how heap memory is to be allocated.
     */
    private static final VMBooleanXXOption virtualAllocOption =
        register(new VMBooleanXXOption("-XX:+UseVirtualMemory", "Allocate memory for GC using mmap instead of malloc."), MaxineVM.Phase.PRISTINE);

    /**
     * A VM option for specifying amount of memory to be reserved for allocating and raising an
     * OutOfMemoryError when insufficient memory is available to satisfy an {@linkplain #allocate(Size)
     * allocation} request.
     *
     * @see #safetyZoneSize
     */
    private static final VMIntOption safetyZoneSizeOption =
        register(new VMIntOption("-XX:OutOfMemoryZoneSize=", 6144,
            "Memory reserved to throw OutOfMemoryError. If using TLABs, then the actual memory reserved " +
            "is the maximum of this option's value and the size of a TLAB."), MaxineVM.Phase.PRISTINE);

    private static final VMStringOption growPolicyOption =
        register(new VMStringOption("-XX:HeapGrowPolicy=", false, "Double", "Grow policy for heap (Linear|Double)."), MaxineVM.Phase.STARTING);

    /**
     * Procedure used to update a grip so that it points to an object in 'toSpace'.
     */
    private final GripUpdater gripUpdater = new GripUpdater();

    private final GripForwarder gripForwarder = new GripForwarder();

    /**
     * The procedure that will identify all the GC roots except those in the boot heap and code regions.
     */
    private final SequentialHeapRootsScanner heapRootsScanner = new SequentialHeapRootsScanner(gripUpdater);

    /**
     * Procedure used to verify a grip.
     */
    private final GripVerifier gripVerifier = new GripVerifier();

    /**
     * A VM option for enabling extra checking of references. This should be disabled when running GC benchmarks.
     * It's enabled by default as the primary goal of this collector are simplicity and robustness,
     * not high performance.
     */
    private static final VMBooleanXXOption verifyReferencesOption =
        register(new VMBooleanXXOption("-XX:+VerifyReferences", "Do extra verification for each reference scanned by the GC."), MaxineVM.Phase.PRISTINE);

    private boolean verifyReferences;

    /**
     * Procedure used to verify GC root reference well-formedness.
     */
    private final SequentialHeapRootsScanner gcRootsVerifier = new SequentialHeapRootsScanner(gripVerifier);

    private final Collect collect = new Collect();

    private StopTheWorldGCDaemon collectorThread;

    private RuntimeMemoryRegion fromSpace = null;
    private RuntimeMemoryRegion toSpace = null;

    /**
     * Used when {@linkplain #grow(GrowPolicy) growing} the heap.
     */
    private final RuntimeMemoryRegion growFromSpace = new RuntimeMemoryRegion("Heap-From-Grow");

    /**
     * Used when {@linkplain #grow(GrowPolicy) growing} the heap.
     */
    private final RuntimeMemoryRegion growToSpace = new RuntimeMemoryRegion("Heap-To-Grow");

    /**
     * The amount of memory reserved for allocating and raising an OutOfMemoryError when insufficient
     * memory is available to satisfy an {@linkplain #allocate(Size) allocation} request.
     *
     * @see #safetyZoneSizeOption
     */
    private int safetyZoneSize;

    private GrowPolicy growPolicy;
    private LinearGrowPolicy increaseGrowPolicy;

    /**
     * The global allocation limit (minus the {@linkplain #safetyZoneSize safety zone}).
     */
    private Address top;

    /**
     * The global allocation mark.
     */
    private final AtomicWord allocationMark = new AtomicWord();

    private final ResetTLAB resetTLAB = new ResetTLAB(){
        @Override
        protected void doBeforeReset(Pointer enabledVmThreadLocals, Pointer tlabMark, Pointer tlabEnd) {
            if (MaxineVM.isDebug()) {
                padTLAB(enabledVmThreadLocals, tlabMark, tlabEnd);
            }
        }
    };

    // Create timing facilities.
    private final TimerMetric clearTimer = new TimerMetric(new SingleUseTimer(HeapScheme.GC_TIMING_CLOCK));
    private final TimerMetric gcTimer = new TimerMetric(new SingleUseTimer(HeapScheme.GC_TIMING_CLOCK));
    private final TimerMetric rootScanTimer = new TimerMetric(new SingleUseTimer(HeapScheme.GC_TIMING_CLOCK));
    private final TimerMetric bootHeapScanTimer = new TimerMetric(new SingleUseTimer(HeapScheme.GC_TIMING_CLOCK));
    private final TimerMetric codeScanTimer = new TimerMetric(new SingleUseTimer(HeapScheme.GC_TIMING_CLOCK));
    private final TimerMetric immortalSpaceScanTimer = new TimerMetric(new SingleUseTimer(HeapScheme.GC_TIMING_CLOCK));
    private final TimerMetric copyTimer = new TimerMetric(new SingleUseTimer(HeapScheme.GC_TIMING_CLOCK));
    private final TimerMetric weakRefTimer = new TimerMetric(new SingleUseTimer(HeapScheme.GC_TIMING_CLOCK));

    private int numberOfGarbageCollectionInvocations;

    /**
     * A VM option for disabling use of TLABs.
     */
    private static final VMBooleanXXOption excessiveGCOption = register(new VMBooleanXXOption("-XX:-ExcessiveGC",
        "Perform a garbage collection before every allocation. This is ignored if " + useTLABOption + " is specified."), MaxineVM.Phase.PRISTINE);

    public SemiSpaceHeapScheme(VMConfiguration vmConfiguration) {
        super(vmConfiguration);

    }

    @Override
    public void initialize(MaxineVM.Phase phase) {
        super.initialize(phase);

        if (phase == MaxineVM.Phase.PRISTINE) {
            final Size size = Heap.initialSize().dividedBy(2);

            try {
                Heap.enableImmortalMemoryAllocation();
                fromSpace = new RuntimeMemoryRegion("Heap-From");
                toSpace = new RuntimeMemoryRegion("Heap-To");
            } finally {
                Heap.disableImmortalMemoryAllocation();
            }

            if (allocateSpace(fromSpace, size).isZero() || allocateSpace(toSpace, size).isZero()) {
                Log.print("Could not allocate object heap of size ");
                Log.print(size.toLong());
                Log.println();
                FatalError.unexpected("Insufficient memory to initialize SemiSpaceHeapScheme");
            }

            safetyZoneSize = Math.max(safetyZoneSizeOption.getValue(), initialTlabSize().toInt());

            allocationMark.set(toSpace.start());
            top = toSpace.end().minus(safetyZoneSize);

            if (MaxineVM.isDebug()) {
                zapRegion(toSpace, "at GC initialization");
            }

            verifyReferences = MaxineVM.isDebug() || verifyReferencesOption.getValue();

            // From now on we can allocate

            InspectableHeapInfo.init(toSpace, fromSpace);
        } else if (phase == MaxineVM.Phase.STARTING) {
            final String growPolicy = growPolicyOption.getValue();
            if (growPolicy.equals("Double")) {
                this.growPolicy = new DoubleGrowPolicy();
            } else if (growPolicy.equals("Linear")) {
                this.growPolicy = new LinearGrowPolicy(growPolicy);
            } else {
                Log.print("Unknown heap growth policy, using default policy");
                this.growPolicy = new DoubleGrowPolicy();
            }
            increaseGrowPolicy = new LinearGrowPolicy();
            collectorThread = new StopTheWorldGCDaemon("GC", collect);
            collectorThread.start();
        }
    }

    @INLINE
    private Address allocationMark() {
        return allocationMark.get().asAddress();
    }

    private static void startTimer(Timer timer) {
        if (Heap.traceGCTime()) {
            timer.start();
        }
    }

    private static void stopTimer(Timer timer) {
        if (Heap.traceGCTime()) {
            timer.stop();
        }
    }

    private final class GripForwarder implements SpecialReferenceManager.GripForwarder {

        public boolean isReachable(Grip grip) {
            final Pointer origin = grip.toOrigin();
            if (fromSpace.contains(origin)) {
                final Grip forwardGrip = Layout.readForwardGrip(origin);
                if (forwardGrip.isZero()) {
                    return false;
                }
            }
            return true;
        }

        public Grip getForwardGrip(Grip grip) {
            final Pointer origin = grip.toOrigin();
            if (fromSpace.contains(origin)) {
                return Layout.readForwardGrip(origin);
            }
            return grip;
        }
    }

    /**
     * A procedure to update a grip so that it points to an object in 'toSpace'.
     *
     * @see SemiSpaceHeapScheme#mapGrip(Grip)
     */
    private final class GripUpdater extends PointerIndexVisitor {
        @Override
        public void visit(Pointer pointer, int wordIndex) {
            final Grip oldGrip = pointer.getGrip(wordIndex);
            final Grip newGrip = mapGrip(oldGrip);
            if (newGrip != oldGrip) {
                pointer.setGrip(wordIndex, newGrip);
            }
        }
    }

    private final class GripVerifier extends PointerIndexVisitor {
        @Override
        public void visit(Pointer pointer, int index) {
            DebugHeap.verifyGripAtIndex(pointer, index, pointer.getGrip(index), toSpace, null);
        }
    }

    /**
     * Routine that performs the actual garbage collection.
     */
    private final class Collect implements Runnable {
        public void run() {
            try {
                VmThreadMap.ACTIVE.forAllVmThreadLocals(null, resetTLAB);

                // Pre-verification of the heap.
                verifyObjectSpaces("before GC");

                ++numberOfGarbageCollectionInvocations;
                InspectableHeapInfo.beforeGarbageCollection();

                VMConfiguration.hostOrTarget().monitorScheme().beforeGarbageCollection();

                startTimer(gcTimer);

                startTimer(clearTimer);
                swapSemiSpaces(); // Swap semi-spaces. From--> To and To-->From
                stopTimer(clearTimer);

                if (Heap.traceGCPhases()) {
                    Log.println("Scanning roots...");
                }
                startTimer(rootScanTimer);
                heapRootsScanner.run(); // Start scanning the reachable objects from my roots.
                stopTimer(rootScanTimer);

                if (Heap.traceGCPhases()) {
                    Log.println("Scanning boot heap...");
                }
                startTimer(bootHeapScanTimer);
                scanBootHeap();
                stopTimer(bootHeapScanTimer);

                if (Heap.traceGCPhases()) {
                    Log.println("Scanning code...");
                }
                startTimer(codeScanTimer);
                scanCode();
                stopTimer(codeScanTimer);

                startTimer(immortalSpaceScanTimer);
                scanImmortalHeap();
                stopTimer(immortalSpaceScanTimer);

                if (Heap.traceGCPhases()) {
                    Log.println("Moving reachable...");
                }

                startTimer(copyTimer);
                moveReachableObjects(toSpace.start().asPointer());
                stopTimer(copyTimer);

                if (Heap.traceGCPhases()) {
                    Log.println("Processing weak references...");
                }

                startTimer(weakRefTimer);
                SpecialReferenceManager.processDiscoveredSpecialReferences(gripForwarder);
                stopTimer(weakRefTimer);
                stopTimer(gcTimer);

                // Bring the inspectable mark up to date, since it is not updated during the move.
                toSpace.mark.set(allocationMark()); // for debugging

                VMConfiguration.hostOrTarget().monitorScheme().afterGarbageCollection();

                // Post-verification of the heap.
                verifyObjectSpaces("after GC");

                InspectableHeapInfo.afterGarbageCollection();

                if (Heap.traceGCTime()) {
                    final boolean lockDisabledSafepoints = Log.lock();
                    Log.print("Timings (");
                    Log.print(TimerUtil.getHzSuffix(HeapScheme.GC_TIMING_CLOCK));
                    Log.print(") for GC ");
                    Log.print(numberOfGarbageCollectionInvocations);
                    Log.print(": clear & initialize=");
                    Log.print(clearTimer.getLastElapsedTime());
                    Log.print(", root scan=");
                    Log.print(rootScanTimer.getLastElapsedTime());
                    Log.print(", boot heap scan=");
                    Log.print(bootHeapScanTimer.getLastElapsedTime());
                    Log.print(", code scan=");
                    Log.print(codeScanTimer.getLastElapsedTime());
                    Log.print(", copy=");
                    Log.print(copyTimer.getLastElapsedTime());
                    Log.print(", weak refs=");
                    Log.print(weakRefTimer.getLastElapsedTime());
                    Log.print(", total=");
                    Log.println(gcTimer.getLastElapsedTime());
                    Log.unlock(lockDisabledSafepoints);
                }
            } catch (Throwable throwable) {
                FatalError.unexpected("Exception during GC", throwable);
            }
        }
    }

    @INLINE
    /**
     * Attempts to allocate memory of given size for given space.
     * If successful sets region start and size.
     */
    private static Address allocateSpace(RuntimeMemoryRegion space, Size size) {
        final Address base = virtualAllocOption.getValue() ? VirtualMemory.allocate(size, VirtualMemory.Type.HEAP) : Memory.allocate(size);
        if (!base.isZero()) {
            space.setStart(base);
            space.mark.set(base); // debugging
            space.setSize(size);
        }
        return base;
    }

    @INLINE
    /**
     * Deallocates the memory associated with the given region.
     * Sets the region start to zero but does not change the size.
     */
    private static void deallocateSpace(RuntimeMemoryRegion space) {
        final Address base = space.start();
        if (virtualAllocOption.getValue()) {
            VirtualMemory.deallocate(base, space.size(), VirtualMemory.Type.HEAP);
        } else {
            Memory.deallocate(base);
        }
        space.setStart(Address.zero());
    }

    @INLINE
    /**
     * Copies the state of one space into another.
     * Used when growing the semispaces.
     */
    private static void copySpaceState(RuntimeMemoryRegion from, RuntimeMemoryRegion to) {
        to.setStart(from.start());
        to.mark.set(from.start());
        to.setSize(from.size());
    }

    private void swapSemiSpaces() {
        final Address oldFromSpaceStart = fromSpace.start();
        final Size oldFromSpaceSize = fromSpace.size();

        fromSpace.setStart(toSpace.start());
        fromSpace.setSize(toSpace.size());
        fromSpace.mark.set(toSpace.getAllocationMark()); // for debugging

        toSpace.setStart(oldFromSpaceStart);
        toSpace.setSize(oldFromSpaceSize);
        toSpace.mark.set(toSpace.start());  // for debugging

        allocationMark.set(toSpace.start());
        top = toSpace.end();
        // If we are currently using the safety zone, we must not install it in the swapped space
        // as that could cause gcAllocate to fail trying to copying too much live data.
        if (!inSafetyZone) {
            top = top.minus(safetyZoneSize);
        }
    }

    public boolean isGcThread(Thread thread) {
        return thread instanceof StopTheWorldGCDaemon;
    }

    public int adjustedCardTableShift() {
        return -1;
    }

    public int auxiliarySpaceSize(int bootImageSize) {
        return 0;
    }

    public void initializeAuxiliarySpace(Pointer primordialVmThreadLocals, Pointer auxiliarySpace) {
    }

    private Size immediateFreeSpace() {
        return top.minus(allocationMark()).asSize();
    }

    /**
     * Maps a given grip to the grip of an object in 'toSpace'.
     * The action taken depends on which of the three following states {@code grip} is in:
     * <ul>
     * <li>Points to a not-yet-copied object in 'fromSpace'. The object is
     * copied and a forwarding pointer is installed in the header of
     * the source object (i.e. the one in 'fromSpace'). The grip of the
     * destination object (i.e the one in 'toSpace') is returned.</li>
     * <li>Points to a object in 'fromSpace' for which a copy in 'toSpace' exists.
     * The grip of the 'toSpace' copy is derived from the forwarding pointer and returned.</li>
     * <li>Points to a object in 'toSpace'. The value of {@code grip} is returned.</li>
     * </ul>
     *
     * @param grip a pointer to an object either in 'fromSpace' or 'toSpace'
     * @return the reference to the object in 'toSpace' obtained by the algorithm described above
     */
    private Grip mapGrip(Grip grip) {
        final Pointer fromOrigin = grip.toOrigin();
<<<<<<< HEAD
=======

        if (verifyReferences) {
            DebugHeap.verifyGripAtIndex(Address.zero(), 0, grip, toSpace, fromSpace);
        }
>>>>>>> ccfa281a
        if (fromSpace.contains(fromOrigin)) {
            final Grip forwardGrip = Layout.readForwardGrip(fromOrigin);
            if (!forwardGrip.isZero()) {
                return forwardGrip;
            }
            if (verifyReferences) {
                DebugHeap.verifyGripAtIndex(Address.zero(), 0, grip, toSpace, fromSpace);
            }
            final Pointer fromCell = Layout.originToCell(fromOrigin);
            final Size size = Layout.size(fromOrigin);
            final Pointer toCell = gcAllocate(size);
            if (MaxineVM.isDebug()) {
                DebugHeap.writeCellTag(toCell);
            }

            if (Heap.traceGC()) {
                final boolean lockDisabledSafepoints = Log.lock();
                final Hub hub = UnsafeCast.asHub(Layout.readHubReference(grip).toJava());
                Log.print("Forwarding ");
                Log.print(hub.classActor.name.string);
                Log.print(" from ");
                Log.print(fromCell);
                Log.print(" to ");
                Log.print(toCell);
                Log.print(" [");
                Log.print(size.toInt());
                Log.println(" bytes]");
                Log.unlock(lockDisabledSafepoints);
            }

            Memory.copyBytes(fromCell, toCell, size);
            relocateWatchpoint(fromCell, toCell);

            final Pointer toOrigin = Layout.cellToOrigin(toCell);
            final Grip toGrip = Grip.fromOrigin(toOrigin);
            Layout.writeForwardGrip(fromOrigin, toGrip);

            return toGrip;
        }
        return grip;
    }

    private void scanReferenceArray(Pointer origin) {
        final int length = Layout.readArrayLength(origin);
        for (int index = 0; index < length; index++) {
            final Grip oldGrip = Layout.getGrip(origin, index);
            final Grip newGrip = mapGrip(oldGrip);
            if (newGrip != oldGrip) {
                Layout.setGrip(origin, index, newGrip);
            }
        }
    }

    /**
     * Visits a cell for an object that has been copied to 'toSpace' to
     * update any references in the object. If any of the references being
     * updated still point to objects in 'fromSpace', then those objects
     * will be copied as a side effect of the call to {@link #mapGrip(Grip)}
     * that yields the updated value of a reference.
     *
     * @param cell a cell in 'toSpace' to whose references are to be updated
     */
    public Pointer visitCell(Pointer cell) {
        if (Heap.traceGC()) {
            final boolean lockDisabledSafepoints = Log.lock();
            Log.print("Visiting cell ");
            Log.println(cell);
            Log.unlock(lockDisabledSafepoints);
        }
        final Pointer origin = Layout.cellToOrigin(cell);

        // Update the hub first so that is can be dereferenced to obtain
        // the reference map needed to find the other references in the object
        final Grip oldHubGrip = Layout.readHubGrip(origin);
        final Grip newHubGrip = mapGrip(oldHubGrip);
        if (newHubGrip != oldHubGrip) {
            // The hub was copied
            Layout.writeHubGrip(origin, newHubGrip);
        }
        final Hub hub = UnsafeCast.asHub(newHubGrip.toJava());

        // Update the other references in the object
        final SpecificLayout specificLayout = hub.specificLayout;
        if (specificLayout.isTupleLayout()) {
            TupleReferenceMap.visitReferences(hub, origin, gripUpdater);
            if (hub.isSpecialReference) {
                SpecialReferenceManager.discoverSpecialReference(Grip.fromOrigin(origin));
            }
            return cell.plus(hub.tupleSize);
        }
        if (specificLayout.isHybridLayout()) {
            TupleReferenceMap.visitReferences(hub, origin, gripUpdater);
        } else if (specificLayout.isReferenceArrayLayout()) {
            scanReferenceArray(origin);
        }
        return cell.plus(Layout.size(origin));
    }

    void moveReachableObjects(Pointer cell) {
        Pointer first = cell;
        while (cell.lessThan(allocationMark())) {
            cell = DebugHeap.checkDebugCellTag(first, cell);
            cell = visitCell(cell);
        }
    }

    void scanBootHeap() {
        Heap.bootHeapRegion.visitReferences(gripUpdater);
    }

    void scanCode() {
        // References in the boot code region are immutable and only ever refer
        // to objects in the boot heap region.
        boolean includeBootCode = false;
        Code.visitCells(this, includeBootCode);
    }

    void scanImmortalHeap() {
        ImmortalHeap.visitCells(this);
    }

    private boolean cannotGrow() {
        return fromSpace.size().isZero() || fromSpace.size().greaterEqual(Heap.maxSize().dividedBy(2));
    }

    /**
     * Grow the semispaces to be of larger size.
     *
     * @param preGc true if prior to executing collector thread to copy {@link #toSpace} to (grown) {@link #fromSpace}
     * @return true iff both spaces can be grown
     */
    private boolean growSpaces(boolean preGc, GrowPolicy growPolicy) {
        if (preGc && Heap.verbose()) {
            Log.println("Trying to grow the heap...");
        }
        if (cannotGrow()) {
            if (preGc && Heap.verbose()) {
                Log.println("...failed, max heap size reached");
            }
            return false;
        }
        if (preGc) {
            // It is important to know now that we can allocate both spaces of the new size
            // and, if we cannot, to leave things as they are, so that the VM can continue
            // using the safety zone and perhaps then free enough space to continue.
            final Size size = Size.min(growPolicy.growth(fromSpace.size()), Heap.maxSize().dividedBy(2));
            if (preGc && Heap.verbose()) {
                Log.print("...new heap size: ");
                Log.println(size.toLong());
            }
            final Address fromBase = allocateSpace(growFromSpace, size);
            final Address tempBase = allocateSpace(growToSpace, size);
            if (fromBase.isZero() || tempBase.isZero()) {
                if (!fromBase.isZero()) {
                    deallocateSpace(growFromSpace);
                }
                if (Heap.verbose()) {
                    Log.println("...grow failed, can't allocate spaces");
                }
                return false;
            }
            // return memory in 'fromSpace'
            deallocateSpace(fromSpace);
            copySpaceState(growFromSpace, fromSpace);
        } else {
            // executing the collector thread swapped the spaces
            // so we are again updating _fromSpace but with _growToSpace.
            deallocateSpace(fromSpace);
            copySpaceState(growToSpace, fromSpace);
        }
        if (preGc && Heap.verbose()) {
            Log.println("...grow ok");
        }
        return true;
    }

    @INLINE
    private void executeCollectorThread() {
        if (!Heap.gcDisabled()) {
            collectorThread.execute();
        }
    }

    private boolean grow(GrowPolicy growPolicy) {
        if (cannotGrow()) {
            return false;
        }
        boolean result = true;
        if (!growSpaces(true, growPolicy)) {
            result = false;
        } else {
            executeCollectorThread();
            result = growSpaces(false, growPolicy);
        }
        if (Heap.verbose()) {
            logSpaces();
        }
        return result;
    }

    public synchronized boolean collectGarbage(Size requestedFreeSpace) {
        if (requestedFreeSpace.toInt() == 0 || immediateFreeSpace().lessThan(requestedFreeSpace)) {
            executeCollectorThread();
        }
        if (immediateFreeSpace().greaterEqual(requestedFreeSpace)) {
            // check to see if we can reset safety zone
            if (inSafetyZone) {
                if (top.minus(allocationMark()).greaterThan(safetyZoneSize)) {
                    top = top.minus(safetyZoneSize);
                    inSafetyZone = false;
                }
            }
            return true;
        }
        while (grow(growPolicy)) {
            if (immediateFreeSpace().greaterEqual(requestedFreeSpace)) {
                return true;
            }
        }
        if (Heap.gcDisabled()) {
            Log.println("Out of memory and GC is disabled, exiting");
            MaxineVM.native_exit(1);
        }
        return false;
    }

    public Size reportFreeSpace() {
        return immediateFreeSpace();
    }

    public Size reportUsedSpace() {
        return allocationMark().minus(toSpace.start()).asSize();
    }

    /**
     * Allocates space for a cell being copied to 'to space' during GC.
     * Note that this allocation is only ever performed by the GC thread and so there's no
     * need to use compare-and-swap when updating the allocation mark.
     *
     * @param size the size of the cell being copied
     * @return the start of the allocated cell in 'to space'
     */
    private Pointer gcAllocate(Size size) {
        Pointer cell = allocationMark().asPointer();
        if (MaxineVM.isDebug()) {
            cell = cell.plusWords(1);
        }
        allocationMark.set(cell.plus(size));
        FatalError.check(allocationMark().lessThan(top), "GC allocation overflow");
        return cell;
    }

    private boolean inSafetyZone; // set after we have thrown OutOfMemoryError and are using the safety zone

    @Override
    protected void doBeforeTLABRefill(Pointer tlabAllocationMark, Pointer tlabEnd) {
        if (MaxineVM.isDebug()) {
            final Pointer enabledVmThreadLocals = VmThread.currentVmThreadLocals().getWord(SAFEPOINTS_ENABLED_THREAD_LOCALS.index).asPointer();
            padTLAB(enabledVmThreadLocals, tlabAllocationMark, tlabEnd);
        }
    }


    /**
     * Allocate a chunk of memory of the specified size and refill a thread's TLAB with it.
     * @param enabledVmThreadLocals the thread whose TLAB will be refilled
     * @param tlabSize the size of the chunk of memory used to refill the TLAB
     */
    private void allocateAndRefillTLAB(Pointer enabledVmThreadLocals, Size tlabSize) {
        Pointer tlab = retryAllocate(tlabSize, false);
        refillTLAB(enabledVmThreadLocals, tlab, tlabSize);
        if (Heap.traceAllocation()) {
            final boolean lockDisabledSafepoints = Log.lock();
            Log.printVmThread(VmThread.current(), false);
            Log.print(": Allocated TLAB at ");
            Log.print(tlab);
            Log.print(" [TOP=");
            Log.print(tlab.plus(tlabSize));
            Log.print(", end=");
            Log.print(tlab.plus(tlabSize));
            Log.print(", size=");
            Log.print(tlabSize.toInt());
            Log.println("]");
            Log.unlock(lockDisabledSafepoints);
        }
    }
    /**
     * Handling of TLAB Overflow. This may refill the TLAB or allocate memory directly from the underlying heap.
     * This will always be taken when not using TLABs which is fine as the cost of the
     * compare-and-swap on {@link #allocationMark} will dominate.
     *
     * @param size the allocation size requested to the tlab
     * @param enabledVmThreadLocals
     * @param tlabMark allocation mark of the tlab
     * @param tlabEnd soft limit in the tlab to trigger overflow (may equals the actual end of the TLAB, depending on implementation).
     * @throws OutOfMemoryError if the allocation request cannot be satisfied.
     * @return the address of the allocated cell. Space for the {@linkplain DebugHeap#writeCellTag(Pointer) debug tag}
     *         will have been reserved immediately before the allocated cell.
     *
     */
    @Override
    @NEVER_INLINE
    protected Pointer handleTLABOverflow(Size size, Pointer enabledVmThreadLocals, Pointer tlabMark, Pointer tlabEnd) {
        // Immortal heap allocation
        final Pointer immortalAllocation = enabledVmThreadLocals.getWord(IMMORTAL_ALLOCATION.index).asPointer();
        if (!immortalAllocation.isZero()) {
            return ImmortalHeap.allocate(size, true);
        }

        // Should we refill the TLAB ?
        final TLABRefillPolicy refillPolicy = TLABRefillPolicy.getForCurrentThread(enabledVmThreadLocals);
        if (refillPolicy == null) {
            // No policy yet for the current thread. This must be the first time this thread uses a TLAB (it does not have one yet).
            ProgramError.check(tlabMark.isZero(), "thread must not have a TLAB yet");

            if (!usesTLAB()) {
                // We're not using TLAB. So let's assign the never refill tlab policy.
                TLABRefillPolicy.setForCurrentThread(enabledVmThreadLocals, NEVER_REFILL_TLAB);
                return retryAllocate(size, true);
            }
            // Allocate an initial TLAB and a refill policy. For simplicity, this one is allocated from the TLAB (see comment below).
            final Size tlabSize = initialTlabSize();
            allocateAndRefillTLAB(enabledVmThreadLocals, tlabSize);
            // Let's do a bit of meta-circularity. The TLAB is refilled, and no-one except the current thread can use it.
            // So the TLAB allocation is going to succeed here
            TLABRefillPolicy.setForCurrentThread(enabledVmThreadLocals, new SimpleTLABRefillPolicy(tlabSize));
            // Now, address the initial request. Note that we may recurse down to handleTLABOverflow again here if the
            // request is larger than the TLAB size. However, this second call will succeed and allocate outside of the TLAB.
            return tlabAllocate(size);
        }
        final Size nextTLABSize = refillPolicy.nextTlabSize();
        if (size.greaterThan(nextTLABSize)) {
            // This couldn't be allocated in a TLAB, so go directly to direct allocation routine.
            // NOTE: this is where we always go if we don't use TLABs (the "never refill" TLAB policy
            // always return zero for the next TLAB size.
            return retryAllocate(size, true);
        }
        if (!refillPolicy.shouldRefill(size, tlabMark)) {
            // Size would fit in a new tlab, but the policy says we shouldn't refill the TLAB yet, so allocate directly in the heap.
            return retryAllocate(size, true);
        }
        // Refill TLAB and allocate (we know the request can be satisfied with a fresh TLAB and will therefore succeed).
        allocateAndRefillTLAB(enabledVmThreadLocals, nextTLABSize);
        return tlabAllocate(size);
    }

    /**
     * Allocates a cell from the global heap, using compare-and-swap to resolve any thread race condition.
     *
     * If allocation fails in this routine, then a garbage collection is performed. If a collection
     * does not free up enough space to satisfy the allocation request, then the heap is expanded.
     * If there is still not enough space after heap expansion, a {@link OutOfMemoryError} is thrown.
     *
     * @param size the requested cell size to be allocated
     * @param adjustForDebugTag specifies if an extra word is to be reserved before the cell for the debug tag word
     */
    @NEVER_INLINE
    private Pointer retryAllocate(Size size, boolean adjustForDebugTag) {
        Pointer oldAllocationMark;
        Pointer cell;
        Address end;
        do {
            if (excessiveGCOption.getValue()) {
                Heap.collectGarbage(size);
            }
            oldAllocationMark = allocationMark().asPointer();
            cell = adjustForDebugTag ? DebugHeap.adjustForDebugTag(oldAllocationMark) : oldAllocationMark;
            end = cell.plus(size);
            while (end.greaterThan(top)) {
                if (!Heap.collectGarbage(size)) {
                    /*
                     * The OutOfMemoryError condition happens when we cannot satisfy a request after running a garbage collection and we
                     * cannot grow the heap any further (i.e. we are at the limit set by -Xmx). In that case we raise 'top' to the actual end of
                     * the active space and set 'inSafetyZone' to true. If this happens recursively we fast fail the VM via MaxineVM.native_exit.
                     * On the other hand if a subsequent GC manages to find enough space to allow the safety zone to be re-established
                     * we set 'inSafetyZone' to false.
                     */
                    if (inSafetyZone) {
                        FatalError.unexpected("Out of memory again after throwing OutOfMemoryError");
                    } else {
                        // Use the safety region to do the throw
                        top = top.plus(safetyZoneSize);
                        inSafetyZone = true;
                        // This new will now be ok
                        if (Heap.verbose()) {
                            Log.println("Throwing OutOfMemoryError");
                        }
                        throw new OutOfMemoryError();
                    }
                }
                oldAllocationMark = allocationMark().asPointer();
                cell = adjustForDebugTag ? DebugHeap.adjustForDebugTag(oldAllocationMark) : oldAllocationMark;
                end = cell.plus(size);
            }
        } while (allocationMark.compareAndSwap(oldAllocationMark, end) != oldAllocationMark);
        return cell;
    }

    /**
     * Inserts {@linkplain DebugHeap#writeCellPadding(Pointer, int) padding} into the unused portion of a thread's TLAB.
     * This is required if {@linkplain DebugHeap#verifyRegion(String, Pointer, Address, MemoryRegion, PointerOffsetVisitor) verification}
     * of the heap will be performed.
     *
     * @param enabledVmThreadLocals the pointer to the safepoint-enabled VM thread locals for the thread whose TLAB is
     *            to be padded
     */
    static void padTLAB(Pointer enabledVmThreadLocals, Pointer tlabMark, Pointer tlabTop) {
        final int padWords = DebugHeap.writeCellPadding(tlabMark, tlabTop);
        if (Heap.traceAllocation()) {
            final boolean lockDisabledSafepoints = Log.lock();
            final VmThread vmThread = UnsafeCast.asVmThread(enabledVmThreadLocals.getReference(VM_THREAD.index).toJava());
            Log.printVmThread(vmThread, false);
            Log.print(": Placed TLAB padding at ");
            Log.print(tlabMark);
            Log.print(" [words=");
            Log.print(padWords);
            Log.println("]");
            Log.unlock(lockDisabledSafepoints);
        }
    }

    public boolean contains(Address address) {
        return fromSpace.contains(address);
    }

    public void runFinalization() {
    }

    @INLINE
    public boolean pin(Object object) {
        return false;
    }

    @INLINE
    public void unpin(Object object) {
    }

    @INLINE
    public boolean isPinned(Object object) {
        return false;
    }

    /**
     * Verifies invariants for memory spaces (i.e. heap, code caches, thread stacks) that contain
     * objects and/or object references.
     *
     * @param when a description of the current GC phase
     */
    private void verifyObjectSpaces(String when) {
        if (!MaxineVM.isDebug() && !verifyReferences) {
            return;
        }
        if (Heap.traceGCPhases()) {
            Log.print("Verifying object spaces ");
            Log.println(when);
        }

        if (Heap.traceGCPhases()) {
            Log.println("Verifying object references on thread stacks...");
        }
        gcRootsVerifier.run();
        if (MaxineVM.isDebug()) {
            if (Heap.traceGCPhases()) {
                Log.println("Verifying heap objects...");
            }
            DebugHeap.verifyRegion(toSpace.description(), toSpace.start().asPointer(), allocationMark(), toSpace, gripVerifier);
            if (Heap.traceGCPhases()) {
                Log.println("Verifying code objects...");
            }

            CodeRegion codeRegion = Code.getCodeManager().getRuntimeCodeRegion();
            if (!codeRegion.size().isZero()) {
                DebugHeap.verifyRegion(codeRegion.description(), codeRegion.start().asPointer(), codeRegion.getAllocationMark(), toSpace, gripVerifier);
            }

        }

        if (Heap.traceGCPhases()) {
            Log.print("Verifying object spaces ");
            Log.print(when);
            Log.println(": DONE");
        }

        if (MaxineVM.isDebug()) {
            zapRegion(fromSpace, when);
        }
    }

    private void zapRegion(MemoryRegion region, String when) {
        if (Heap.traceGCPhases()) {
            Log.print("Zapping region ");
            Log.print(region.description());
            Log.print(' ');
            Log.println(when);
        }
        zapRegion(region);
    }

    private void logSpaces() {
        if (Heap.verbose()) {
            logSpace(fromSpace);
            logSpace(toSpace);
            Log.print("top "); Log.print(top);
            Log.print(", allocation mark ");
            Log.println(allocationMark());
        }
    }

    private void logSpace(RuntimeMemoryRegion space) {
        Log.print(space.description());
        Log.print(" start "); Log.print(space.start());
        Log.print(", end "); Log.print(space.end());
        Log.print(", size "); Log.print(space.size());
        Log.println("");
    }

    private synchronized boolean shrink(Size amount) {
        final Size pageAlignedAmount = VirtualMemory.pageAlign(amount.asAddress()).asSize().dividedBy(2);
        logSpaces();
        executeCollectorThread();
        if (immediateFreeSpace().greaterEqual(pageAlignedAmount)) {
            // give back part of the existing spaces
            if (Heap.verbose()) {
                logSpaces();
            }
            final int amountAsInt = pageAlignedAmount.toInt();
            fromSpace.setSize(fromSpace.size().minus(amountAsInt));
            toSpace.setSize(toSpace.size().minus(amountAsInt));
            top = top.minus(amountAsInt);
            VirtualMemory.deallocate(fromSpace.end(), pageAlignedAmount, VirtualMemory.Type.HEAP);
            VirtualMemory.deallocate(toSpace.end(), pageAlignedAmount, VirtualMemory.Type.HEAP);
            logSpaces();
            return true;
        }
        return false;
    }

    @Override
    public boolean decreaseMemory(Size amount) {
        return shrink(amount);
    }

    @Override
    public synchronized boolean increaseMemory(Size amount) {
        /* The conservative assumption is that "amount" is the total amount that we could
         * allocate. Since we can't deallocate our existing spaces until we know we can allocate
         * the new ones, our new spaces cannot be greater than amount/2 in size.
         * This could be smaller than the existing spaces so we need to check.
         * It's unfortunate but that's the nature of the semispace scheme.
         */
        final Size pageAlignedAmount = VirtualMemory.pageAlign(amount.asAddress()).asSize().dividedBy(2);
        if (pageAlignedAmount.greaterThan(fromSpace.size())) {
            // grow adds the current space size to the amount in the grow policy
            increaseGrowPolicy.setAmount(pageAlignedAmount.minus(fromSpace.size()));
            return grow(increaseGrowPolicy);
        }
        return false;
    }

    @Override
    public void finalize(MaxineVM.Phase phase) {
        if (MaxineVM.isPrototyping()) {
            StopTheWorldGCDaemon.checkInvariants();
        }
        if (MaxineVM.Phase.RUNNING == phase) {
            if (Heap.traceGCTime()) {
                final boolean lockDisabledSafepoints = Log.lock();
                Log.print("Timings (");
                Log.print(TimerUtil.getHzSuffix(HeapScheme.GC_TIMING_CLOCK));
                Log.print(") for all GC: clear & initialize=");
                Log.print(clearTimer.getElapsedTime());
                Log.print(", root scan=");
                Log.print(rootScanTimer.getElapsedTime());
                Log.print(", boot heap scan=");
                Log.print(bootHeapScanTimer.getElapsedTime());
                Log.print(", code scan=");
                Log.print(codeScanTimer.getElapsedTime());
                Log.print(", copy=");
                Log.print(copyTimer.getElapsedTime());
                Log.print(", weak refs=");
                Log.print(weakRefTimer.getElapsedTime());
                Log.print(", total=");
                Log.println(gcTimer.getElapsedTime());
                Log.unlock(lockDisabledSafepoints);
            }
        }
    }

    @INLINE
    public void writeBarrier(Reference from, Reference to) {
        // do nothing.
    }

    /**
     * The policy for how to grow the heap.
     */
    private abstract class GrowPolicy {
        /**
         * Returns the new size given the old.
         * @param current the current size
         * @return the new size
         */
        abstract Size growth(Size current);
    }

    private class DoubleGrowPolicy extends GrowPolicy {
        @Override
        Size growth(Size current) {
            return current.times(2);
        }
    }

    private class LinearGrowPolicy extends GrowPolicy {
        int amount;

        LinearGrowPolicy(String s) {
            amount = Heap.initialSize().toInt();
        }

        LinearGrowPolicy() {
        }

        @Override
        Size growth(Size current) {
            return current.plus(amount);
        }

        void setAmount(int amount) {
            this.amount = amount;
        }

        void setAmount(Size amount) {
            this.amount = amount.toInt();
        }
    }

    @Override
    public void disableImmortalMemoryAllocation() {
        final Pointer enabledVmThreadLocals = VmThread.currentVmThreadLocals().getWord(VmThreadLocal.SAFEPOINTS_ENABLED_THREAD_LOCALS.index).asPointer();
        enabledVmThreadLocals.setWord(IMMORTAL_ALLOCATION.index, Word.zero());
        if (usesTLAB()) {
            super.disableImmortalMemoryAllocation();
        }
    }

    @Override
    public void enableImmortalMemoryAllocation() {
        final Pointer enabledVmThreadLocals = VmThread.currentVmThreadLocals().getWord(VmThreadLocal.SAFEPOINTS_ENABLED_THREAD_LOCALS.index).asPointer();
        enabledVmThreadLocals.setWord(IMMORTAL_ALLOCATION.index, Word.allOnes());
        if (usesTLAB()) {
            super.enableImmortalMemoryAllocation();
        }
    }

    public Pointer getForwardedObjectPointer(Pointer oldObject) {
        if (oldObject.and(1).toLong() == 1) {
            return oldObject.minus(1);
        }
        return oldObject;
    }

    public Pointer getForwardedObject(Pointer pointer, DataAccess dataAccess) {
        if (!pointer.isZero()) {
            Word word = dataAccess.readWord(pointer.plus(Layout.generalLayout().getOffsetFromOrigin(HeaderField.HUB))).asPointer();
            if (word.asPointer().and(1).toLong() == 1) {
                return word.asPointer().minus(1);
            }
        }
        return pointer;
    }
}<|MERGE_RESOLUTION|>--- conflicted
+++ resolved
@@ -491,13 +491,6 @@
      */
     private Grip mapGrip(Grip grip) {
         final Pointer fromOrigin = grip.toOrigin();
-<<<<<<< HEAD
-=======
-
-        if (verifyReferences) {
-            DebugHeap.verifyGripAtIndex(Address.zero(), 0, grip, toSpace, fromSpace);
-        }
->>>>>>> ccfa281a
         if (fromSpace.contains(fromOrigin)) {
             final Grip forwardGrip = Layout.readForwardGrip(fromOrigin);
             if (!forwardGrip.isZero()) {
