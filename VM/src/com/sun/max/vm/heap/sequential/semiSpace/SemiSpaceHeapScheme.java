/*
 * Copyright (c) 2007 Sun Microsystems, Inc.  All rights reserved.
 *
 * Sun Microsystems, Inc. has intellectual property rights relating to technology embodied in the product
 * that is described in this document. In particular, and without limitation, these intellectual property
 * rights may include one or more of the U.S. patents listed at http://www.sun.com/patents and one or
 * more additional patents or pending patent applications in the U.S. and in other countries.
 *
 * U.S. Government Rights - Commercial software. Government users are subject to the Sun
 * Microsystems, Inc. standard license agreement and applicable provisions of the FAR and its
 * supplements.
 *
 * Use is subject to license terms. Sun, Sun Microsystems, the Sun logo, Java and Solaris are trademarks or
 * registered trademarks of Sun Microsystems, Inc. in the U.S. and other countries. All SPARC trademarks
 * are used under license and are trademarks or registered trademarks of SPARC International, Inc. in the
 * U.S. and other countries.
 *
 * UNIX is a registered trademark in the U.S. and other countries, exclusively licensed through X/Open
 * Company, Ltd.
 */
package com.sun.max.vm.heap.sequential.semiSpace;

import static com.sun.max.vm.VMOptions.*;
import static com.sun.max.vm.thread.VmThreadLocal.*;

import com.sun.max.annotate.*;
import com.sun.max.atomic.*;
import com.sun.max.memory.*;
import com.sun.max.program.*;
import com.sun.max.unsafe.*;
import com.sun.max.util.timer.*;
import com.sun.max.vm.*;
import com.sun.max.vm.actor.holder.*;
import com.sun.max.vm.code.*;
import com.sun.max.vm.debug.*;
import com.sun.max.vm.grip.*;
import com.sun.max.vm.heap.*;
import com.sun.max.vm.layout.*;
import com.sun.max.vm.reference.*;
import com.sun.max.vm.runtime.*;
import com.sun.max.vm.tele.*;
import com.sun.max.vm.thread.*;

/**
 * A simple semi-space scavenger heap.
 *
 * @author Bernd Mathiske
 * @author Sunil Soman
 * @author Doug Simon
 * @author Hannes Payer
 * @author Laurent Daynes
 */
public final class SemiSpaceHeapScheme extends HeapSchemeWithTLAB implements HeapScheme, CellVisitor {

    /**
     * A VM option for specifying how heap memory is to be allocated.
     */
    private static final VMBooleanXXOption virtualAllocOption =
        register(new VMBooleanXXOption("-XX:+UseVirtualMemory", "Allocate memory for GC using mmap instead of malloc."), MaxineVM.Phase.PRISTINE);

    /**
     * A VM option for specifying amount of memory to be reserved for allocating and raising an
     * OutOfMemoryError when insufficient memory is available to satisfy an {@linkplain #allocate(Size)
     * allocation} request.
     *
     * @see #safetyZoneSize
     */
    private static final VMIntOption safetyZoneSizeOption =
        register(new VMIntOption("-XX:OutOfMemoryZoneSize=", 6144,
            "Memory reserved to throw OutOfMemoryError. If using TLABs, then the actual memory reserved " +
            "is the maximum of this option's value and the size of a TLAB."), MaxineVM.Phase.PRISTINE);

    private static final VMStringOption growPolicyOption =
        register(new VMStringOption("-XX:HeapGrowPolicy=", false, "Double", "Grow policy for heap (Linear|Double)."), MaxineVM.Phase.STARTING);

    /**
     * Procedure used to update a grip so that it points to an object in 'toSpace'.
     */
    private final GripUpdater gripUpdater = new GripUpdater();

    private final GripForwarder gripForwarder = new GripForwarder();

    /**
     * The procedure that will identify all the GC roots except those in the boot heap and code regions.
     */
    private final SequentialHeapRootsScanner heapRootsScanner = new SequentialHeapRootsScanner(gripUpdater);

    /**
     * Procedure used to verify a grip.
     */
    private final GripVerifier gripVerifier = new GripVerifier();

    /**
     * A VM option for enabling extra checking of references. This should be disabled when running GC benchmarks.
     * It's enabled by default as the primary goal of this collector are simplicity and robustness,
     * not high performance.
     */
    private static final VMBooleanXXOption verifyReferencesOption =
        register(new VMBooleanXXOption("-XX:+VerifyReferences", "Do extra verification for each reference scanned by the GC."), MaxineVM.Phase.PRISTINE);

    private boolean verifyReferences;

    /**
     * Procedure used to verify GC root reference well-formedness.
     */
    private final SequentialHeapRootsScanner gcRootsVerifier = new SequentialHeapRootsScanner(gripVerifier);

    private final Collect collect = new Collect();

    private StopTheWorldGCDaemon collectorThread;

    private RuntimeMemoryRegion fromSpace = null;
    private RuntimeMemoryRegion toSpace = null;

    /**
     * Used when {@linkplain #grow(GrowPolicy) growing} the heap.
     */
    private final RuntimeMemoryRegion growFromSpace = new RuntimeMemoryRegion("Heap-From-Grow");

    /**
     * Used when {@linkplain #grow(GrowPolicy) growing} the heap.
     */
    private final RuntimeMemoryRegion growToSpace = new RuntimeMemoryRegion("Heap-To-Grow");

    /**
     * The amount of memory reserved for allocating and raising an OutOfMemoryError when insufficient
     * memory is available to satisfy an {@linkplain #allocate(Size) allocation} request.
     *
     * @see #safetyZoneSizeOption
     */
    private int safetyZoneSize;

    private GrowPolicy growPolicy;
    private LinearGrowPolicy increaseGrowPolicy;

    /**
     * The global allocation limit (minus the {@linkplain #safetyZoneSize safety zone}).
     */
    private Address top;

    /**
     * The global allocation mark.
     */
    private final AtomicWord allocationMark = new AtomicWord();

    private final ResetTLAB resetTLAB = new ResetTLAB(){
        @Override
        protected void doBeforeReset(Pointer enabledVmThreadLocals, Pointer tlabMark, Pointer tlabEnd) {
            if (MaxineVM.isDebug()) {
                padTLAB(enabledVmThreadLocals, tlabMark, tlabEnd);
            }
        }
    };

    // Create timing facilities.
    private final TimerMetric clearTimer = new TimerMetric(new SingleUseTimer(HeapScheme.GC_TIMING_CLOCK));
    private final TimerMetric gcTimer = new TimerMetric(new SingleUseTimer(HeapScheme.GC_TIMING_CLOCK));
    private final TimerMetric rootScanTimer = new TimerMetric(new SingleUseTimer(HeapScheme.GC_TIMING_CLOCK));
    private final TimerMetric bootHeapScanTimer = new TimerMetric(new SingleUseTimer(HeapScheme.GC_TIMING_CLOCK));
    private final TimerMetric codeScanTimer = new TimerMetric(new SingleUseTimer(HeapScheme.GC_TIMING_CLOCK));
    private final TimerMetric immortalSpaceScanTimer = new TimerMetric(new SingleUseTimer(HeapScheme.GC_TIMING_CLOCK));
    private final TimerMetric copyTimer = new TimerMetric(new SingleUseTimer(HeapScheme.GC_TIMING_CLOCK));
    private final TimerMetric weakRefTimer = new TimerMetric(new SingleUseTimer(HeapScheme.GC_TIMING_CLOCK));

    private int numberOfGarbageCollectionInvocations;
    private long lastGCTime;

    /**
     * A VM option for disabling use of TLABs.
     */
    private static final VMBooleanXXOption excessiveGCOption = register(new VMBooleanXXOption("-XX:-ExcessiveGC",
        "Perform a garbage collection before every allocation. This is ignored if " + useTLABOption + " is specified."), MaxineVM.Phase.PRISTINE);

    public SemiSpaceHeapScheme(VMConfiguration vmConfiguration) {
        super(vmConfiguration);

    }

    @Override
    public void initialize(MaxineVM.Phase phase) {
        super.initialize(phase);

        if (phase == MaxineVM.Phase.PRISTINE) {
            final Size size = Heap.initialSize().dividedBy(2);

            try {
                Heap.enableImmortalMemoryAllocation();
                fromSpace = new RuntimeMemoryRegion("Heap-From");
                toSpace = new RuntimeMemoryRegion("Heap-To");
            } finally {
                Heap.disableImmortalMemoryAllocation();
            }

            if (allocateSpace(fromSpace, size).isZero() || allocateSpace(toSpace, size).isZero()) {
                Log.print("Could not allocate object heap of size ");
                Log.print(size.toLong());
                Log.println();
                FatalError.unexpected("Insufficient memory to initialize SemiSpaceHeapScheme");
            }

            safetyZoneSize = Math.max(safetyZoneSizeOption.getValue(), initialTlabSize().toInt());

            allocationMark.set(toSpace.start());
            top = toSpace.end().minus(safetyZoneSize);

            if (MaxineVM.isDebug()) {
                zapRegion(toSpace, "at GC initialization");
            }

            verifyReferences = MaxineVM.isDebug() || verifyReferencesOption.getValue();

            lastGCTime = System.currentTimeMillis();

            // From now on we can allocate

            InspectableHeapInfo.init(toSpace, fromSpace);
        } else if (phase == MaxineVM.Phase.STARTING) {
            final String growPolicy = growPolicyOption.getValue();
            if (growPolicy.equals("Double")) {
                this.growPolicy = new DoubleGrowPolicy();
            } else if (growPolicy.equals("Linear")) {
                this.growPolicy = new LinearGrowPolicy(growPolicy);
            } else {
                Log.print("Unknown heap growth policy, using default policy");
                this.growPolicy = new DoubleGrowPolicy();
            }
            increaseGrowPolicy = new LinearGrowPolicy();
            collectorThread = new StopTheWorldGCDaemon("GC", collect);
            collectorThread.start();
        }
    }

    @INLINE
    private Address allocationMark() {
        return allocationMark.get().asAddress();
    }

    private static void startTimer(Timer timer) {
        if (Heap.traceGCTime()) {
            timer.start();
        }
    }

    private static void stopTimer(Timer timer) {
        if (Heap.traceGCTime()) {
            timer.stop();
        }
    }

    private final class GripForwarder implements SpecialReferenceManager.GripForwarder {

        public boolean isReachable(Grip grip) {
            final Pointer origin = grip.toOrigin();
            if (fromSpace.contains(origin)) {
                final Grip forwardGrip = Layout.readForwardGrip(origin);
                if (forwardGrip.isZero()) {
                    return false;
                }
            }
            return true;
        }

        public Grip getForwardGrip(Grip grip) {
            final Pointer origin = grip.toOrigin();
            if (fromSpace.contains(origin)) {
                return Layout.readForwardGrip(origin);
            }
            return grip;
        }
    }

    /**
     * A procedure to update a grip so that it points to an object in 'toSpace'.
     *
     * @see SemiSpaceHeapScheme#mapGrip(Grip)
     */
    private final class GripUpdater extends PointerIndexVisitor {
        @Override
        public void visit(Pointer pointer, int wordIndex) {
            final Grip oldGrip = pointer.getGrip(wordIndex);
            final Grip newGrip = mapGrip(oldGrip);
            if (newGrip != oldGrip) {
                pointer.setGrip(wordIndex, newGrip);
            }
        }
    }

    private final class GripVerifier extends PointerIndexVisitor {
        @Override
        public void visit(Pointer pointer, int index) {
            DebugHeap.verifyGripAtIndex(pointer, index, pointer.getGrip(index), toSpace, null);
        }
    }

    /**
     * Routine that performs the actual garbage collection.
     */
    private final class Collect implements Runnable {
        public void run() {
            try {
                VmThreadMap.ACTIVE.forAllVmThreadLocals(null, resetTLAB);

                // Pre-verification of the heap.
                verifyObjectSpaces("before GC");

                ++numberOfGarbageCollectionInvocations;
                InspectableHeapInfo.beforeGarbageCollection();

                VMConfiguration.hostOrTarget().monitorScheme().beforeGarbageCollection();

                startTimer(gcTimer);

                startTimer(clearTimer);
                swapSemiSpaces(); // Swap semi-spaces. From--> To and To-->From
                stopTimer(clearTimer);

                if (Heap.traceGCPhases()) {
                    Log.println("Scanning roots...");
                }
                startTimer(rootScanTimer);
                heapRootsScanner.run(); // Start scanning the reachable objects from my roots.
                stopTimer(rootScanTimer);

                if (Heap.traceGCPhases()) {
                    Log.println("Scanning boot heap...");
                }
                startTimer(bootHeapScanTimer);
                scanBootHeap();
                stopTimer(bootHeapScanTimer);

                if (Heap.traceGCPhases()) {
                    Log.println("Scanning code...");
                }
                startTimer(codeScanTimer);
                scanCode();
                stopTimer(codeScanTimer);

                startTimer(immortalSpaceScanTimer);
                scanImmortalHeap();
                stopTimer(immortalSpaceScanTimer);

                if (Heap.traceGCPhases()) {
                    Log.println("Moving reachable...");
                }

                startTimer(copyTimer);
                moveReachableObjects(toSpace.start().asPointer());
                stopTimer(copyTimer);

                if (Heap.traceGCPhases()) {
                    Log.println("Processing weak references...");
                }

                startTimer(weakRefTimer);
                SpecialReferenceManager.processDiscoveredSpecialReferences(gripForwarder);
                stopTimer(weakRefTimer);
                stopTimer(gcTimer);

                // Bring the inspectable mark up to date, since it is not updated during the move.
                toSpace.mark.set(allocationMark()); // for debugging

                lastGCTime = System.currentTimeMillis();

                VMConfiguration.hostOrTarget().monitorScheme().afterGarbageCollection();

                // Post-verification of the heap.
                verifyObjectSpaces("after GC");

                InspectableHeapInfo.afterGarbageCollection();

                if (Heap.traceGCTime()) {
                    final boolean lockDisabledSafepoints = Log.lock();
                    Log.print("Timings (");
                    Log.print(TimerUtil.getHzSuffix(HeapScheme.GC_TIMING_CLOCK));
                    Log.print(") for GC ");
                    Log.print(numberOfGarbageCollectionInvocations);
                    Log.print(": clear & initialize=");
                    Log.print(clearTimer.getLastElapsedTime());
                    Log.print(", root scan=");
                    Log.print(rootScanTimer.getLastElapsedTime());
                    Log.print(", boot heap scan=");
                    Log.print(bootHeapScanTimer.getLastElapsedTime());
                    Log.print(", code scan=");
                    Log.print(codeScanTimer.getLastElapsedTime());
                    Log.print(", copy=");
                    Log.print(copyTimer.getLastElapsedTime());
                    Log.print(", weak refs=");
                    Log.print(weakRefTimer.getLastElapsedTime());
                    Log.print(", total=");
                    Log.println(gcTimer.getLastElapsedTime());
                    Log.unlock(lockDisabledSafepoints);
                }
            } catch (Throwable throwable) {
                FatalError.unexpected("Exception during GC", throwable);
            }
        }
    }

    @INLINE
    /**
     * Attempts to allocate memory of given size for given space.
     * If successful sets region start and size.
     */
    private static Address allocateSpace(RuntimeMemoryRegion space, Size size) {
        final Address base = virtualAllocOption.getValue() ? VirtualMemory.allocate(size, VirtualMemory.Type.HEAP) : Memory.allocate(size);
        if (!base.isZero()) {
            space.setStart(base);
            space.mark.set(base); // debugging
            space.setSize(size);
        }
        return base;
    }

    @INLINE
    /**
     * Deallocates the memory associated with the given region.
     * Sets the region start to zero but does not change the size.
     */
    private static void deallocateSpace(RuntimeMemoryRegion space) {
        final Address base = space.start();
        if (virtualAllocOption.getValue()) {
            VirtualMemory.deallocate(base, space.size(), VirtualMemory.Type.HEAP);
        } else {
            Memory.deallocate(base);
        }
        space.setStart(Address.zero());
    }

    @INLINE
    /**
     * Copies the state of one space into another.
     * Used when growing the semispaces.
     */
    private static void copySpaceState(RuntimeMemoryRegion from, RuntimeMemoryRegion to) {
        to.setStart(from.start());
        to.mark.set(from.start());
        to.setSize(from.size());
    }

    private void swapSemiSpaces() {
        final Address oldFromSpaceStart = fromSpace.start();
        final Size oldFromSpaceSize = fromSpace.size();

        fromSpace.setStart(toSpace.start());
        fromSpace.setSize(toSpace.size());
        fromSpace.mark.set(toSpace.getAllocationMark()); // for debugging

        toSpace.setStart(oldFromSpaceStart);
        toSpace.setSize(oldFromSpaceSize);
        toSpace.mark.set(toSpace.start());  // for debugging

        allocationMark.set(toSpace.start());
        top = toSpace.end();
        // If we are currently using the safety zone, we must not install it in the swapped space
        // as that could cause gcAllocate to fail trying to copying too much live data.
        if (!inSafetyZone) {
            top = top.minus(safetyZoneSize);
        }
    }

    public boolean isGcThread(Thread thread) {
        return thread instanceof StopTheWorldGCDaemon;
    }

    public int adjustedCardTableShift() {
        return -1;
    }

    public int auxiliarySpaceSize(int bootImageSize) {
        return 0;
    }

    public void initializeAuxiliarySpace(Pointer primordialVmThreadLocals, Pointer auxiliarySpace) {
    }

    private Size immediateFreeSpace() {
        return top.minus(allocationMark()).asSize();
    }

    /**
     * Maps a given grip to the grip of an object in 'toSpace'.
     * The action taken depends on which of the three following states {@code grip} is in:
     * <ul>
     * <li>Points to a not-yet-copied object in 'fromSpace'. The object is
     * copied and a forwarding pointer is installed in the header of
     * the source object (i.e. the one in 'fromSpace'). The grip of the
     * destination object (i.e the one in 'toSpace') is returned.</li>
     * <li>Points to a object in 'fromSpace' for which a copy in 'toSpace' exists.
     * The grip of the 'toSpace' copy is derived from the forwarding pointer and returned.</li>
     * <li>Points to a object in 'toSpace'. The value of {@code grip} is returned.</li>
     * </ul>
     *
     * @param grip a pointer to an object either in 'fromSpace' or 'toSpace'
     * @return the reference to the object in 'toSpace' obtained by the algorithm described above
     */
    private Grip mapGrip(Grip grip) {
        final Pointer fromOrigin = grip.toOrigin();
        if (fromSpace.contains(fromOrigin)) {
            final Grip forwardGrip = Layout.readForwardGrip(fromOrigin);
            if (!forwardGrip.isZero()) {
                return forwardGrip;
            }
            if (verifyReferences) {
                DebugHeap.verifyGripAtIndex(Address.zero(), 0, grip, toSpace, fromSpace);
            }
            final Pointer fromCell = Layout.originToCell(fromOrigin);
            final Size size = Layout.size(fromOrigin);
            final Pointer toCell = gcAllocate(size);
            if (MaxineVM.isDebug()) {
                DebugHeap.writeCellTag(toCell);
            }

            if (Heap.traceGC()) {
                final boolean lockDisabledSafepoints = Log.lock();
                final Hub hub = UnsafeCast.asHub(Layout.readHubReference(grip).toJava());
                Log.print("Forwarding ");
                Log.print(hub.classActor.name.string);
                Log.print(" from ");
                Log.print(fromCell);
                Log.print(" to ");
                Log.print(toCell);
                Log.print(" [");
                Log.print(size.toInt());
                Log.println(" bytes]");
                Log.unlock(lockDisabledSafepoints);
            }

            Memory.copyBytes(fromCell, toCell, size);
            relocateWatchpoint(fromCell, toCell);

            final Pointer toOrigin = Layout.cellToOrigin(toCell);
            final Grip toGrip = Grip.fromOrigin(toOrigin);
            Layout.writeForwardGrip(fromOrigin, toGrip);

            return toGrip;
        }
        return grip;
    }

    private void scanReferenceArray(Pointer origin) {
        final int length = Layout.readArrayLength(origin);
        for (int index = 0; index < length; index++) {
            final Grip oldGrip = Layout.getGrip(origin, index);
            final Grip newGrip = mapGrip(oldGrip);
            if (newGrip != oldGrip) {
                Layout.setGrip(origin, index, newGrip);
            }
        }
    }

    /**
     * Visits a cell for an object that has been copied to 'toSpace' to
     * update any references in the object. If any of the references being
     * updated still point to objects in 'fromSpace', then those objects
     * will be copied as a side effect of the call to {@link #mapGrip(Grip)}
     * that yields the updated value of a reference.
     *
     * @param cell a cell in 'toSpace' to whose references are to be updated
     */
    public Pointer visitCell(Pointer cell) {
        if (Heap.traceGC()) {
            final boolean lockDisabledSafepoints = Log.lock();
            Log.print("Visiting cell ");
            Log.println(cell);
            Log.unlock(lockDisabledSafepoints);
        }
        final Pointer origin = Layout.cellToOrigin(cell);

        // Update the hub first so that is can be dereferenced to obtain
        // the reference map needed to find the other references in the object
        final Grip oldHubGrip = Layout.readHubGrip(origin);
        final Grip newHubGrip = mapGrip(oldHubGrip);
        if (newHubGrip != oldHubGrip) {
            // The hub was copied
            Layout.writeHubGrip(origin, newHubGrip);
        }
        final Hub hub = UnsafeCast.asHub(newHubGrip.toJava());

        // Update the other references in the object
        final SpecificLayout specificLayout = hub.specificLayout;
        if (specificLayout.isTupleLayout()) {
            TupleReferenceMap.visitReferences(hub, origin, gripUpdater);
            if (hub.isSpecialReference) {
                SpecialReferenceManager.discoverSpecialReference(Grip.fromOrigin(origin));
            }
            return cell.plus(hub.tupleSize);
        }
        if (specificLayout.isHybridLayout()) {
            TupleReferenceMap.visitReferences(hub, origin, gripUpdater);
        } else if (specificLayout.isReferenceArrayLayout()) {
            scanReferenceArray(origin);
        }
        return cell.plus(Layout.size(origin));
    }

    void moveReachableObjects(Pointer cell) {
        Pointer first = cell;
        while (cell.lessThan(allocationMark())) {
            cell = DebugHeap.checkDebugCellTag(first, cell);
            cell = visitCell(cell);
        }
    }

    void scanBootHeap() {
        Heap.bootHeapRegion.visitReferences(gripUpdater);
    }

    void scanCode() {
        // References in the boot code region are immutable and only ever refer
        // to objects in the boot heap region.
        boolean includeBootCode = false;
        Code.visitCells(this, includeBootCode);
    }

    void scanImmortalHeap() {
        ImmortalHeap.visitCells(this);
    }

    private boolean cannotGrow() {
        return fromSpace.size().isZero() || fromSpace.size().greaterEqual(Heap.maxSize().dividedBy(2));
    }

    /**
     * Grow the semispaces to be of larger size.
     *
     * @param preGc true if prior to executing collector thread to copy {@link #toSpace} to (grown) {@link #fromSpace}
     * @return true iff both spaces can be grown
     */
    private boolean growSpaces(boolean preGc, GrowPolicy growPolicy) {
        if (preGc && Heap.verbose()) {
            Log.println("Trying to grow the heap...");
        }
        if (cannotGrow()) {
            if (preGc && Heap.verbose()) {
                Log.println("...failed, max heap size reached");
            }
            return false;
        }
        if (preGc) {
            // It is important to know now that we can allocate both spaces of the new size
            // and, if we cannot, to leave things as they are, so that the VM can continue
            // using the safety zone and perhaps then free enough space to continue.
            final Size size = Size.min(growPolicy.growth(fromSpace.size()), Heap.maxSize().dividedBy(2));
            if (preGc && Heap.verbose()) {
                Log.print("...new heap size: ");
                Log.println(size.toLong());
            }
            final Address fromBase = allocateSpace(growFromSpace, size);
            final Address tempBase = allocateSpace(growToSpace, size);
            if (fromBase.isZero() || tempBase.isZero()) {
                if (!fromBase.isZero()) {
                    deallocateSpace(growFromSpace);
                }
                if (Heap.verbose()) {
                    Log.println("...grow failed, can't allocate spaces");
                }
                return false;
            }
            // return memory in 'fromSpace'
            deallocateSpace(fromSpace);
            copySpaceState(growFromSpace, fromSpace);
        } else {
            // executing the collector thread swapped the spaces
            // so we are again updating _fromSpace but with _growToSpace.
            deallocateSpace(fromSpace);
            copySpaceState(growToSpace, fromSpace);
        }
        if (preGc && Heap.verbose()) {
            Log.println("...grow ok");
        }
        return true;
    }

    @INLINE
    private void executeCollectorThread() {
        if (!Heap.gcDisabled()) {
            collectorThread.execute();
        }
    }

    private boolean grow(GrowPolicy growPolicy) {
        if (cannotGrow()) {
            return false;
        }
        boolean result = true;
        if (!growSpaces(true, growPolicy)) {
            result = false;
        } else {
            executeCollectorThread();
            result = growSpaces(false, growPolicy);
        }
        if (Heap.verbose()) {
            logSpaces();
        }
        return result;
    }

    public synchronized boolean collectGarbage(Size requestedFreeSpace) {
        if (requestedFreeSpace.toInt() == 0 || immediateFreeSpace().lessThan(requestedFreeSpace)) {
            executeCollectorThread();
        }
        if (immediateFreeSpace().greaterEqual(requestedFreeSpace)) {
            // check to see if we can reset safety zone
            if (inSafetyZone) {
                if (top.minus(allocationMark()).greaterThan(safetyZoneSize)) {
                    top = top.minus(safetyZoneSize);
                    inSafetyZone = false;
                }
            }
            return true;
        }
        while (grow(growPolicy)) {
            if (immediateFreeSpace().greaterEqual(requestedFreeSpace)) {
                return true;
            }
        }
        if (Heap.gcDisabled()) {
            Log.println("Out of memory and GC is disabled, exiting");
            MaxineVM.native_exit(1);
        }
        return false;
    }

    public Size reportFreeSpace() {
        return immediateFreeSpace();
    }

    public Size reportUsedSpace() {
        return allocationMark().minus(toSpace.start()).asSize();
    }

    /**
     * Allocates space for a cell being copied to 'to space' during GC.
     * Note that this allocation is only ever performed by the GC thread and so there's no
     * need to use compare-and-swap when updating the allocation mark.
     *
     * @param size the size of the cell being copied
     * @return the start of the allocated cell in 'to space'
     */
    private Pointer gcAllocate(Size size) {
        Pointer cell = allocationMark().asPointer();
        if (MaxineVM.isDebug()) {
            cell = cell.plusWords(1);
        }
        allocationMark.set(cell.plus(size));
        FatalError.check(allocationMark().lessThan(top), "GC allocation overflow");
        return cell;
    }

    private boolean inSafetyZone; // set after we have thrown OutOfMemoryError and are using the safety zone

    @Override
    protected void doBeforeTLABRefill(Pointer tlabAllocationMark, Pointer tlabEnd) {
        if (MaxineVM.isDebug()) {
            final Pointer enabledVmThreadLocals = VmThread.currentVmThreadLocals().getWord(SAFEPOINTS_ENABLED_THREAD_LOCALS.index).asPointer();
            padTLAB(enabledVmThreadLocals, tlabAllocationMark, tlabEnd);
        }
    }


    /**
     * Allocate a chunk of memory of the specified size and refill a thread's TLAB with it.
     * @param enabledVmThreadLocals the thread whose TLAB will be refilled
     * @param tlabSize the size of the chunk of memory used to refill the TLAB
     */
    private void allocateAndRefillTLAB(Pointer enabledVmThreadLocals, Size tlabSize) {
        Pointer tlab = retryAllocate(tlabSize, false);
        refillTLAB(enabledVmThreadLocals, tlab, tlabSize);
        if (Heap.traceAllocation()) {
            final boolean lockDisabledSafepoints = Log.lock();
            Log.printVmThread(VmThread.current(), false);
            Log.print(": Allocated TLAB at ");
            Log.print(tlab);
            Log.print(" [TOP=");
            Log.print(tlab.plus(tlabSize));
            Log.print(", end=");
            Log.print(tlab.plus(tlabSize));
            Log.print(", size=");
            Log.print(tlabSize.toInt());
            Log.println("]");
            Log.unlock(lockDisabledSafepoints);
        }
    }
    /**
     * Handling of TLAB Overflow. This may refill the TLAB or allocate memory directly from the underlying heap.
     * This will always be taken when not using TLABs which is fine as the cost of the
     * compare-and-swap on {@link #allocationMark} will dominate.
     *
     * @param size the allocation size requested to the tlab
     * @param enabledVmThreadLocals
     * @param tlabMark allocation mark of the tlab
     * @param tlabEnd soft limit in the tlab to trigger overflow (may equals the actual end of the TLAB, depending on implementation).
     * @throws OutOfMemoryError if the allocation request cannot be satisfied.
     * @return the address of the allocated cell. Space for the {@linkplain DebugHeap#writeCellTag(Pointer) debug tag}
     *         will have been reserved immediately before the allocated cell.
     *
     */
    @Override
    @NEVER_INLINE
    protected Pointer handleTLABOverflow(Size size, Pointer enabledVmThreadLocals, Pointer tlabMark, Pointer tlabEnd) {
          // Should we refill the TLAB ?
        final TLABRefillPolicy refillPolicy = TLABRefillPolicy.getForCurrentThread(enabledVmThreadLocals);
        if (refillPolicy == null) {
            // No policy yet for the current thread. This must be the first time this thread uses a TLAB (it does not have one yet).
            ProgramError.check(tlabMark.isZero(), "thread must not have a TLAB yet");

            if (!usesTLAB()) {
                // We're not using TLAB. So let's assign the never refill tlab policy.
                TLABRefillPolicy.setForCurrentThread(enabledVmThreadLocals, NEVER_REFILL_TLAB);
                return retryAllocate(size, true);
            }
            // Allocate an initial TLAB and a refill policy. For simplicity, this one is allocated from the TLAB (see comment below).
            final Size tlabSize = initialTlabSize();
            allocateAndRefillTLAB(enabledVmThreadLocals, tlabSize);
            // Let's do a bit of meta-circularity. The TLAB is refilled, and no-one except the current thread can use it.
            // So the TLAB allocation is going to succeed here
            TLABRefillPolicy.setForCurrentThread(enabledVmThreadLocals, new SimpleTLABRefillPolicy(tlabSize));
            // Now, address the initial request. Note that we may recurse down to handleTLABOverflow again here if the
            // request is larger than the TLAB size. However, this second call will succeed and allocate outside of the TLAB.
            return tlabAllocate(size);
        }
        final Size nextTLABSize = refillPolicy.nextTlabSize();
        if (size.greaterThan(nextTLABSize)) {
            // This couldn't be allocated in a TLAB, so go directly to direct allocation routine.
            // NOTE: this is where we always go if we don't use TLABs (the "never refill" TLAB policy
            // always return zero for the next TLAB size.
            return retryAllocate(size, true);
        }
        if (!refillPolicy.shouldRefill(size, tlabMark)) {
            // Size would fit in a new tlab, but the policy says we shouldn't refill the TLAB yet, so allocate directly in the heap.
            return retryAllocate(size, true);
        }
        // Refill TLAB and allocate (we know the request can be satisfied with a fresh TLAB and will therefore succeed).
        allocateAndRefillTLAB(enabledVmThreadLocals, nextTLABSize);
        return tlabAllocate(size);
    }

    /**
     * Allocates a cell from the global heap, using compare-and-swap to resolve any thread race condition.
     *
     * If allocation fails in this routine, then a garbage collection is performed. If a collection
     * does not free up enough space to satisfy the allocation request, then the heap is expanded.
     * If there is still not enough space after heap expansion, a {@link OutOfMemoryError} is thrown.
     *
     * @param size the requested cell size to be allocated
     * @param adjustForDebugTag specifies if an extra word is to be reserved before the cell for the debug tag word
     */
    @NEVER_INLINE
    private Pointer retryAllocate(Size size, boolean adjustForDebugTag) {
        Pointer oldAllocationMark;
        Pointer cell;
        Address end;
        do {
            if (excessiveGCOption.getValue()) {
                Heap.collectGarbage(size);
            }
            oldAllocationMark = allocationMark().asPointer();
            cell = adjustForDebugTag ? DebugHeap.adjustForDebugTag(oldAllocationMark) : oldAllocationMark;
            end = cell.plus(size);
            while (end.greaterThan(top)) {
                if (!Heap.collectGarbage(size)) {
                    /*
                     * The OutOfMemoryError condition happens when we cannot satisfy a request after running a garbage collection and we
                     * cannot grow the heap any further (i.e. we are at the limit set by -Xmx). In that case we raise 'top' to the actual end of
                     * the active space and set 'inSafetyZone' to true. If this happens recursively we fast fail the VM via MaxineVM.native_exit.
                     * On the other hand if a subsequent GC manages to find enough space to allow the safety zone to be re-established
                     * we set 'inSafetyZone' to false.
                     */
                    if (inSafetyZone) {
                        FatalError.unexpected("Out of memory again after throwing OutOfMemoryError");
                    } else {
                        // Use the safety region to do the throw
                        top = top.plus(safetyZoneSize);
                        inSafetyZone = true;
                        // This new will now be ok
                        if (Heap.verbose()) {
                            Log.println("Throwing OutOfMemoryError");
                        }
                        throw new OutOfMemoryError();
                    }
                }
                oldAllocationMark = allocationMark().asPointer();
                cell = adjustForDebugTag ? DebugHeap.adjustForDebugTag(oldAllocationMark) : oldAllocationMark;
                end = cell.plus(size);
            }
        } while (allocationMark.compareAndSwap(oldAllocationMark, end) != oldAllocationMark);
        return cell;
    }

    /**
     * Inserts {@linkplain DebugHeap#writeCellPadding(Pointer, int) padding} into the unused portion of a thread's TLAB.
     * This is required if {@linkplain DebugHeap#verifyRegion(String, Pointer, Address, MemoryRegion, PointerOffsetVisitor) verification}
     * of the heap will be performed.
     *
     * @param enabledVmThreadLocals the pointer to the safepoint-enabled VM thread locals for the thread whose TLAB is
     *            to be padded
     */
    static void padTLAB(Pointer enabledVmThreadLocals, Pointer tlabMark, Pointer tlabTop) {
        final int padWords = DebugHeap.writeCellPadding(tlabMark, tlabTop);
        if (Heap.traceAllocation()) {
            final boolean lockDisabledSafepoints = Log.lock();
            final VmThread vmThread = UnsafeCast.asVmThread(enabledVmThreadLocals.getReference(VM_THREAD.index).toJava());
            Log.printVmThread(vmThread, false);
            Log.print(": Placed TLAB padding at ");
            Log.print(tlabMark);
            Log.print(" [words=");
            Log.print(padWords);
            Log.println("]");
            Log.unlock(lockDisabledSafepoints);
        }
    }

    public boolean contains(Address address) {
        return fromSpace.contains(address);
    }

    public void runFinalization() {
    }

    @INLINE
    public boolean pin(Object object) {
        return false;
    }

    @INLINE
    public void unpin(Object object) {
    }

    @INLINE
    public boolean isPinned(Object object) {
        return false;
    }

    /**
     * Verifies invariants for memory spaces (i.e. heap, code caches, thread stacks) that contain
     * objects and/or object references.
     *
     * @param when a description of the current GC phase
     */
    private void verifyObjectSpaces(String when) {
        if (!MaxineVM.isDebug() && !verifyReferences) {
            return;
        }
        if (Heap.traceGCPhases()) {
            Log.print("Verifying object spaces ");
            Log.println(when);
        }

        if (Heap.traceGCPhases()) {
            Log.println("Verifying object references on thread stacks...");
        }
        gcRootsVerifier.run();
        if (MaxineVM.isDebug()) {
            if (Heap.traceGCPhases()) {
                Log.println("Verifying heap objects...");
            }
            DebugHeap.verifyRegion(toSpace.description(), toSpace.start().asPointer(), allocationMark(), toSpace, gripVerifier);
            if (Heap.traceGCPhases()) {
                Log.println("Verifying code objects...");
            }

            CodeRegion codeRegion = Code.getCodeManager().getRuntimeCodeRegion();
            if (!codeRegion.size().isZero()) {
                DebugHeap.verifyRegion(codeRegion.description(), codeRegion.start().asPointer(), codeRegion.getAllocationMark(), toSpace, gripVerifier);
            }

        }

        if (Heap.traceGCPhases()) {
            Log.print("Verifying object spaces ");
            Log.print(when);
            Log.println(": DONE");
        }

        if (MaxineVM.isDebug()) {
            zapRegion(fromSpace, when);
        }
    }

    private void zapRegion(MemoryRegion region, String when) {
        if (Heap.traceGCPhases()) {
            Log.print("Zapping region ");
            Log.print(region.description());
            Log.print(' ');
            Log.println(when);
        }
        zapRegion(region);
    }

    private void logSpaces() {
        if (Heap.verbose()) {
            logSpace(fromSpace);
            logSpace(toSpace);
            Log.print("top "); Log.print(top);
            Log.print(", allocation mark ");
            Log.println(allocationMark());
        }
    }

    private void logSpace(RuntimeMemoryRegion space) {
        Log.print(space.description());
        Log.print(" start "); Log.print(space.start());
        Log.print(", end "); Log.print(space.end());
        Log.print(", size "); Log.print(space.size());
        Log.println("");
    }

    private synchronized boolean shrink(Size amount) {
        final Size pageAlignedAmount = VirtualMemory.pageAlign(amount.asAddress()).asSize().dividedBy(2);
        logSpaces();
        executeCollectorThread();
        if (immediateFreeSpace().greaterEqual(pageAlignedAmount)) {
            // give back part of the existing spaces
            if (Heap.verbose()) {
                logSpaces();
            }
            final int amountAsInt = pageAlignedAmount.toInt();
            fromSpace.setSize(fromSpace.size().minus(amountAsInt));
            toSpace.setSize(toSpace.size().minus(amountAsInt));
            top = top.minus(amountAsInt);
            VirtualMemory.deallocate(fromSpace.end(), pageAlignedAmount, VirtualMemory.Type.HEAP);
            VirtualMemory.deallocate(toSpace.end(), pageAlignedAmount, VirtualMemory.Type.HEAP);
            logSpaces();
            return true;
        }
        return false;
    }

    @Override
    public boolean decreaseMemory(Size amount) {
        return shrink(amount);
    }

    @Override
    public synchronized boolean increaseMemory(Size amount) {
        /* The conservative assumption is that "amount" is the total amount that we could
         * allocate. Since we can't deallocate our existing spaces until we know we can allocate
         * the new ones, our new spaces cannot be greater than amount/2 in size.
         * This could be smaller than the existing spaces so we need to check.
         * It's unfortunate but that's the nature of the semispace scheme.
         */
        final Size pageAlignedAmount = VirtualMemory.pageAlign(amount.asAddress()).asSize().dividedBy(2);
        if (pageAlignedAmount.greaterThan(fromSpace.size())) {
            // grow adds the current space size to the amount in the grow policy
            increaseGrowPolicy.setAmount(pageAlignedAmount.minus(fromSpace.size()));
            return grow(increaseGrowPolicy);
        }
        return false;
    }

    @Override
    public void finalize(MaxineVM.Phase phase) {
        if (MaxineVM.isPrototyping()) {
            StopTheWorldGCDaemon.checkInvariants();
        }
        if (MaxineVM.Phase.RUNNING == phase) {
            if (Heap.traceGCTime()) {
                final boolean lockDisabledSafepoints = Log.lock();
                Log.print("Timings (");
                Log.print(TimerUtil.getHzSuffix(HeapScheme.GC_TIMING_CLOCK));
                Log.print(") for all GC: clear & initialize=");
                Log.print(clearTimer.getElapsedTime());
                Log.print(", root scan=");
                Log.print(rootScanTimer.getElapsedTime());
                Log.print(", boot heap scan=");
                Log.print(bootHeapScanTimer.getElapsedTime());
                Log.print(", code scan=");
                Log.print(codeScanTimer.getElapsedTime());
                Log.print(", copy=");
                Log.print(copyTimer.getElapsedTime());
                Log.print(", weak refs=");
                Log.print(weakRefTimer.getElapsedTime());
                Log.print(", total=");
                Log.println(gcTimer.getElapsedTime());
                Log.unlock(lockDisabledSafepoints);
            }
        }
    }

    @INLINE
    public void writeBarrier(Reference from, Reference to) {
        // do nothing.
    }

    /**
     * The policy for how to grow the heap.
     */
    private abstract class GrowPolicy {
        /**
         * Returns the new size given the old.
         * @param current the current size
         * @return the new size
         */
        abstract Size growth(Size current);
    }

    private class DoubleGrowPolicy extends GrowPolicy {
        @Override
        Size growth(Size current) {
            return current.times(2);
        }
    }

    private class LinearGrowPolicy extends GrowPolicy {
        int amount;

        LinearGrowPolicy(String s) {
            amount = Heap.initialSize().toInt();
        }

        LinearGrowPolicy() {
        }

        @Override
        Size growth(Size current) {
            return current.plus(amount);
        }

        void setAmount(int amount) {
            this.amount = amount;
        }

        void setAmount(Size amount) {
            this.amount = amount.toInt();
        }
    }

<<<<<<< HEAD
=======
    @Override
    public void disableImmortalMemoryAllocation() {
        final Pointer enabledVmThreadLocals = VmThread.currentVmThreadLocals().getWord(VmThreadLocal.SAFEPOINTS_ENABLED_THREAD_LOCALS.index).asPointer();
        enabledVmThreadLocals.setWord(IMMORTAL_ALLOCATION.index, Word.zero());
        if (usesTLAB()) {
            super.disableImmortalMemoryAllocation();
        }
    }

    @Override
    public void enableImmortalMemoryAllocation() {
        final Pointer enabledVmThreadLocals = VmThread.currentVmThreadLocals().getWord(VmThreadLocal.SAFEPOINTS_ENABLED_THREAD_LOCALS.index).asPointer();
        enabledVmThreadLocals.setWord(IMMORTAL_ALLOCATION.index, Word.allOnes());
        if (usesTLAB()) {
            super.enableImmortalMemoryAllocation();
        }
    }

    @Override
    public long maxObjectInspectionAge() {
        return System.currentTimeMillis() - lastGCTime;
    }
>>>>>>> 9eb4785d
}<|MERGE_RESOLUTION|>--- conflicted
+++ resolved
@@ -1125,29 +1125,8 @@
         }
     }
 
-<<<<<<< HEAD
-=======
-    @Override
-    public void disableImmortalMemoryAllocation() {
-        final Pointer enabledVmThreadLocals = VmThread.currentVmThreadLocals().getWord(VmThreadLocal.SAFEPOINTS_ENABLED_THREAD_LOCALS.index).asPointer();
-        enabledVmThreadLocals.setWord(IMMORTAL_ALLOCATION.index, Word.zero());
-        if (usesTLAB()) {
-            super.disableImmortalMemoryAllocation();
-        }
-    }
-
-    @Override
-    public void enableImmortalMemoryAllocation() {
-        final Pointer enabledVmThreadLocals = VmThread.currentVmThreadLocals().getWord(VmThreadLocal.SAFEPOINTS_ENABLED_THREAD_LOCALS.index).asPointer();
-        enabledVmThreadLocals.setWord(IMMORTAL_ALLOCATION.index, Word.allOnes());
-        if (usesTLAB()) {
-            super.enableImmortalMemoryAllocation();
-        }
-    }
-
     @Override
     public long maxObjectInspectionAge() {
         return System.currentTimeMillis() - lastGCTime;
     }
->>>>>>> 9eb4785d
 }