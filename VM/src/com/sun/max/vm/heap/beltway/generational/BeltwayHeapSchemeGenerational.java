--- conflicted
+++ resolved
@@ -60,12 +60,6 @@
         super.initialize(phase);
         if (phase == MaxineVM.Phase.PRISTINE) {
             InspectableHeapInfo.registerMemoryRegions(getEdenSpace(), getToSpace(), getMatureSpace());
-<<<<<<< HEAD
-        } else if (phase == MaxineVM.Phase.STARTING) {
-            collectorThread = new BeltwayStopTheWorldDaemon("GC", beltCollector);
-            collectorThread.start();
-=======
->>>>>>> 2ed3fe89
         } else if (phase == MaxineVM.Phase.RUNNING) {
             beltCollectorGenerational.setBeltwayHeapScheme(this);
             beltCollector.setRunnable(beltCollectorGenerational);
