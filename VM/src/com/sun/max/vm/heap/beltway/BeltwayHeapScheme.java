--- conflicted
+++ resolved
@@ -111,21 +111,12 @@
     public static BeltwayCollectorThread[] gcThreads = new BeltwayCollectorThread[BeltwayConfiguration.numberOfGCThreads];
     public static int lastThreadAllocated;
 
-<<<<<<< HEAD
     public static volatile long allocatedTLABS = 0;
     public static Object tlabCounterMutex = new Object();
     public static volatile long retrievedTLABS = 0;
     public static Object tlabRetrieveMutex = new Object();
     public static boolean inGC = false;
-    public static boolean inScavening = false;
-=======
-    public static volatile long _allocatedTLABS = 0;
-    public static Object _tlabCounterMutex = new Object();
-    public static volatile long _retrievedTLABS = 0;
-    public static Object _tlabRetrieveMutex = new Object();
-    public static boolean _inGC = false;
-    public static boolean _inScavenging = false;
->>>>>>> dc919631
+    public static boolean inScavenging = false;
 
     public static TLAB[] scavengerTLABs = new TLAB[BeltwayConfiguration.numberOfGCThreads + 1];
 
@@ -151,7 +142,7 @@
 
     @INLINE
     protected final Address allocateMemory(Size size) {
-        final Address endOfCodeRegion = Code.bootCodeRegion().end();
+        final Address endOfCodeRegion = Code.bootCodeRegion.end();
         if (VirtualMemory.allocatePageAlignedAtFixedAddress(endOfCodeRegion, size, VirtualMemory.Type.HEAP)) {
             return endOfCodeRegion;
         }
