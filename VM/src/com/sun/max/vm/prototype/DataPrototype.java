--- conflicted
+++ resolved
@@ -842,12 +842,7 @@
     /**
      * A visitor that sets the relocation flag for the origin of all objects.
      */
-<<<<<<< HEAD
     private final PointerOffsetVisitor _originOffsetVisitor = new PointerOffsetVisitor() {
-=======
-    private final PointerOffsetVisitor _originOffsetVisitor = new PointerOffsetVisitorImpl() {
-
->>>>>>> cae37d88
         @Override
         public void visitPointerOffset(Pointer origin, int offset) {
             setRelocationFlag(origin.plus(offset));
