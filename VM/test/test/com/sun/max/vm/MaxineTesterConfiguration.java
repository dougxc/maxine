/*
 * Copyright (c) 2007 Sun Microsystems, Inc.  All rights reserved.
 *
 * Sun Microsystems, Inc. has intellectual property rights relating to technology embodied in the product
 * that is described in this document. In particular, and without limitation, these intellectual property
 * rights may include one or more of the U.S. patents listed at http://www.sun.com/patents and one or
 * more additional patents or pending patent applications in the U.S. and in other countries.
 *
 * U.S. Government Rights - Commercial software. Government users are subject to the Sun
 * Microsystems, Inc. standard license agreement and applicable provisions of the FAR and its
 * supplements.
 *
 * Use is subject to license terms. Sun, Sun Microsystems, the Sun logo, Java and Solaris are trademarks or
 * registered trademarks of Sun Microsystems, Inc. in the U.S. and other countries. All SPARC trademarks
 * are used under license and are trademarks or registered trademarks of SPARC International, Inc. in the
 * U.S. and other countries.
 *
 * UNIX is a registered trademark in the U.S. and other countries, exclusively licensed through X/Open
 * Company, Ltd.
 */
package test.com.sun.max.vm;

import java.io.*;
import java.util.*;

import junit.framework.*;
import test.com.sun.max.vm.compiler.*;
import test.com.sun.max.vm.compiler.bytecode.*;

import com.sun.max.platform.*;
import com.sun.max.program.*;
import com.sun.max.vm.compiler.c1x.C1XCompilerScheme;
import jtt.fail.Thread_isInterrupted05;

/**
 * This class encapsulates the configuration of the Maxine tester, which includes
 * which tests to run, their expected results, example inputs, etc.
 *
 * @author Ben L. Titzer
 */
public class MaxineTesterConfiguration {

    static final Expectation FAIL_ALL = new Expectation(null, null, ExpectedResult.FAIL);
    static final Expectation FAIL_SPARC = new Expectation(OperatingSystem.SOLARIS, ProcessorModel.SPARCV9, ExpectedResult.FAIL);
    static final Expectation FAIL_SOLARIS = new Expectation(OperatingSystem.SOLARIS, null, ExpectedResult.FAIL);
    static final Expectation FAIL_DARWIN = new Expectation(OperatingSystem.DARWIN, null, ExpectedResult.FAIL);
    static final Expectation FAIL_LINUX = new Expectation(OperatingSystem.LINUX, null, ExpectedResult.FAIL);

    static final Expectation RAND_ALL = new Expectation(null, null, ExpectedResult.NONDETERMINISTIC);
    static final Expectation RAND_LINUX = new Expectation(OperatingSystem.LINUX, null, ExpectedResult.NONDETERMINISTIC);
    static final Expectation RAND_DARWIN = new Expectation(OperatingSystem.DARWIN, null, ExpectedResult.NONDETERMINISTIC);
    static final Expectation RAND_AMD64 = new Expectation(null, ProcessorModel.AMD64, ExpectedResult.NONDETERMINISTIC);
    static final Expectation RAND_SPARC = new Expectation(OperatingSystem.SOLARIS, ProcessorModel.SPARCV9, ExpectedResult.NONDETERMINISTIC);

    static final Expectation PASS_SOLARIS_AMD64 = new Expectation(OperatingSystem.SOLARIS, ProcessorModel.AMD64, ExpectedResult.PASS);

    static final List<Class> zeeOutputTests = new LinkedList<Class>();
    static final List<String> zeeDacapoTests = new LinkedList<String>();
    static final List<String> zeeSpecjvm98Tests = new LinkedList<String>();
    static final List<String> zeeShootoutTests = new LinkedList<String>();
    static final List<String> zeeMaxvmConfigs = new LinkedList<String>();

    static final Map<String, Expectation[]> configResultMap = new HashMap<String, Expectation[]>();
    static final Map<String, Expectation[]> resultMap = new HashMap<String, Expectation[]>();
    static final Map<Object, Object[]> inputMap = new HashMap<Object, Object[]>();
    static final Map<String, String[]> imageParams = new HashMap<String, String[]>();
    static final Map<String, String[]> jtLoadParams = new HashMap<String, String[]>();
    static final Map<String, String[]> maxvmParams = new HashMap<String, String[]>();

    static {
        output(test.output.AWTFont.class,                  FAIL_DARWIN, RAND_SPARC);
        output(test.output.JavacTest.class,                RAND_LINUX);
        output(test.output.CLDelegation.class);
        output(test.output.CatchOutOfMemory.class);
        output(test.output.MixedFrames.class);
        output(test.output.AttachThread.class);
        output(test.output.PrintDate.class);
        output(test.output.HelloWorld.class);
        output(test.output.HelloWorldGC.class);
        output(test.output.ExitCode.class);
        output(test.output.FloatNanTest.class);
        output(test.output.GetResource.class);
        output(test.output.SafepointWhileInNative.class);
        output(test.output.SafepointWhileInJava.class);
        output(test.output.BlockingQueue.class);
        output(test.output.Recursion.class);
        output(test.output.StaticInitializers.class);
        output(test.output.LocalCatch.class);
        output(test.output.Printf.class);
        output(test.output.GCTest0.class);
        output(test.output.GCTest1.class);
        output(test.output.GCTest2.class);
        output(test.output.GCTest3.class);
        output(test.output.GCTest4.class);
        output(test.output.GCTest5.class);
        output(test.output.GCTest6.class);
        output(test.output.GCTest7.class, RAND_ALL);
        output(test.output.HelloWorldReflect.class);
        output(test.output.JREJarLoadTest.class);
        output(test.output.FileReader.class);
        output(test.output.ZipFileReader.class);
        output(test.output.WeakReferenceTest01.class);
        output(test.output.WeakReferenceTest02.class);
        output(test.output.WeakReferenceTest03.class);
        output(test.output.WeakReferenceTest04.class);
        output(test.output.MegaThreads.class, RAND_SPARC);

        jtt(jtt.threads.Thread_isInterrupted02.class,     FAIL_LINUX);
<<<<<<< HEAD
=======
        jtt(Thread_isInterrupted05.class,     FAIL_ALL);
>>>>>>> 745e36b1
        jtt(jtt.jdk.EnumMap01.class,                        RAND_ALL);
        jtt(jtt.jdk.EnumMap02.class,                        RAND_ALL);
        jtt(jtt.hotpath.HP_series.class,                  RAND_SPARC);  // Fails:  @jitcps, @cpscps
        jtt(jtt.hotpath.HP_array02.class,                 RAND_SPARC);  // Fails:  @jitcps, @cpscps

        dacapo("antlr");
        dacapo("bloat");
        dacapo("xalan",    FAIL_ALL);
        dacapo("hsqldb");
        dacapo("luindex");
        dacapo("lusearch", FAIL_ALL);
        dacapo("jython",   FAIL_ALL);
        dacapo("chart",    FAIL_ALL);
        dacapo("eclipse",  FAIL_ALL);
        dacapo("fop");
        dacapo("pmd");

        specjvm98("_201_compress");
        specjvm98("_202_jess");
        specjvm98("_205_raytrace");
        specjvm98("_209_db");
        specjvm98("_213_javac");
        specjvm98("_222_mpegaudio");
        specjvm98("_227_mtrt");
        specjvm98("_228_jack");

        shootout("ackermann",       "10");
        shootout("ary",             "10000", "300000");
        shootout("binarytrees",     "12", "16", "18");
        shootout("chameneos",       "1000", "250000");
        shootout("chameneosredux",  "1000", "250000");
        shootout("except",          "10000", "100000", "1000000");
        shootout("fannkuch",        "8", "10", "11");
        shootout("fasta",           "1000", "250000");
        shootout("fibo",            "22", "32", "42");
        shootout("harmonic",        "1000000", "200000000");
        shootout("hash",            "100000", "1000000");
        shootout("hash2",           "100", "1000", "2000");
        shootout("heapsort",        "10000", "1000000", "3000000");
        shootout("knucleotide",     new File("knucleotide.stdin"));
        shootout("lists",           "10", "100", "1000");
        shootout("magicsquares",    "3", "4");
        shootout("mandelbrot",      "100", "1000", "5000");
        shootout("matrix",          "1000", "10000", "20000");
        shootout("message",         "1000", "5000", "15000");
        shootout("meteor",          "2098");
        shootout("methcall",        "100000000", "1000000000");
        shootout("moments",         new File("moments.stdin"));
        shootout("nbody",           "500000", "5000000");
        shootout("nestedloop",      "10", "20", "35");
        shootout("nsieve",          "8", "10", "11");
        shootout("nsievebits",      "8", "10", "11");
        shootout("objinst",         "100000", "1000000", "5000000");
        shootout("partialsums",     "10000", "2000000");
        shootout("pidigits",        "30", "1000");
        shootout("process",         "10", "250");
        shootout("prodcons",        "100", "100000");
        shootout("random",          "1000000", "500000000");
        shootout("raytracer",       "10", "200");
        shootout("recursive",       "10");
        shootout("regexdna",        new File("regexdna.stdin"));
        shootout("regexmatch",      new File("regexmatch.stdin"));
        shootout("revcomp",         new File("revcomp.stdin"));
        shootout("reversefile",     new File("reversefile.stdin"));
        shootout("sieve",           "100", "20000");
        shootout("spectralnorm",    "100", "3000");
        shootout("spellcheck",      new File("spellcheck.stdin"));
        shootout("strcat",          "100000", "5000000");
        shootout("sumcol",          new File("sumcol.stdin"));
        shootout("takfp",           "5", "11");
        shootout("threadring",      "100", "50000");
        shootout("wc",              new File("wc.stdin"));
        shootout("wordfreq",        new File("wordfreq.stdin"));

        auto("test_manyObjectParameters(test.com.sun.max.vm.compiler.eir.sparc.SPARCEirTranslatorTest_native)",   FAIL_ALL);
        auto("test_arrayCopyForKinds(test.com.sun.max.vm.compiler.eir.sparc.SPARCEirTranslatorTest_jdk_System)",  FAIL_ALL);
        auto("test_catchNull(test.com.sun.max.vm.compiler.eir.sparc.SPARCEirTranslatorTest_throw)",               FAIL_ALL);
        auto("test_manyParameters(test.com.sun.max.vm.compiler.eir.sparc.SPARCEirTranslatorTest_native)",         FAIL_ALL);
        auto("test_nop(test.com.sun.max.vm.compiler.eir.sparc.SPARCEirTranslatorTest_native)",                    FAIL_ALL);
        auto("test_nop_cfunction(test.com.sun.max.vm.compiler.eir.sparc.SPARCEirTranslatorTest_native)",          FAIL_ALL);
        auto("test_reference_identity(test.com.sun.max.vm.compiler.eir.sparc.SPARCEirTranslatorTest_native)",     FAIL_ALL);
        auto("test_sameNullsArrayCopy(test.com.sun.max.vm.compiler.eir.sparc.SPARCEirTranslatorTest_jdk_System)", FAIL_ALL);
        auto("test_c1xAutoTest(test.com.sun.max.vm.compiler.c1x.amd64.C1XTranslatorTest_coreJava",                FAIL_ALL);

        imageConfig("java", "-run=java");
        imageConfig("cpscps", "-run=test.com.sun.max.vm.jtrun.all", "-native-tests");
        imageConfig("cpsjit", "-run=test.com.sun.max.vm.jtrun.all", "-native-tests", "-test-callee-jit");
        imageConfig("jitcps", "-run=test.com.sun.max.vm.jtrun.all", "-native-tests", "-test-caller-jit");
        imageConfig("jitjit", "-run=test.com.sun.max.vm.jtrun.all", "-native-tests", "-test-caller-jit", "-test-callee-jit");
        imageConfig("cpsc1x", PASS_SOLARIS_AMD64, "-run=test.com.sun.max.vm.jtrun.all", "-native-tests", "-test-callee-c1x", "-vmargs=-XX:OptLevel=0");

        String c1xClass = C1XCompilerScheme.class.getName();

        jtLoadConfig("cpscps", "-caller=cps", "-callee=cps");
        jtLoadConfig("cpsjit", "-caller=cps", "-callee=jit");
        jtLoadConfig("cpsc1x", "-caller=cps", "-callee=" + c1xClass);
        jtLoadConfig("jitcps", "-caller=jit", "-callee=cps");
        jtLoadConfig("jitjit", "-caller=jit", "-callee=jit");
        jtLoadConfig("jitc1x", "-caller=jit", "-callee=" + c1xClass);
        jtLoadConfig("c1xcps", "-caller=" + c1xClass, "-callee=cps");
        jtLoadConfig("c1xc1x", "-caller=" + c1xClass, "-callee=jit");
        jtLoadConfig("c1xjit", "-caller=" + c1xClass, "-callee=" + c1xClass);

        maxvmConfig("std");
        maxvmConfig("jit", "-Xjit");
        maxvmConfig("opt", "-Xopt");
        maxvmConfig("mx256m", "-Xmx256m");
        maxvmConfig("mx512m", "-Xmx512m");

        // VEE 2010 benchmarking configurations
        maxvmConfig("noGC", "-XX:+DisableGC", "-Xmx3g");
        maxvmConfig("GC", "-Xmx3g");

        imageConfig("jit-c1x0",  "-prototype-jit", "-jit=com.sun.max.vm.compiler.c1x", "-vmargs=-XX:OptLevel=0");
        imageConfig("jit-c1x0x", "-prototype-jit", "-jit=com.sun.max.vm.compiler.c1x", "-vmargs=-XX:OptLevel=0 -XX:+GenerateLIRXIR -XX:+GenerateUnresolvedLIRXIR");
        imageConfig("jit-c1x1",  "-prototype-jit", "-jit=com.sun.max.vm.compiler.c1x", "-vmargs=-XX:OptLevel=1");
        imageConfig("jit-c1x1x", "-prototype-jit", "-jit=com.sun.max.vm.compiler.c1x", "-vmargs=-XX:OptLevel=1 -XX:+GenerateLIRXIR -XX:+GenerateUnresolvedLIRXIR");
        imageConfig("jit-c1x2",  "-prototype-jit", "-jit=com.sun.max.vm.compiler.c1x", "-vmargs=-XX:OptLevel=2");
        imageConfig("jit-c1x2x", "-prototype-jit", "-jit=com.sun.max.vm.compiler.c1x", "-vmargs=-XX:OptLevel=2 -XX:+GenerateLIRXIR -XX:+GenerateUnresolvedLIRXIR");
        imageConfig("jit-c1x3",  "-prototype-jit", "-jit=com.sun.max.vm.compiler.c1x", "-vmargs=-XX:OptLevel=3");
        imageConfig("jit-c1x3x", "-prototype-jit", "-jit=com.sun.max.vm.compiler.c1x", "-vmargs=-XX:OptLevel=3 -XX:+GenerateLIRXIR -XX:+GenerateUnresolvedLIRXIR");

        imageConfig("opt-c1x0",  "-opt=c1x", "-vmargs=-XX:OptLevel=0");
        imageConfig("opt-c1x0x", "-opt=c1x", "-vmargs=-XX:OptLevel=0 -XX:+GenerateLIRXIR -XX:+GenerateUnresolvedLIRXIR");
        imageConfig("opt-c1x1",  "-opt=c1x", "-vmargs=-XX:OptLevel=1");
        imageConfig("opt-c1x1x", "-opt=c1x", "-vmargs=-XX:OptLevel=1 -XX:+GenerateLIRXIR -XX:+GenerateUnresolvedLIRXIR");
        imageConfig("opt-c1x2",  "-opt=c1x", "-vmargs=-XX:OptLevel=2");
        imageConfig("opt-c1x2x", "-opt=c1x", "-vmargs=-XX:OptLevel=2 -XX:+GenerateLIRXIR -XX:+GenerateUnresolvedLIRXIR");
        imageConfig("opt-c1x3",  "-opt=c1x", "-vmargs=-XX:OptLevel=3");
        imageConfig("opt-c1x3x", "-opt=c1x", "-vmargs=-XX:OptLevel=3 -XX:+GenerateLIRXIR -XX:+GenerateUnresolvedLIRXIR");
    }

    private static void output(Class javaClass, Expectation... results) {
        zeeOutputTests.add(javaClass);
        addExpectedResults(javaClass.getName(), results);
    }

    private static void jtt(Class javaClass, Expectation... results) {
        addExpectedResults(javaClass.getName(), results);
    }

    private static void dacapo(String name, Expectation... results) {
        zeeDacapoTests.add(name);
        addExpectedResults("Dacapo " + name, results);
    }

    private static void specjvm98(String name, Expectation... results) {
        zeeSpecjvm98Tests.add(name);
        addExpectedResults("SpecJVM98 " + name, results);
    }

    private static void shootout(String name, Object... inputs) {
        zeeShootoutTests.add(name);
        addExpectedResults("Shootout " + name);
        inputMap.put(name, inputs);
    }

    private static void auto(String name, Expectation... results) {
        addExpectedResults(name, results);
    }

    private static void imageConfig(String name, String... params) {
        imageParams.put(name, params);
    }

    private static void jtLoadConfig(String name, String... params) {
        jtLoadParams.put(name, params);
    }

    private static void imageConfig(String name, Expectation result, String... params) {
        configResultMap.put(name, new Expectation[]{result});
        imageParams.put(name, params);
    }

    private static void maxvmConfig(String name, String... params) {
        zeeMaxvmConfigs.add(name);
        maxvmParams.put(name, params);
    }

    private static void addExpectedResults(String key, Expectation... results) {
        if (results != null && results.length > 0) {
            resultMap.put(key, results);
        }
    }

    public static String defaultMaxvmOutputConfigs() {
        return "jit";
    }

    public static String defaultJavaTesterConfigs() {
        final Platform platform = Platform.host();
        if (platform.processorKind.processorModel == ProcessorModel.SPARCV9) {
            return "cpscps,cpsjit,jitcps,jitjit";
        }
        return "cpsc1x,cpscps,jitcps,cpsjit,jitjit";
    }

    public static boolean isSupported(String config) {
        Expectation[] expect = configResultMap.get(config);
        if (expect != null) {
            final Platform platform = Platform.host();
            for (Expectation e : expect) {
                if (e.matches(platform)) {
                    if (e.expectedResult == ExpectedResult.PASS) {
                        return true;
                    }
                }
            }
            return false;
        }

        return true;
    }

    public static String[] getImageConfigArgs(String imageConfig) {
        final String[] args = imageParams.get(imageConfig);
        if (args == null) {
            ProgramError.unexpected("unknown image config: " + imageConfig);
        }
        return args;
    }

    public static String[] getMaxvmConfigArgs(String maxvmConfig) {
        final String[] args = maxvmParams.get(maxvmConfig);
        if (args == null) {
            ProgramError.unexpected("unknown maxvm config: " + maxvmConfig);
        }
        return args;
    }

    public enum ExpectedResult {
        PASS {
            @Override
            public boolean matchesActualResult(boolean passed) {
                return passed;
            }
        },
        FAIL {
            @Override
            public boolean matchesActualResult(boolean passed) {
                return !passed;
            }
        },
        NONDETERMINISTIC {
            @Override
            public boolean matchesActualResult(boolean passed) {
                return true;
            }
        };

        public abstract boolean matchesActualResult(boolean passed);
    }

    /**
     * Determines if a given test is known to fail.
     *
     * @param testName a unique identifier for the test
     * @param config the {@linkplain #zeeMaxvmConfigs maxvm} configuration used during the test execution.
     * This value may be null.
     */
    public static ExpectedResult expectedResult(String testName, String config) {
        final Expectation[] expect = resultMap.get(testName);
        if (expect != null) {
            final Platform platform = Platform.host();
            for (Expectation e : expect) {
                if (e.matches(platform)) {
                    return e.expectedResult;
                }
            }
        }
        return ExpectedResult.PASS;
    }

    static final Set<Class> slowAutoTestClasses = new HashSet<Class>(Arrays.asList((Class)
                    CompilerTest_max.class,
                    CompilerTest_coreJava.class,
                    CompilerTest_large.class,
                    JitCompilerTestCase.class,
                    BytecodeTest_subtype.class));

    /**
     * Determines which JUnit test cases are known to take a non-trivial amount of time to execute.
     * These tests are omitted by the MaxineTester unless the
     * @param testCase the test case
     * @return {@code true} if the test is probably slow
     */
    public static boolean isSlowAutoTestCase(TestCase testCase) {
        for (Class<?> c : slowAutoTestClasses) {
            if (c.isAssignableFrom(testCase.getClass())) {
                return true;
            }
        }
        return false;
    }

    public static String[] getVMOptions(String maxvmConfig) {
        if (!maxvmParams.containsKey(maxvmConfig)) {
            ProgramError.unexpected("Unknown Maxine VM option configuration: " + maxvmConfig);
        }
        return maxvmParams.get(maxvmConfig);
    }

    private static class Expectation {
        private final OperatingSystem os; // null indicates all OSs
        private final ProcessorModel processor; // null indicates all processors
        private final ExpectedResult expectedResult;

        Expectation(OperatingSystem os, ProcessorModel pm, ExpectedResult e) {
            this.os = os;
            this.processor = pm;
            expectedResult = e;
        }

        public boolean matches(Platform platform) {
            if (os == null || os == platform.operatingSystem) {
                if (processor == null || processor == platform.processorKind.processorModel) {
                    return true;
                }
            }
            return false;
        }

        @Override
        public String toString() {
            final StringBuffer buffer = new StringBuffer();
            buffer.append(os == null ? "ANY" : os.toString());
            buffer.append("/");
            buffer.append(processor == null ? "ANY" : processor.toString());
            buffer.append(" = ");
            buffer.append(expectedResult);
            return buffer.toString();
        }
    }

}<|MERGE_RESOLUTION|>--- conflicted
+++ resolved
@@ -106,10 +106,6 @@
         output(test.output.MegaThreads.class, RAND_SPARC);
 
         jtt(jtt.threads.Thread_isInterrupted02.class,     FAIL_LINUX);
-<<<<<<< HEAD
-=======
-        jtt(Thread_isInterrupted05.class,     FAIL_ALL);
->>>>>>> 745e36b1
         jtt(jtt.jdk.EnumMap01.class,                        RAND_ALL);
         jtt(jtt.jdk.EnumMap02.class,                        RAND_ALL);
         jtt(jtt.hotpath.HP_series.class,                  RAND_SPARC);  // Fails:  @jitcps, @cpscps
