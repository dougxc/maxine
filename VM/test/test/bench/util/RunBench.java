/*
 * Copyright (c) 2007 Sun Microsystems, Inc.  All rights reserved.
 *
 * Sun Microsystems, Inc. has intellectual property rights relating to technology embodied in the product
 * that is described in this document. In particular, and without limitation, these intellectual property
 * rights may include one or more of the U.S. patents listed at http://www.sun.com/patents and one or
 * more additional patents or pending patent applications in the U.S. and in other countries.
 *
 * U.S. Government Rights - Commercial software. Government users are subject to the Sun
 * Microsystems, Inc. standard license agreement and applicable provisions of the FAR and its
 * supplements.
 *
 * Use is subject to license terms. Sun, Sun Microsystems, the Sun logo, Java and Solaris are trademarks or
 * registered trademarks of Sun Microsystems, Inc. in the U.S. and other countries. All SPARC trademarks
 * are used under license and are trademarks or registered trademarks of SPARC International, Inc. in the
 * U.S. and other countries.
 *
 * UNIX is a registered trademark in the U.S. and other countries, exclusively licensed through X/Open
 * Company, Ltd.
 */
package test.bench.util;

import java.lang.reflect.*;
import java.io.*;
import java.util.*;

import com.sun.max.program.*;


/**
 * A framework for running (micro) benchmarks that factors out timing and startup issues, leaving the benchmark writer
 * to concentrate on the essentials. The framework is designed to run under the Maxine testing framework, thus allowing
 * several benchmarks to be executed in succession.
 * <p>
 * The framework assumes that the benchmark will be compiled by the optimising compiler at VM image build time and
 * included in the image, along with this class. A simple way to ensure that is for the benchmark to subclass this class
 * and include the actual benchmark as a nested class of that class.
 * <p>
 * The benchmark proper is encapsulated as a {@link MicroBenchmark}, with the actual benchmark defined by the
 * {@link MicroBenchmark#run} method. For truly micro (nano) benchmarks the overhead of invoking the {@code run} method
 * (and any setup code, e.g. taking a lock), can dominate the timings, so a second instance of {@link MicroBenchmark}
 * can be provided that captures that. This <i>encapsulating<i> benchmark is run first and the timings are subtracted
 * from the full benchmark run timings. For benchmarks that need per-run setup/shutdown steps the {@link MicroBenchmark#prerun}
 * and {@link MicroBenchmark#postrun} methods can be implemented.
 *
 * The benchmark is executed a given number of times, with a default of {@value #DEFAULT_LOOP_COUNT}. This can be
 * changed at run-time by setting the property {@value #LOOP_COUNT_PROPERTY}. It is also possible to explicitly pass in
 * the loop count at benchmark execution time if required. A warm-up phase can also be included by setting the property
 * {@value #WARMUP_COUNT_PROPERTY} to the number of warm-up iterations. No timings are collected for the warm-up phase.
 * <p>
 * The non-encapsulating, non-warm-up runs can be traced by setting the property {@value #TRACE_PROPERTY}.
 *
 * The non-encapsulating, non-warm-up runs can be saved to a file by setting the property {@value #FILE_PROPERTY}
 * <p>
 * Once an instance of the subclass of {@code RunBench} has been created, the benchmark may be run by invoking
 * {@link #runBench}. There are three variants of {@link #runBench}; the first two use the {@value #DEFAULT_LOOP_COUNT
 * default loop count}, and differ in whether result reporting defaults to {@code true} or is specified as an argument.
 * The third variant allows the default loop count to be overridden. If result reporting is enabled the results are
 * reported to the standard output on completion. If it is disabled the caller can later invoke methods, such as
 * {@link #elapsedTime} to get the relevant information, and report it in a custom manner.
 * <p>
 * {@link #runBench} returns {@code true} if the benchmark completed successfully and {@code false} if an exception was
 * thrown.
 *
 * @author Mick Jordan
 */
public class RunBench {

    /*
     * The benchmark must implement this interface.
     */
    protected static interface MicroBenchmark {

        /**
         * Any per-run setup needed prior to the run.
         * @throws Exception
         */
        void prerun() throws Exception;

        /**
         * Run one iteration of the benchmark.
         *
         * @param warmup {@code true} if this is a warm up run
         */
        void run(boolean warmup) throws Exception;

        /**
         * Any per-run shutdown needed.
         * @throws Exception
         */
        void postrun() throws Exception;
    }

    /**
     * Provides empty implementations of pre and post run for classes that don't need it.
     *
     * @author Puneeet Lakhina
     */
    protected abstract static class AbstractMicroBenchmark implements MicroBenchmark {

        @Override
        public void prerun() throws Exception {
        }

        @Override
        public void postrun() throws Exception {
        }
    }

    /**
     * Base class that has no encapsulating code, which is the common case.
     */
    private static class EmptyEncap extends AbstractMicroBenchmark {

        public void run(boolean warmup) {
        }
    }

    private final MicroBenchmark bench;
    private final MicroBenchmark encapBench;
    private long[] elapsed;
    private long[] encapElapsed;
    private int loopCount;
    private static int warmupCount;
    private static boolean trace;
    private static final int DEFAULT_LOOP_COUNT = 100;
    private static final int DEFAULT_WARMUP_COUNT = 10;
    private static int defaultLoopCount = DEFAULT_LOOP_COUNT;
    private static final String LOOP_COUNT_PROPERTY = "test.bench.loopcount";
    private static final String WARMUP_COUNT_PROPERTY = "test.bench.warmupcount";
    private static final String DISPLAY_INDIVIDUAL_PROPERTY = "test.bench.displayall";
    private static final String FILE_PROPERTY = "test.bench.file";
    private static final String TRACE_PROPERTY = "test.bench.trace";
    private static final MicroBenchmark emptyEncap = new EmptyEncap();
    private static String fileNameBase;
    private static int fileNameIndex;
    private int warmUpIndex;
    private int runIndex;

    /**
     * Check if any control properties are set.
     */
    private static void getBenchProperties() {
        final String lps = System.getProperty(LOOP_COUNT_PROPERTY);
        final String wps = System.getProperty(WARMUP_COUNT_PROPERTY);
        try {
            if (lps != null) {
                defaultLoopCount = Integer.parseInt(lps);
            }
            if (wps != null) {
                warmupCount = Integer.parseInt(wps);
            }
        } catch (NumberFormatException ex) {
            ProgramError.unexpected("test.bench.loopcount " + lps + " did not parse");
        }
        trace = System.getProperty(TRACE_PROPERTY) != null;
        fileNameBase = System.getProperty(FILE_PROPERTY);
    }

    /**
     * Create an instance that will run {@code bench}.
     */
    protected RunBench(MicroBenchmark bench) {
        this(bench, null);
    }

    /**
     * Create an instance that will run {@code bench}. {@code encap} should be a variant that just contains any
     * encapsulating code that is necessary for the benchmark. For example, setting up a {@code synchronized} block to
     * test {@link Object#wait}. This is used to factor out timing of code that should not be measured.
     */
    protected RunBench(MicroBenchmark bench, MicroBenchmark encap) {
        getBenchProperties();
        this.bench = bench;
        encapBench = encap == null ? emptyEncap : encap;
    }

    private void zeroArray(long[] values) {
        for (int i = 0; i < values.length; i++) {
            values[i] = 0;
        }
    }

    /**
     * Gets the number of iterations associated with this benchmark. Note that is this called before {@link #runBench}
     * in invoked, it will return the {@link #defaultLoopCount default loop count}, otherwise it will return either the
     * value passed to {@link #runBench} (if any), or {@link #defaultLoopCount default loop count}.
     *
     * @return the number of iterations
     */
    public int loopCount() {
        return loopCount == 0 ? defaultLoopCount : loopCount;
    }

    public long[] elapsedTime() {
        return elapsed;
    }

    /**
     * Run the benchmark for the default number of iterations and report the results to the standard output.
     *
     * @return {@code false} if benchmark threw an exception, {@code true} otherwise.
     */
    public boolean runBench() {
        return runBench(defaultLoopCount, true);
    }

    /**
     * Run the benchmark for the default number of iterations.
     *
     * @param report report the results iff true
     * @return {@code false} if benchmark threw an exception, {@code true} otherwise.
     */
    public boolean runBench(boolean report) {
        return runBench(defaultLoopCount, report);
    }

    /**
     * Run the benchmark for the given number of iterations.
     *
     * @param loopCount the number of iterations
     * @param report report the results iff true
     * @return {@code false} if benchmark threw an exception, {@code true} otherwise.
     */
    public boolean runBench(int loopCount, boolean report) {
        this.loopCount = loopCount;
        elapsed = new long[loopCount];
        zeroArray(elapsed);
        encapElapsed = new long[loopCount];
        zeroArray(encapElapsed);
        try {
            // Do an encapsulating run to factor out overheads
            doRun(loopCount, encapBench, encapElapsed);
            // Now the real thing
            doRun(loopCount, bench, elapsed);
        } catch (Throwable t) {
<<<<<<< HEAD
            t.printStackTrace();
            System.err.println("benchmark threw " + t);
=======
            final String where = runIndex < 0 ? "warmup iteration " + warmUpIndex : "run iteration " + runIndex;
            System.err.println("benchmark threw " + t + " on " + where);
            t.printStackTrace();
>>>>>>> 0a157ef4
            report = false;
        }
        if (report) {
            final long avgEncapElapsed = average(encapElapsed);
            final long avgElapsed = average(elapsed);
            final long benchElapsed = avgElapsed - avgEncapElapsed;
            final double avgElapsedStdDev = stddev(elapsed,avgElapsed);
            final long[] minMaxArr = maxmin(elapsed);
            System.out.println("Benchmark results (nanoseconds)");
            System.out.println("  loopcount: " + loopCount);
            System.out.println("  averge overhead per iteration: " + avgEncapElapsed + " , median overhead per iteration " + median(encapElapsed));
            System.out.println("  average elapsed per iteration: " + avgElapsed + " , median elapsed per iteration " + median(elapsed) + " , Stddev : " + (long)avgElapsedStdDev + " , Maximum: " + minMaxArr[1] + " , Minimum: " + minMaxArr[0]);
            System.out.println("  average elapsed minus overhead: " + benchElapsed);

            if (getProperty(DISPLAY_INDIVIDUAL_PROPERTY, false) != null) {
                displayElapsed();
            }
        }
        if (fileNameBase != null) {
            fileOutput("E", encapElapsed);
            fileOutput("R", elapsed);
            fileNameIndex++;
        }
        this.loopCount = 0;
        return true;
    }

    private double stddev(long[] timings, long avg) {
        double res = 0;
        for (long l : timings) {
            res += Math.pow(l - avg, 2);
        }
        return Math.sqrt(res / timings.length);
    }

    private long[] maxmin(long[] timings) {
        long[] minMaxArr = new long[]{Long.MAX_VALUE,Long.MIN_VALUE};
        for(long l:timings) {
            if(l < minMaxArr[0]) {
                minMaxArr[0] = l;
            }
            if(l > minMaxArr[1]) {
                minMaxArr[1] = l;
            }
        }
        return minMaxArr;
    }
    private void fileOutput(String type, long[] timings) {
        PrintWriter bs = null;
        try {
            bs = new PrintWriter(new BufferedWriter(new FileWriter(fileNameBase + "-" + type + fileNameIndex)));
            for (int i = 0; i < timings.length; i++) {
                bs.println(timings[i]);
            }
        } catch (IOException ex) {
            System.out.print(ex);
        } finally {
            if (bs != null) {
                bs.close();
            }
        }

    }

    private void doRun(long loopCount, MicroBenchmark bench, long[] timings) throws Throwable {
        // do warmup and discard results
        runIndex = -1;
        for (warmUpIndex = 0; warmUpIndex < warmupCount; warmUpIndex++) {
            bench.prerun();
            bench.run(true);
            bench.postrun();
            if (trace && bench != encapBench) {
                System.out.println("warm up run " + warmUpIndex);
            }
        }
        for (runIndex = 0; runIndex < loopCount; runIndex++) {
            bench.prerun();
            final long start = System.nanoTime();
            bench.run(false);
            timings[runIndex] = System.nanoTime() - start;
            bench.postrun();
            if (trace && bench != encapBench) {
                System.out.println("run " + runIndex + " elapsed " + timings[runIndex]);
            }
        }
    }

    public void displayElapsed() {
        System.out.print("  elapsed values: ");
        for (int i = 0; i < loopCount; i++) {
            if (i % 8 == 0) {
                System.out.println();
            }
            System.out.print("  ");
            System.out.print(elapsed[i]);
        }
        System.out.println();
    }

    public long median(long[] array) {
        final long[] values = new long[array.length];
        System.arraycopy(array, 0, values, 0, array.length);
        Arrays.sort(values);

        final int lendiv2 = values.length / 2;
        return (lendiv2 & 1) != 0 ? values[lendiv2] : (values[lendiv2] + values[lendiv2 - 1]) / 2;
    }

    public long average(long[] values) {
        long result = 0;
        for (int i = 0; i < loopCount; i++) {
            result += values[i];
        }
        return result / loopCount;
    }

    public static String getProperty(String name, boolean mustExist) {
        final String result = System.getProperty(name);
        if (result == null && mustExist) {
            System.err.println("property " + name + " must be set");
            throw new IllegalArgumentException();
        }
        return result;
    }

    public static String getRequiredProperty(String name) {
        return getProperty(name, true);
    }

    public static void runTest(Class<? extends RunBench> testClass, String[] args) {
        try {
            Method testMethod = testClass.getDeclaredMethod("test", new Class<?>[]{});
            int runs = 1;
            // Checkstyle: stop modified control variable check
            for (int i = 0; i < args.length; i++) {
                if (args[i].equals("r")) {
                    runs = Integer.parseInt(args[++i]);
                }
            }
            // Checkstyle: resume modified control variable check
            Object[] noArgs = new Object[0];
            for (int i = 0; i < runs; i++) {
                testMethod.invoke(null, noArgs);
            }
        } catch (Exception ex) {
            System.err.println(ex);
        }
    }

}<|MERGE_RESOLUTION|>--- conflicted
+++ resolved
@@ -234,26 +234,22 @@
             // Now the real thing
             doRun(loopCount, bench, elapsed);
         } catch (Throwable t) {
-<<<<<<< HEAD
-            t.printStackTrace();
-            System.err.println("benchmark threw " + t);
-=======
             final String where = runIndex < 0 ? "warmup iteration " + warmUpIndex : "run iteration " + runIndex;
             System.err.println("benchmark threw " + t + " on " + where);
             t.printStackTrace();
->>>>>>> 0a157ef4
             report = false;
         }
         if (report) {
             final long avgEncapElapsed = average(encapElapsed);
             final long avgElapsed = average(elapsed);
             final long benchElapsed = avgElapsed - avgEncapElapsed;
-            final double avgElapsedStdDev = stddev(elapsed,avgElapsed);
+            final double avgElapsedStdDev = stddev(elapsed, avgElapsed);
             final long[] minMaxArr = maxmin(elapsed);
             System.out.println("Benchmark results (nanoseconds)");
-            System.out.println("  loopcount: " + loopCount);
+            System.out.println("  loopcount: " + loopCount + ", warmupcount: " + warmupCount);
             System.out.println("  averge overhead per iteration: " + avgEncapElapsed + " , median overhead per iteration " + median(encapElapsed));
-            System.out.println("  average elapsed per iteration: " + avgElapsed + " , median elapsed per iteration " + median(elapsed) + " , Stddev : " + (long)avgElapsedStdDev + " , Maximum: " + minMaxArr[1] + " , Minimum: " + minMaxArr[0]);
+            System.out.println("  average elapsed per iteration: " + avgElapsed + " , median elapsed per iteration " + median(elapsed) +
+                            " , stddev : " + (long) avgElapsedStdDev + " , max: " + minMaxArr[1] + " , min: " + minMaxArr[0]);
             System.out.println("  average elapsed minus overhead: " + benchElapsed);
 
             if (getProperty(DISPLAY_INDIVIDUAL_PROPERTY, false) != null) {
@@ -278,17 +274,18 @@
     }
 
     private long[] maxmin(long[] timings) {
-        long[] minMaxArr = new long[]{Long.MAX_VALUE,Long.MIN_VALUE};
-        for(long l:timings) {
-            if(l < minMaxArr[0]) {
+        long[] minMaxArr = new long[]{Long.MAX_VALUE, Long.MIN_VALUE};
+        for (long l : timings) {
+            if (l < minMaxArr[0]) {
                 minMaxArr[0] = l;
             }
-            if(l > minMaxArr[1]) {
+            if (l > minMaxArr[1]) {
                 minMaxArr[1] = l;
             }
         }
         return minMaxArr;
     }
+
     private void fileOutput(String type, long[] timings) {
         PrintWriter bs = null;
         try {
