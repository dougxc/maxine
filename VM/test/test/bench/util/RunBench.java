/*
 * Copyright (c) 2007 Sun Microsystems, Inc.  All rights reserved.
 *
 * Sun Microsystems, Inc. has intellectual property rights relating to technology embodied in the product
 * that is described in this document. In particular, and without limitation, these intellectual property
 * rights may include one or more of the U.S. patents listed at http://www.sun.com/patents and one or
 * more additional patents or pending patent applications in the U.S. and in other countries.
 *
 * U.S. Government Rights - Commercial software. Government users are subject to the Sun
 * Microsystems, Inc. standard license agreement and applicable provisions of the FAR and its
 * supplements.
 *
 * Use is subject to license terms. Sun, Sun Microsystems, the Sun logo, Java and Solaris are trademarks or
 * registered trademarks of Sun Microsystems, Inc. in the U.S. and other countries. All SPARC trademarks
 * are used under license and are trademarks or registered trademarks of SPARC International, Inc. in the
 * U.S. and other countries.
 *
 * UNIX is a registered trademark in the U.S. and other countries, exclusively licensed through X/Open
 * Company, Ltd.
 */
package test.bench.util;

import java.util.*;
import com.sun.max.program.*;

/**
 * A framework for running (micro) benchmarks that factors out timing and startup issues, leaving the benchmark writer
 * to concentrate on the essentials. The framework is designed to run under the Maxine testing framework, thus allowing
 * several benchmarks to be executed in succession.
 * <p>
 * The framework assumes that the benchmark will be compiled by the optimising compiler at VM image build time and
 * included in the image, along with this class. A simple way to ensure that is for the benchmark to subclass this class
 * and include the actual benchmark as a nested class of that class.
 * <p>
 * The benchmark proper is encapsulated as a {@link MicroBenchmark}, with the actual benchmark defined by the
 * {@link MicroBenchmark#run} method. For truly micro (nano) benchmarks the overhead of invoking the {@code run} method
 * (and any setup code, e.g. taking a lock), can dominate the timings, so a second instance of {@link MicroBenchmark}
 * can be provided that captures that. This <i>encapsulating<i> benchmark is run first and the timings are subtracted
 * from the full benchmark run timings.
 *
 * The benchmark is executed a given number of times, with a default of {@value #DEFAULT_LOOP_COUNT}. This can be
 * changed at run-time by setting the property {@value #LOOP_COUNT_PROPERTY}. It is also possible to explicitly pass in
 * the loop count at benchmark execution time if required. A warming phase can also be include
 * <p>
 * Once an instance of the subclass of {@code RunBench} has been created, the benchmark may be run by invoking
 * {@link #runBench}. There are three variants of {@link #runBench}; the first two use the {@value #DEFAULT_LOOP_COUNT default loop count},
 * and differ in whether result reporting defaults to {@code true} or is specified as an argument. The third variant allows the
 * default loop count to be overridden. If result reporting is enabled the results are reported to
 * the standard output on completion. If it is disabled the caller can later invoke methods,
 * such as {@link #elapsedTime} to get the relevant information, and report it in a custom manner.
 * <p>
 * {@link #runBench} returns {@code true} if the benchmark completed successfully and {@code false} if an exception was
 * thrown.
 *
 * @author Mick Jordan
 */
public class RunBench {

    /*
     * The benchmark must implement this interface.
     */
<<<<<<< HEAD
    protected static interface LoopRunnable {
        /**
         * Runs the benchmark for {@code count} iterations.
         * @param count number of iterations
         */
        void run(long count) throws Exception;

        /**
         * Runs the empty loop that encapsulates the benchmark for {@code count} iterations.
         * @param count number of iterations
=======
    protected static interface MicroBenchmark {
        /*
         * Run one iteration of the benchmark.
         * @param warmup {@code true} if this is a warm up run
>>>>>>> 87879074
         */
        void run(boolean warmup) throws Exception;
    }

    /**
     * Base class that has no encapsulating code, which is the common case.
     */
    private static class EmptyEncap implements MicroBenchmark {
        public void run(boolean warmup) {
        }
    }

    private final MicroBenchmark bench;
    private final MicroBenchmark encapBench;
    private long[] elapsed;
    private long[] encapElapsed;
    private int loopCount;
    private static int warmupCount;
    private static final int DEFAULT_LOOP_COUNT = 100;
    private static final int DEFAULT_WARMUP_COUNT = 10;
    private static int defaultLoopCount = DEFAULT_LOOP_COUNT;
    private static final String LOOP_COUNT_PROPERTY = "test.bench.loopcount";
    private static final String WARMUP_COUNT_PROPERTY = "test.bench.warmupcount";
    private static final String DISPLAY_INDIVIDUAL_PROPERTY = "test.bench.displayall";
    private static final MicroBenchmark emptyEncap = new EmptyEncap();

    /**
     * Check if any control properties are set.
     */
    private static void getBenchProperties() {
        final String lps = System.getProperty(LOOP_COUNT_PROPERTY);
        final String wps = System.getProperty(WARMUP_COUNT_PROPERTY);
        try {
            if (lps != null) {
                defaultLoopCount = Integer.parseInt(lps);
            }
            if (wps != null) {
                warmupCount = Integer.parseInt(wps);
            }
        } catch (NumberFormatException ex) {
            ProgramError.unexpected("test.bench.loopcount " + lps + " did not parse");
        }
    }

    /*
     * Create an instance that will run {@code bench}.
     */
    protected RunBench(MicroBenchmark bench) {
        this(bench, null);
    }

    /*
     * Create an instance that will run {@code bench}. {@code encap} should be a variant that just contains any encapsulating
     * code that is necessary for the benchmark. For example, setting up a {@code synchronized} block to test {@link Object#wait}.
     * This is used to factor out timing of code that should not be measured.
     */
    protected RunBench(MicroBenchmark bench, MicroBenchmark encap) {
        getBenchProperties();
        this.bench = bench;
        encapBench = encap == null ? emptyEncap : encap;
    }

    private void zeroArray(long[] values) {
        for (int i = 0; i < values.length; i++) {
            values[i] = 0;
        }
    }

    /**
     * Gets the number of iterations associated with this benchmark.
     * Note that is this called before {@link #runBench} in invoked, it
     * will return the {@link #defaultLoopCount default loop count}, otherwise
     * it will return either the value passed to {@link #runBench} (if any), or
     * {@link #defaultLoopCount default loop count}.
     * @return the number of iterations
     */
    public int loopCount() {
        return loopCount == 0 ? defaultLoopCount : loopCount;
    }

    public long[] elapsedTime() {
        return elapsed;
    }

    /**
     * Run the benchmark for the default number of iterations and report the results to the standard output.
     * @return {@code false} if benchmark threw an exception, {@code true} otherwise.
     */
    public boolean runBench() {
        return runBench(defaultLoopCount, true);
    }

    /*
     * Run the benchmark for the default number of iterations.
     * @param report  report the results iff true
     * @return {@code false} if benchmark threw an exception, {@code true} otherwise.
     */
    public boolean runBench(boolean report) {
        return runBench(defaultLoopCount, report);
    }

    /*
     * Run the benchmark for the given number of iterations.
     * @param loopCount the number of iterations
     * @param report  report the results iff true
     * @return {@code false} if benchmark threw an exception, {@code true} otherwise.
      */
    public boolean runBench(int loopCount, boolean report) {
        this.loopCount = loopCount;
        elapsed = new long[loopCount];
        zeroArray(elapsed);
        encapElapsed = new long[loopCount];
        zeroArray(encapElapsed);
        try {
            // Do an encapsulating run to factor out overheads
            doRun(loopCount, encapBench, encapElapsed);
            // Now the real thing
            doRun(loopCount, bench, elapsed);
        } catch (Throwable t) {
            System.err.println("benchmark threw " + t);
            report = false;
        }
        if (report) {
            final long avgEncapElapsed = average(encapElapsed);
            final long avgElapsed = average(elapsed);
            final long benchElapsed = avgElapsed - avgEncapElapsed;

            System.out.println("Benchmark results (nanoseconds)");
            System.out.println("  loopcount: " + loopCount);
            System.out.println("  averge overhead per iteration: " + avgEncapElapsed);
            System.out.println("  average elapsed per iteration: " + benchElapsed);
            System.out.println("  median elapsed: " + median(elapsed));

            if (getProperty(DISPLAY_INDIVIDUAL_PROPERTY, false) != null) {
                displayElapsed();
            }
        }
        this.loopCount = 0;
        return true;
    }

    private void doRun(long loopCount, MicroBenchmark bench, long[] timings) throws Throwable {
        // do warmup and discard results
        for (int i = 0; i < warmupCount; i++) {
            bench.run(true);
        }
        for (int i = 0; i < loopCount; i++) {
            final long start = System.nanoTime();
            bench.run(false);
            timings[i] = System.nanoTime() - start;
        }
    }

    public void displayElapsed() {
        System.out.print("  elapsed values: ");
        for (int i = 0; i < loopCount; i++) {
            if (i % 8 == 0) {
                System.out.println();
            }
            System.out.print("  ");
            System.out.print(elapsed[i]);
        }
        System.out.println();
    }

    public long median(long[] array) {
        final long[] values = new long[array.length];
        System.arraycopy(array, 0, values, 0, array.length);
        Arrays.sort(values);

        final int lendiv2 = values.length / 2;
        return (lendiv2 & 1) != 0 ? values[lendiv2] : (values[lendiv2] + values[lendiv2 - 1]) / 2;
    }

    public long average(long[] values) {
        long result = 0;
        for (int i = 0; i < loopCount; i++) {
            result += values[i];
        }
        return result / loopCount;
    }

    public static String getProperty(String name, boolean mustExist) {
        final String result = System.getProperty(name);
        if (result == null && mustExist) {
            System.err.println("property " + name + " must be set");
            throw new IllegalArgumentException();
        }
        return result;
    }


    public static String getRequiredProperty(String name) {
        return getProperty(name, true);
    }

}<|MERGE_RESOLUTION|>--- conflicted
+++ resolved
@@ -59,23 +59,10 @@
     /*
      * The benchmark must implement this interface.
      */
-<<<<<<< HEAD
-    protected static interface LoopRunnable {
-        /**
-         * Runs the benchmark for {@code count} iterations.
-         * @param count number of iterations
-         */
-        void run(long count) throws Exception;
-
-        /**
-         * Runs the empty loop that encapsulates the benchmark for {@code count} iterations.
-         * @param count number of iterations
-=======
     protected static interface MicroBenchmark {
         /*
          * Run one iteration of the benchmark.
          * @param warmup {@code true} if this is a warm up run
->>>>>>> 87879074
          */
         void run(boolean warmup) throws Exception;
     }
