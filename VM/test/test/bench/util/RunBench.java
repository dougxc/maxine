--- conflicted
+++ resolved
@@ -76,16 +76,11 @@
         void postrun() throws Exception;
     }
 
-<<<<<<< HEAD
-    /**
-     * Provides empty implementations of pre and post run for classes that dont need it.
-=======
     /**Provides empty implementations of pre and post run for classes that dont need it.
->>>>>>> f9352c09
      *
      * @author Puneeet Lakhina
      */
-    protected abstract static  class AbstractMicroBenchmark implements MicroBenchmark {
+    protected static abstract class AbstractMicroBenchmark implements MicroBenchmark {
 
         @Override
         public void prerun() throws Exception {
