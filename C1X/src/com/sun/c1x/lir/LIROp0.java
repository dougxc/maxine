/*
 * Copyright (c) 2009 Sun Microsystems, Inc.  All rights reserved.
 *
 * Sun Microsystems, Inc. has intellectual property rights relating to technology embodied in the product
 * that is described in this document. In particular, and without limitation, these intellectual property
 * rights may include one or more of the U.S. patents listed at http://www.sun.com/patents and one or
 * more additional patents or pending patent applications in the U.S. and in other countries.
 *
 * U.S. Government Rights - Commercial software. Government users are subject to the Sun
 * Microsystems, Inc. standard license agreement and applicable provisions of the FAR and its
 * supplements.
 *
 * Use is subject to license terms. Sun, Sun Microsystems, the Sun logo, Java and Solaris are trademarks or
 * registered trademarks of Sun Microsystems, Inc. in the U.S. and other countries. All SPARC trademarks
 * are used under license and are trademarks or registered trademarks of SPARC International, Inc. in the
 * U.S. and other countries.
 *
 * UNIX is a registered trademark in the U.S. and other countries, exclusively licensed through X/Open
 * Company, Ltd.
 */
package com.sun.c1x.lir;

import com.sun.c1x.util.*;


/**
 * The <code>LIROp0</code> class definition.
 *
 * @author Marcelo Cintra
 *
 */
public class LIROp0 extends LIRInstruction {

    /**
     * Creates a LIROp0 instruction.
     *
     * @param opcode the opcode of the new instruction
     */
    public LIROp0(LIROpcode opcode) {
        this(opcode, LIROperandFactory.illegalOperand);
    }

    /**
     * Creates a LIROp0 instruction.
     *
     * @param opcode the opcode of the new instruction
     * @param result the result operand to the new instruction
     */
    public LIROp0(LIROpcode opcode, LIROperand result) {
        this(opcode, result, null);
    }

    /**
     * Creates a LIROp0 instruction.
     *
     * @param opcode the opcode of the new instruction
     * @param result the result operand to the new instruction
     * @param info used to emit debug information associated to this instruction
     */
    public LIROp0(LIROpcode opcode, LIROperand result, CodeEmitInfo info) {
<<<<<<< HEAD
        super(opcode, LIROperandFactory.illegalOperand, null);
=======
        super(opcode, LIROperandFactory.illegalOperand, info);
>>>>>>> ff71d103
        assert isInRange(opcode, LIROpcode.BeginOp0, LIROpcode.EndOp0) : "Opcode " + opcode + " is invalid for a LIROP0 instruction";
    }

    /**
     * Emit assembly code for this instruction.
     * @param masm the target assembler
     */
    @Override
    public void emitCode(LIRAssembler masm) {
        masm.emitOp0(this);
    }

    /**
     * Prints this LIROp0 instruction.
     * @param out the output stream to print the instruction
     */
    @Override
    public void printInstruction(LogStream out) {
        result().print(out);
    }

    @Override
    LIROp0 asOp0() {
        return this;
    }

}<|MERGE_RESOLUTION|>--- conflicted
+++ resolved
@@ -58,11 +58,7 @@
      * @param info used to emit debug information associated to this instruction
      */
     public LIROp0(LIROpcode opcode, LIROperand result, CodeEmitInfo info) {
-<<<<<<< HEAD
-        super(opcode, LIROperandFactory.illegalOperand, null);
-=======
         super(opcode, LIROperandFactory.illegalOperand, info);
->>>>>>> ff71d103
         assert isInRange(opcode, LIROpcode.BeginOp0, LIROpcode.EndOp0) : "Opcode " + opcode + " is invalid for a LIROP0 instruction";
     }
 
