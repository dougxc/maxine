/*
 * Copyright (c) 2009 Sun Microsystems, Inc.  All rights reserved.
 *
 * Sun Microsystems, Inc. has intellectual property rights relating to technology embodied in the product
 * that is described in this document. In particular, and without limitation, these intellectual property
 * rights may include one or more of the U.S. patents listed at http://www.sun.com/patents and one or
 * more additional patents or pending patent applications in the U.S. and in other countries.
 *
 * U.S. Government Rights - Commercial software. Government users are subject to the Sun
 * Microsystems, Inc. standard license agreement and applicable provisions of the FAR and its
 * supplements.
 *
 * Use is subject to license terms. Sun, Sun Microsystems, the Sun logo, Java and Solaris are trademarks or
 * registered trademarks of Sun Microsystems, Inc. in the U.S. and other countries. All SPARC trademarks
 * are used under license and are trademarks or registered trademarks of SPARC International, Inc. in the
 * U.S. and other countries.
 *
 * UNIX is a registered trademark in the U.S. and other countries, exclusively licensed through X/Open
 * Company, Ltd.
 */
package com.sun.c1x.lir;

import java.io.*;
import java.util.*;

import com.sun.c1x.*;
import com.sun.c1x.asm.*;
import com.sun.c1x.bytecode.*;
import com.sun.c1x.ci.*;
import com.sun.c1x.ir.*;
import com.sun.c1x.stub.*;
import com.sun.c1x.target.*;
import com.sun.c1x.util.*;
import com.sun.c1x.value.*;

/**
 * The <code>LIRAssembler</code> class definition.
 *
 * @author Marcelo Cintra
 * @author Thomas Wuerthinger
 *
 */
public abstract class LIRAssembler {

    private AbstractAssembler masm;
    protected List<CodeStub> slowCaseStubs;
    protected C1XCompilation compilation;
    private FrameMap frameMap;
    private BlockBegin currentBlock;

    private Instruction pendingNonSafepoint;
    private int pendingNonSafepointOffset;

    protected C1XCompilation compilation() {
        return compilation;
    }

    // Assert only:
    protected List<BlockBegin> branchTargetBlocks;

    protected FrameMap frameMap() {
        return frameMap;
    }

    void setCurrentBlock(BlockBegin b) {
        currentBlock = b;
    }

    BlockBegin currentBlock() {
        return currentBlock;
    }

    // non-safepoint debug info management
    void flushDebugInfo(int beforePcOffset) {
        if (pendingNonSafepoint != null) {
            if (pendingNonSafepointOffset < beforePcOffset) {
                recordNonSafepointDebugInfo();
            }
            pendingNonSafepoint = null;
        }
    }

    protected CiMethod method() {
        return compilation().method();
    }

    protected CodeOffsets offsets() {
        return compilation.offsets();
    }

    protected void addCallInfoHere(CodeEmitInfo info) {
        addCallInfo(codeOffset(), info);
    }

    protected void patchingEpilog(PatchingStub patch, LIRPatchCode patchCode, Register obj, CodeEmitInfo info) {
        // we must have enough patching space so that call can be inserted
        while (masm.pc().value - patch.pcStart().value < compilation.runtime.nativeCallInstructionSize()) {
            masm.nop();
        }
        patch.install(masm, patchCode, obj, info);
        appendPatchingStub(patch);
        assert check(patch, info);
    }

    private boolean check(PatchingStub patch, CodeEmitInfo info) {
        int code = info.scope().method.javaCodeAtBci(info.bci());
        if (patch.id() == PatchingStub.PatchID.AccessFieldId) {
            switch (code) {
                case Bytecodes.PUTSTATIC:
                case Bytecodes.GETSTATIC:
                case Bytecodes.PUTFIELD:
                case Bytecodes.GETFIELD:
                    break;
                default:
                    throw Util.shouldNotReachHere();
            }
        } else if (patch.id() == PatchingStub.PatchID.LoadKlassId) {
            switch (code) {
                case Bytecodes.PUTSTATIC:
                case Bytecodes.GETSTATIC:
                case Bytecodes.NEW:
                case Bytecodes.ANEWARRAY:
                case Bytecodes.MULTIANEWARRAY:
                case Bytecodes.INSTANCEOF:
                case Bytecodes.CHECKCAST:
                case Bytecodes.LDC:
                case Bytecodes.LDC_W:
                    break;
                default:
                    throw Util.shouldNotReachHere();
            }
        } else {
            throw Util.shouldNotReachHere();
        }

        return true;
    }

    public LIRAssembler(C1XCompilation compilation) {
        this.compilation = compilation;
        this.masm = compilation.masm();

        // TODO: Assign barrier set
        // bs =
        this.frameMap = compilation.frameMap();
        slowCaseStubs = new ArrayList<CodeStub>();

        branchTargetBlocks = new ArrayList<BlockBegin>();
    }

    void appendPatchingStub(PatchingStub stub) {
        slowCaseStubs.add(stub);
    }

    protected void emitCodeStub(CodeStub stub) {
        slowCaseStubs.add(stub);
    }

    void emitStubs(List<CodeStub> stubList) {
        for (int m = 0; m < stubList.size(); m++) {
            CodeStub s = stubList.get(m);
            if (C1XOptions.CommentedAssembly) {
                String st = s.name() + " slow case";
                masm.blockComment(st);
            }
            s.emitCode(this);
            assert s.assertNoUnboundLabels();
        }
    }

    public void emitSlowCaseStubs() {
        emitStubs(slowCaseStubs);
    }

    boolean needsIcache(CiMethod method) {
        return !method.isStatic();
    }

    protected int codeOffset() {
        return masm.offset();
    }

    protected Pointer pc() {
        return masm.pc();
    }

    public void emitExceptionEntries(List<ExceptionInfo> infoList) {
        for (int i = 0; i < infoList.size(); i++) {
            List<ExceptionHandler> handlers = infoList.get(i).exceptionHandlers();

            for (int j = 0; j < handlers.size(); j++) {
                ExceptionHandler handler = handlers.get(j);
                assert handler.lirOpId() != -1 : "handler not processed by LinearScan";
                assert handler.entryCode() == null || handler.entryCode().instructionsList().get(handler.entryCode().instructionsList().size() - 1).code() == LIROpcode.Branch ||
                                handler.entryCode().instructionsList().get(handler.entryCode().instructionsList().size() - 1).code() == LIROpcode.DelaySlot : "last operation must be branch";

                if (handler.entryPCO() == -1) {
                    // entry code not emitted yet
                    if (handler.entryCode() != null && handler.entryCode().instructionsList().size() > 1) {
                        handler.setEntryPCO(codeOffset());
                        if (C1XOptions.CommentedAssembly) {
                            masm.blockComment("Exception adapter block");
                        }
                        emitLirList(handler.entryCode());
                    } else {
                        handler.setEntryPCO(handler.entryBlock().exceptionHandlerPco());
                    }

                    assert handler.entryPCO() != -1 : "must be set now";
                }
            }
        }
    }

    public void emitCode(List<BlockBegin> hir) {
        if (C1XOptions.PrintLIR) {
            LIRList.printLIR(hir);
        }

        int n = hir.size();
        for (int i = 0; i < n; i++) {
            emitBlock(hir.get(i));
        }

        flushDebugInfo(codeOffset());

        assert checkNoUnboundLabels();
    }

    protected abstract void alignBackwardBranchTarget();

    void emitBlock(BlockBegin block) {
        if (block.checkBlockFlag(BlockBegin.BlockFlag.BackwardBranchTarget)) {
            alignBackwardBranchTarget();
        }

        // if this block is the start of an exception handler, record the
        // PC offset of the first instruction for later construction of
        // the ExceptionHandlerTable
        if (block.checkBlockFlag(BlockBegin.BlockFlag.ExceptionEntry)) {
            block.setExceptionHandlerPco(codeOffset());
        }

        if (C1XOptions.PrintLIRWithAssembly) {
            // don't print Phi's
            InstructionPrinter ip = new InstructionPrinter(TTY.out, false);
            block.print(ip);

        }

        assert block.lir() != null : "must have LIR";
        assert assertFrameSize();
        if (C1XOptions.CommentedAssembly) {
            String st = String.format(" block B%d [%d, %d]", block.blockID(), block.bci(), block.end().bci());
            masm.blockComment(st);
        }

        emitLirList(block.lir());
        assert assertFrameSize();
    }

    protected abstract boolean assertFrameSize();

    protected abstract void peephole(LIRList list);

    void emitLirList(LIRList list) {
        peephole(list);

        int n = list.length();
        for (int i = 0; i < n; i++) {
            LIRInstruction op = list.at(i);

            if (C1XOptions.CommentedAssembly) {
                // Don't record out every op since that's too verbose. Print
                // branches since they include block and stub names. Also print
                // patching moves since they generate funny looking code.
                if (op.code() == LIROpcode.Branch || (op.code() == LIROpcode.Move && ((LIROp1) op).patchCode() != LIRPatchCode.PatchNone)) {
                    ByteArrayOutputStream st = new ByteArrayOutputStream();
                    LogStream ls = new LogStream(st);
                    op.printOn(ls);
                    ls.flush();
                    masm.blockComment(st.toString());
                }
            }
            if (C1XOptions.PrintLIRWithAssembly) {
                // print out the LIR operation followed by the resulting assembly
                list.at(i).printOn(TTY.out);
                TTY.println();
            }

            op.emitCode(this);

            if (compilation().debugInfoRecorder().recordingNonSafepoints()) {
                processDebugInfo(op);
            }

            if (C1XOptions.PrintLIRWithAssembly) {
                masm.decode();
            }
        }
    }

    boolean checkNoUnboundLabels() {

        for (int i = 0; i < branchTargetBlocks.size() - 1; i++) {
            if (!branchTargetBlocks.get(i).label().isBound()) {
                TTY.println(String.format("label of block B%d is not bound", branchTargetBlocks.get(i).blockID()));
                assert false : "unbound label";
            }
        }

        return true;
    }

    protected void addDebugInfoForBranch(CodeEmitInfo info) {
        // TODO: poll
        //masm.codeSection().relocate(pc(), RelocInfo.Type.pollType);
        int pcOffset = codeOffset();
        flushDebugInfo(pcOffset);
        info.recordDebugInfo(compilation().debugInfoRecorder(), pcOffset);
        if (info.exceptionHandlers() != null) {
            compilation().addExceptionHandlersForPco(pcOffset, info.exceptionHandlers());
        }
    }

    protected void addCallInfo(int pcOffset, CodeEmitInfo cinfo) {
        flushDebugInfo(pcOffset);
        cinfo.recordDebugInfo(compilation().debugInfoRecorder(), pcOffset);
        if (cinfo.exceptionHandlers() != null) {
            compilation().addExceptionHandlersForPco(pcOffset, cinfo.exceptionHandlers());
        }
    }

    static ValueStack debugInfo(Instruction ins) {
        if (ins instanceof StateSplit) {
            return ((StateSplit) ins).state();
        }
        return ins.lockStack();
    }

    void processDebugInfo(LIRInstruction op) {
        Instruction src = op.source();
        if (src == null) {
            return;
        }
        int pcOffset = codeOffset();
        if (pendingNonSafepoint == src) {
            pendingNonSafepointOffset = pcOffset;
            return;
        }
        ValueStack vstack = debugInfo(src);
        if (vstack == null) {
            return;
        }
        if (pendingNonSafepoint != null) {
            // Got some old debug info. Get rid of it.
            if (pendingNonSafepoint.bci() == src.bci() && debugInfo(pendingNonSafepoint) == vstack) {
                pendingNonSafepointOffset = pcOffset;
                return;
            }
            if (pendingNonSafepointOffset < pcOffset) {
                recordNonSafepointDebugInfo();
            }
            pendingNonSafepoint = null;
        }
        // Remember the debug info.
        if (pcOffset > compilation().debugInfoRecorder().lastPcOffset()) {
            pendingNonSafepoint = src;
            pendingNonSafepointOffset = pcOffset;
        }
    }

    // Index caller states in s, where 0 is the oldest, 1 its callee, etc.
    // Return null if n is too large.
    // Returns the callerBci for the next-younger state, also.
    static ValueStack nthOldest(ValueStack s, int n, int[] bciResult) {
        ValueStack t = s;
        for (int i = 0; i < n; i++) {
            if (t == null) {
                break;
            }
            t = t.scope().callerState();
        }
        if (t == null) {
            return null;
        }
        for (;;) {
            ValueStack tc = t.scope().callerState();
            if (tc == null) {
                return s;
            }
            t = tc;
            bciResult[0] = s.scope().callerBCI();
            s = s.scope().callerState();
        }
    }

    void recordNonSafepointDebugInfo() {
        int pcOffset = pendingNonSafepointOffset;
        ValueStack vstack = debugInfo(pendingNonSafepoint);
        int bci = pendingNonSafepoint.bci();

        DebugInformationRecorder debugInfo = compilation().debugInfoRecorder();
        assert debugInfo.recordingNonSafepoints() : "sanity";

        debugInfo.addNonSafepoint(pcOffset);

        // Visit scopes from oldest to youngest.
        for (int n = 0;; n++) {
            int[] sBci = new int[] {bci};
            ValueStack s = nthOldest(vstack, n, sBci);
            if (s == null) {
                break;
            }
            IRScope scope = s.scope();
            debugInfo.describeScope(pcOffset, scope.method, sBci);
        }

        debugInfo.endNonSafepoint(pcOffset);
    }

    protected void addDebugInfoForNullCheckHere(CodeEmitInfo cinfo) {
        addDebugInfoForNullCheck(codeOffset(), cinfo);
    }

    protected void addDebugInfoForNullCheck(int pcOffset, CodeEmitInfo cinfo) {
        ImplicitNullCheckStub stub = new ImplicitNullCheckStub(pcOffset, cinfo);
        emitCodeStub(stub);
    }

    void addDebugInfoForDiv0here(CodeEmitInfo info) {
        addDebugInfoForDiv0(codeOffset(), info);
    }

    protected void addDebugInfoForDiv0(int pcOffset, CodeEmitInfo cinfo) {
        DivByZeroStub stub = new DivByZeroStub(pcOffset, cinfo);
        emitCodeStub(stub);
    }

    void emitRtcall(LIRRTCall op) {
        rtCall(op.result(), op.address(), op.arguments(), op.tmp(), op.info());
    }

    protected abstract void rtCall(LIROperand result, CiRuntimeCall l, List<LIROperand> arguments, LIROperand tmp, CodeEmitInfo info);

    void emitCall(LIRJavaCall op) {
        verifyOopMap(op.info());

        if (compilation.runtime.isMP()) {
            // must align calls sites, otherwise they can't be updated atomically on MP hardware
            alignCall(op.code());
        }

        // emit the static call stub stuff out of line
        if (C1XOptions.EmitStaticCallStubs) {
            emitStaticCallStub();
        }

        switch (op.code()) {
            case StaticCall:
                call(op.method(), op.addr, op.info());
                break;
            case OptVirtualCall:
                call(op.method(), op.addr, op.info());
                break;
            case IcVirtualCall:
                icCall(op.method(), op.addr, op.info());
                break;
            case VirtualCall:
                vtableCall(op.method(), op.vtableOffset(), op.info());
                break;
            default:
                throw Util.shouldNotReachHere();
        }
    }

    protected abstract void call(CiMethod ciMethod, CiRuntimeCall addr, CodeEmitInfo info);

    protected abstract void emitStaticCallStub();

    protected abstract void vtableCall(CiMethod ciMethod, long l, CodeEmitInfo info);

    protected abstract void icCall(CiMethod ciMethod, CiRuntimeCall addr, CodeEmitInfo info);

    protected abstract void alignCall(LIROpcode code);

    void emitOpLabel(LIRLabel op) {
        masm.bind(op.label());
    }

    void emitOp1(LIROp1 op) {
        switch (op.code()) {
            case Move:
                if (op.moveKind() == LIRInstruction.LIRMoveKind.Volatile) {
                    assert op.patchCode() == LIRPatchCode.PatchNone : "can't patch volatiles";
                    volatileMoveOp(op.inOpr(), op.result(), op.type(), op.info());
                } else {
                    moveOp(op.inOpr(), op.result(), op.type(), op.patchCode(), op.info(), op.popFpuStack(), op.moveKind() == LIRInstruction.LIRMoveKind.Unaligned);
                }
                break;

            case Prefetchr:
                prefetchr(op.inOpr());
                break;

            case Prefetchw:
                prefetchr(op.inOpr());
                break;

            case Roundfp: {
                assert op instanceof LIRRoundFP;
                LIRRoundFP roundOp = (LIRRoundFP) op;
                roundfpOp(roundOp.inOpr(), roundOp.tmp(), roundOp.resultOpr(), roundOp.popFpuStack());
                break;
            }

            case Return:
                returnOp(op.inOpr());
                break;

            case Safepoint:
                if (compilation().debugInfoRecorder().lastPcOffset() == codeOffset()) {
                    masm.nop();
                }
                safepointPoll(op.inOpr(), op.info());
                break;

            case Fxch:
                fxch(op.inOpr().asInt());
                break;

            case Fld:
                fld(op.inOpr().asInt());
                break;

            case Ffree:
                ffree(op.inOpr().asInt());
                break;

            case Branch:
                break;

            case Push:
                push(op.inOpr());
                break;

            case Pop:
                pop(op.inOpr());
                break;

            case Neg:
                negate(op.inOpr(), op.resultOpr());
                break;

            case Leal:
                leal(op.inOpr(), op.resultOpr());
                break;

            case NullCheck:
                if (C1XOptions.GenerateCompilerNullChecks) {
                    addDebugInfoForNullCheckHere(op.info());

                    if (op.inOpr().isSingleCpu()) {
                        masm.nullCheck(op.inOpr().asRegister());
                    } else {
                        throw Util.shouldNotReachHere();
                    }
                }
                break;

            case Monaddr:
                monitorAddress(op.inOpr().asConstantPtr().asInt(), op.result());
                break;

            default:
                throw Util.shouldNotReachHere();
        }
    }

    // TODO:
    // BarrierSet bs;

    protected abstract void leal(LIROperand inOpr, LIROperand resultOpr);

    protected abstract void negate(LIROperand inOpr, LIROperand resultOpr);

    protected abstract void monitorAddress(int asInt, LIROperand result);

    protected abstract void pop(LIROperand inOpr);

    protected abstract void push(LIROperand inOpr);

    protected abstract void ffree(int asJint);

    protected abstract void fld(int asJint);

    protected abstract void fxch(int asJint);

    protected abstract void safepointPoll(LIROperand inOpr, CodeEmitInfo info);

    protected abstract void returnOp(LIROperand inOpr);

    protected abstract void prefetchr(LIROperand inOpr);

    protected abstract void volatileMoveOp(LIROperand inOpr, LIROperand result, BasicType type, CodeEmitInfo info);

    public void emitOp0(LIROp0 op) {
        switch (op.code()) {
            case WordAlign: {
                while (codeOffset() % compilation.target.arch.wordSize != 0) {
                    masm.nop();
                }
                break;
            }

            case Nop:
                assert op.info() == null : "not supported";
                masm.nop();
                break;

            case Label:
                throw Util.shouldNotReachHere();

            case BuildFrame:
                buildFrame();
                break;

            case StdEntry:
                // init offsets
                offsets().setValue(CodeOffsets.Entries.OSREntry, masm.offset());
<<<<<<< HEAD
                masm.align(C1XOptions.CodeEntryAlignment);
                masm.makeOffset(compilation.runtime.codeOffset());
=======
                masm.align(compilation.target.codeAlignment);
>>>>>>> 596d824a
                if (needsIcache(compilation().method())) {
                    checkIcache();
                }
                offsets().setValue(CodeOffsets.Entries.VerifiedEntry, masm.offset());
                masm.verifiedEntry();
                buildFrame();
                offsets().setValue(CodeOffsets.Entries.FrameComplete, masm.offset());
                break;

            case OsrEntry:
                offsets().setValue(CodeOffsets.Entries.OSREntry, masm.offset());
                osrEntry();
                break;

            case Op24bitFPU:
                set_24bitFPU();
                break;

            case ResetFPU:
                resetFPU();
                break;

            case Breakpoint:
                breakpoint();
                break;

            case FpopRaw:
                fpop();
                break;

            case Membar:
                membar();
                break;

            case MembarAcquire:
                membarAcquire();
                break;

            case MembarRelease:
                membarRelease();
                break;

            case GetThread:
                getThread(op.result());
                break;

            default:
                throw Util.shouldNotReachHere();
        }
    }

    protected abstract int checkIcache();

    protected abstract void getThread(LIROperand result);

    protected abstract void membarRelease();

    protected abstract void membarAcquire();

    protected abstract void membar();

    protected abstract void fpop();

    protected abstract void breakpoint();

    protected abstract void resetFPU();

    protected abstract void set_24bitFPU();

    protected abstract void osrEntry();

    protected void emitOp2(LIROp2 op) {
        switch (op.code()) {
            case Cmp:
                if (op.info() != null) {
                    assert op.inOpr1().isAddress() || op.inOpr2().isAddress() : "shouldn't be codeemitinfo for non-address operands";
                    addDebugInfoForNullCheckHere(op.info()); // exception possible
                }
                compOp(op.condition(), op.inOpr1(), op.inOpr2(), op);
                break;

            case Cmpl2i:
            case Cmpfd2i:
            case Ucmpfd2i:
                compFl2i(op.code(), op.inOpr1(), op.inOpr2(), op.resultOpr(), op);
                break;

            case Cmove:
                cmove(op.condition(), op.inOpr1(), op.inOpr2(), op.resultOpr());
                break;

            case Shl:
            case Shr:
            case Ushr:
                if (op.inOpr2().isConstant()) {
                    shiftOp(op.code(), op.inOpr1(), op.inOpr2().asConstantPtr().asInt(), op.resultOpr());
                } else {
                    shiftOp(op.code(), op.inOpr1(), op.inOpr2(), op.resultOpr(), op.tmpOpr());
                }
                break;

            case Add:
            case Sub:
            case Mul:
            case MulStrictFp:
            case Div:
            case DivStrictFp:
            case Rem:
                assert op.fpuPopCount() < 2 : "";
                arithOp(op.code(), op.inOpr1(), op.inOpr2(), op.resultOpr(), op.info(), op.fpuPopCount() == 1);
                break;

            case Abs:
            case Sqrt:
            case Sin:
            case Tan:
            case Cos:
            case Log:
            case Log10:
                intrinsicOp(op.code(), op.inOpr1(), op.inOpr2(), op.resultOpr(), op);
                break;

            case LogicAnd:
            case LogicOr:
            case LogicXor:
                logicOp(op.code(), op.inOpr1(), op.inOpr2(), op.resultOpr());
                break;

            case Throw:
            case Unwind:
                throwOp(op.inOpr1(), op.inOpr2(), op.info(), op.code() == LIROpcode.Unwind);
                break;

            default:
                throw Util.shouldNotReachHere();
        }
    }

    protected abstract void throwOp(LIROperand inOpr1, LIROperand inOpr2, CodeEmitInfo info, boolean b);

    protected abstract void logicOp(LIROpcode code, LIROperand inOpr1, LIROperand inOpr2, LIROperand resultOpr);

    protected abstract void intrinsicOp(LIROpcode code, LIROperand inOpr1, LIROperand inOpr2, LIROperand resultOpr, LIROp2 op);

    protected abstract void arithOp(LIROpcode code, LIROperand inOpr1, LIROperand inOpr2, LIROperand resultOpr, CodeEmitInfo info, boolean b);

    protected abstract void shiftOp(LIROpcode code, LIROperand inOpr1, LIROperand inOpr2, LIROperand resultOpr, LIROperand tmpOpr);

    protected abstract void shiftOp(LIROpcode code, LIROperand inOpr1, int asJint, LIROperand resultOpr);

    protected abstract void cmove(LIRCondition condition, LIROperand inOpr1, LIROperand inOpr2, LIROperand resultOpr);

    protected abstract void compFl2i(LIROpcode code, LIROperand inOpr1, LIROperand inOpr2, LIROperand resultOpr, LIROp2 op);

    protected abstract void compOp(LIRCondition condition, LIROperand inOpr1, LIROperand inOpr2, LIROp2 op);

    void buildFrame() {
        masm.buildFrame(initialFrameSizeInBytes());
    }

    protected abstract int initialFrameSizeInBytes();

    void roundfpOp(LIROperand src, LIROperand tmp, LIROperand dest, boolean popFpuStack) {
        assert (src.isSingleFpu() && dest.isSingleStack()) || (src.isDoubleFpu() && dest.isDoubleStack()) : "roundFp: rounds register . stack location";

        reg2stack(src, dest, src.type(), popFpuStack);
    }

    protected abstract void reg2stack(LIROperand src, LIROperand dest, BasicType type, boolean popFpuStack);

    void moveOp(LIROperand src, LIROperand dest, BasicType type, LIRPatchCode patchCode, CodeEmitInfo info, boolean popFpuStack, boolean unaligned) {
        if (src.isRegister()) {
            if (dest.isRegister()) {
                assert patchCode == LIRPatchCode.PatchNone && info == null : "no patching and info allowed here";
                reg2reg(src, dest);
            } else if (dest.isStack()) {
                assert patchCode == LIRPatchCode.PatchNone && info == null : "no patching and info allowed here";
                reg2stack(src, dest, type, popFpuStack);
            } else if (dest.isAddress()) {
                reg2mem(src, dest, type, patchCode, info, popFpuStack, unaligned);
            } else {
                throw Util.shouldNotReachHere();
            }

        } else if (src.isStack()) {
            assert patchCode == LIRPatchCode.PatchNone && info == null : "no patching and info allowed here";
            if (dest.isRegister()) {
                stack2reg(src, dest, type);
            } else if (dest.isStack()) {
                stack2stack(src, dest, type);
            } else {
                throw Util.shouldNotReachHere();
            }

        } else if (src.isConstant()) {
            if (dest.isRegister()) {
                const2reg(src, dest, patchCode, info); // patching is possible
            } else if (dest.isStack()) {
                assert patchCode == LIRPatchCode.PatchNone && info == null : "no patching and info allowed here";
                const2stack(src, dest);
            } else if (dest.isAddress()) {
                assert patchCode == LIRPatchCode.PatchNone : "no patching allowed here";
                const2mem(src, dest, type, info);
            } else {
                throw Util.shouldNotReachHere();
            }

        } else if (src.isAddress()) {
            mem2reg(src, dest, type, patchCode, info, unaligned);

        } else {
            throw Util.shouldNotReachHere();
        }
    }

    protected abstract void reg2mem(LIROperand src, LIROperand dest, BasicType type, LIRPatchCode patchCode, CodeEmitInfo info, boolean popFpuStack, boolean unaligned);

    protected abstract void mem2reg(LIROperand src, LIROperand dest, BasicType type, LIRPatchCode patchCode, CodeEmitInfo info, boolean unaligned);

    protected abstract void const2mem(LIROperand src, LIROperand dest, BasicType type, CodeEmitInfo info);

    protected abstract void const2stack(LIROperand src, LIROperand dest);

    protected abstract void const2reg(LIROperand src, LIROperand dest, LIRPatchCode patchCode, CodeEmitInfo info);

    protected abstract void stack2stack(LIROperand src, LIROperand dest, BasicType type);

    protected abstract void stack2reg(LIROperand src, LIROperand dest, BasicType type);

    protected abstract void reg2reg(LIROperand src, LIROperand dest);

    void verifyOopMap(CodeEmitInfo info) {
        if (C1XOptions.VerifyOopMaps || C1XOptions.VerifyOops) {
            // TODO: verify oops
// boolean v = C1XOptions.VerifyOops;
// C1XOptions.VerifyOops = true;
// OopMapStream s = new OopMapStream(info.oopMap());
// while (!s.isDone()) {
// OopMapValue v = s.current();
// if (v.isOop()) {
// VMReg r = v.reg();
// if (!r.isStack()) {
// stringStream st;
// st.print("bad oop %s at %d", r.asRegister().name(), masm.offset());
// if (compilation.target.arch.isSPARC()) {
// masm.verifyOop(r.asRegister(), strdup(st.asString()), FILE_, LINE_);
// } else {
//
// masm.verifyOop(r.asRegister());
// }
// } else {
// masm.verifyStackOop(r.reg2stack() * VMRegImpl.stackSlotSize);
// }
// }
// s.next();
// }
// C1XOptions.VerifyOops = v;
        }
    }

    protected abstract void emitLabel(LIRLabel lirLabel);

    protected abstract void emitBranch(LIRBranch lirBranch);

    protected abstract void emitConvert(LIRConvert lirConvert);

    protected abstract void emitAllocObj(LIRAllocObj lirAllocObj);

    protected abstract void emitLIROp2(LIROp2 lirOp2);

    protected abstract void emitDelay(LIRDelay lirDelay);

    protected abstract void emitOp3(LIROp3 lirOp3);

    protected abstract void emitAllocArray(LIRAllocArray lirAllocArray);

    protected abstract void emitRTCall(LIRRTCall lirrtCall);

    protected abstract void emitArrayCopy(LIRArrayCopy lirArrayCopy);

    protected abstract void emitLock(LIRLock lirLock);

    protected abstract void emitTypeCheck(LIRTypeCheck lirTypeCheck);

    protected abstract void emitCompareAndSwap(LIRCompareAndSwap lirCompareAndSwap);

    protected abstract void emitProfileCall(LIRProfileCall lirProfileCall);

    public abstract void emitExceptionHandler();

    public void emitDeoptHandler() {
        // TODO Auto-generated method stub

    }
}<|MERGE_RESOLUTION|>--- conflicted
+++ resolved
@@ -628,12 +628,8 @@
             case StdEntry:
                 // init offsets
                 offsets().setValue(CodeOffsets.Entries.OSREntry, masm.offset());
-<<<<<<< HEAD
-                masm.align(C1XOptions.CodeEntryAlignment);
+                masm.align(compilation.target.codeAlignment);
                 masm.makeOffset(compilation.runtime.codeOffset());
-=======
-                masm.align(compilation.target.codeAlignment);
->>>>>>> 596d824a
                 if (needsIcache(compilation().method())) {
                     checkIcache();
                 }
