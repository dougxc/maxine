--- conflicted
+++ resolved
@@ -517,15 +517,10 @@
         CiValue resultOperand = resultOperandFor(x.kind);
         CiValue callAddress = load(x.address());
         CiKind[] signature = Util.signatureToKinds(x.signature, null);
-<<<<<<< HEAD
         CiCallingConvention cc = compilation.frameMap().getCallingConvention(signature, NativeCall);
-        List<CiValue> argList = visitInvokeArguments(cc, x.arguments);
-=======
-        CiCallingConvention cc = compilation.frameMap().getCallingConvention(signature, RuntimeCall);
         List<CiValue> pointerSlots = new ArrayList<CiValue>();
         List<CiValue> argList = visitInvokeArguments(cc, x.arguments, pointerSlots);
         assert pointerSlots.size() == 0;
->>>>>>> 459855fc
         argList.add(callAddress);
         lir.callNative(callAddress, x.nativeMethod.jniSymbol(), resultOperand, argList, info, null, pointerSlots);
         if (resultOperand.isLegal()) {
