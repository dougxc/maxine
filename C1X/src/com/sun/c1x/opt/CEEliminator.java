/*
 * Copyright (c) 2009 Sun Microsystems, Inc.  All rights reserved.
 *
 * Sun Microsystems, Inc. has intellectual property rights relating to technology embodied in the product
 * that is described in this document. In particular, and without limitation, these intellectual property
 * rights may include one or more of the U.S. patents listed at http://www.sun.com/patents and one or
 * more additional patents or pending patent applications in the U.S. and in other countries.
 *
 * U.S. Government Rights - Commercial software. Government users are subject to the Sun
 * Microsystems, Inc. standard license agreement and applicable provisions of the FAR and its
 * supplements.
 *
 * Use is subject to license terms. Sun, Sun Microsystems, the Sun logo, Java and Solaris are trademarks or
 * registered trademarks of Sun Microsystems, Inc. in the U.S. and other countries. All SPARC trademarks
 * are used under license and are trademarks or registered trademarks of SPARC International, Inc. in the
 * U.S. and other countries.
 *
 * UNIX is a registered trademark in the U.S. and other countries, exclusively licensed through X/Open
 * Company, Ltd.
 */
package com.sun.c1x.opt;

import com.sun.c1x.*;
import com.sun.c1x.graph.*;
import com.sun.c1x.ir.*;
import com.sun.c1x.value.*;

/**
 * This class implements conditional-expression elimination, which replaces some
 * branching constructs with conditional moves.
 *
 * @author Ben L. Titzer
 */
public class CEEliminator implements BlockClosure {

    final IR ir;
    private boolean hasSubstitution;

    public CEEliminator(IR ir) {
        this.ir = ir;
        ir.startBlock.iteratePreOrder(this);
        if (hasSubstitution) {
            new SubstitutionResolver(ir.startBlock);
        }
    }

    void adjustExceptionEdges(BlockBegin block, BlockBegin sux) {
        int e = sux.numberOfExceptionHandlers();
        for (int i = 0; i < e; i++) {
            BlockBegin xhandler = sux.exceptionHandlerAt(i);
            block.addExceptionHandler(xhandler);

            assert xhandler.isPredecessor(sux) : "missing predecessor";
            if (sux.numberOfPreds() == 0) {
                // sux is disconnected from graph so disconnect from exception handlers
                xhandler.removePredecessor(sux);
            }
            if (!xhandler.isPredecessor(block)) {
                xhandler.addPredecessor(block);
            }
        }
    }

    public void apply(BlockBegin block) {
        // 1) check that block ends with an If
        if (!(block.end() instanceof If)) {
            return;
        }
        If curIf = (If) block.end();

        // check that the if's operands are of int or object type
        BasicType ifType = curIf.x().type();
        if (!ifType.isInt() && !ifType.isObject()) {
            return;
        }

        BlockBegin tBlock = curIf.trueSuccessor();
        BlockBegin fBlock = curIf.falseSuccessor();
        Instruction tCur = tBlock.next();
        Instruction fCur = fBlock.next();

        // one Constant may be present between BlockBegin and BlockEnd
        Instruction tConst = null;
        Instruction fConst = null;
        if (tCur instanceof Constant) {
            tConst = tCur;
            tCur = tCur.next();
        }
        if (fCur instanceof Constant) {
            fConst = fCur;
            fCur = fCur.next();
        }

        // check that both branches end with a goto
        if (!(tCur instanceof Goto) || !(fCur instanceof Goto)) {
            return;
        }
        Goto tGoto = (Goto) tCur;
        Goto fGoto = (Goto) fCur;

        // check that both gotos merge into the same block
        BlockBegin sux = tGoto.defaultSuccessor();
        if (sux != fGoto.defaultSuccessor()) {
            return;
        }

        // check that at least one word was pushed on suxState
<<<<<<< HEAD
        ValueStack suxState = sux.state();
=======
        ValueStack suxState = sux.stateBefore();
>>>>>>> febad6b3
        if (suxState.stackSize() <= curIf.stateAfter().stackSize()) {
            return;
        }

        // check that phi function is present at end of successor stack and that
        // only this phi was pushed on the stack
        Instruction suxPhi = suxState.stackAt(curIf.stateAfter().stackSize());
        if (suxPhi == null || !(suxPhi instanceof Phi) || ((Phi) suxPhi).block() != sux) {
            return;
        }
        if (suxPhi.type().sizeInSlots() != suxState.stackSize() - curIf.stateAfter().stackSize()) {
            return;
        }

        // get the values that were pushed in the true- and false-branch
        Instruction tValue = tGoto.stateAfter().stackAt(curIf.stateAfter().stackSize());
        Instruction fValue = fGoto.stateAfter().stackAt(curIf.stateAfter().stackSize());

        assert tValue.type() == fValue.type() : "incompatible types";

        if (tValue.type().isFloat() || tValue.type().isDouble()) {
            // backend does not support conditional moves on floats
            return;
        }

        // check that successor has no other phi functions but suxPhi
        // this can happen when tBlock or fBlock contained additional stores to local variables
        // that are no longer represented by explicit instructions

        for (Instruction i : sux.stateBefore().allPhis(sux)) {
            if (i != suxPhi) {
                return;
            }
        }
        // check that true and false blocks don't have phis
        if (tBlock.stateBefore().hasPhisFor(null) || fBlock.stateBefore().hasPhisFor(null)) {
            return;
        }

        // 2) cut off the original if and replace with constants and a Goto
        // cut curIf away and get node before
        Instruction ifPrev = curIf.prev(block);
        int bci = curIf.bci();

        // append constants of true- and false-block if necessary
        // clone constants because original block must not be destroyed
        assert (tValue != fConst && fValue != tConst) || tConst == fConst : "mismatch";
        if (tValue == tConst) {
            tValue = new Constant(tConst.asConstant());
            ifPrev = ifPrev.setNext(tValue, bci);
        }
        if (fValue == fConst) {
            fValue = new Constant(fConst.asConstant());
            ifPrev = ifPrev.setNext(fValue, bci);
        }

        // it is very unlikely that the condition can be statically decided
        // (this was checked previously by the Canonicalizer), so always
        // append IfOp
        Instruction result = new IfOp(curIf.x(), curIf.condition(), curIf.y(), tValue, fValue);
        ifPrev = ifPrev.setNext(result, bci);

        // append Goto to successor
        ValueStack stateBefore = curIf.isSafepoint() ? curIf.stateAfter() : null;
        Goto newGoto = new Goto(sux, stateBefore, curIf.isSafepoint() || tGoto.isSafepoint() || fGoto.isSafepoint());

        // prepare state for Goto
        ValueStack gotoState = curIf.stateAfter();
        while (suxState.scope() != gotoState.scope()) {
            gotoState = gotoState.popScope();
            assert gotoState != null : "states do not match up";
        }
        gotoState = gotoState.copy();
        gotoState.push(result.type().basicType, result);
        assert gotoState.isSameAcrossScopes(suxState) : "states must match now";
        newGoto.setStateAfter(gotoState);

        // Steal the bci for the goto from the sux
        ifPrev = ifPrev.setNext(newGoto, sux.bci());

        // update block end (will remove this block from tBlock and fBlock predecessors)
        block.setEnd(newGoto);

        // remove blocks if they became unreachable
        tryRemove(tBlock);
        tryRemove(fBlock);

        // substitute the phi if possible
        Phi suxAsPhi = (Phi) suxPhi;
        if (suxAsPhi.operandCount() == 1) {
            // if the successor block now has only one predecessor
            assert suxAsPhi.operandAt(0) == result : "screwed up phi";
            suxPhi.setSubst(result);
            hasSubstitution = true;

            // 3) successfully eliminated a conditional expression
            C1XMetrics.ConditionalEliminations++;
        }
    }

    private void tryRemove(BlockBegin succ) {
        if (succ.numberOfPreds() == 0) {
            // block just became unreachable
            for (BlockBegin s : succ.end().successors()) {
                s.predecessors().remove(succ);
            }
        }
    }

}<|MERGE_RESOLUTION|>--- conflicted
+++ resolved
@@ -105,11 +105,7 @@
         }
 
         // check that at least one word was pushed on suxState
-<<<<<<< HEAD
-        ValueStack suxState = sux.state();
-=======
         ValueStack suxState = sux.stateBefore();
->>>>>>> febad6b3
         if (suxState.stackSize() <= curIf.stateAfter().stackSize()) {
             return;
         }
