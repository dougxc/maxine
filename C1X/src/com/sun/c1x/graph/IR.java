/*
 * Copyright (c) 2009 Sun Microsystems, Inc.  All rights reserved.
 *
 * Sun Microsystems, Inc. has intellectual property rights relating to technology embodied in the product
 * that is described in this document. In particular, and without limitation, these intellectual property
 * rights may include one or more of the U.S. patents listed at http://www.sun.com/patents and one or
 * more additional patents or pending patent applications in the U.S. and in other countries.
 *
 * U.S. Government Rights - Commercial software. Government users are subject to the Sun
 * Microsystems, Inc. standard license agreement and applicable provisions of the FAR and its
 * supplements.
 *
 * Use is subject to license terms. Sun, Sun Microsystems, the Sun logo, Java and Solaris are trademarks or
 * registered trademarks of Sun Microsystems, Inc. in the U.S. and other countries. All SPARC trademarks
 * are used under license and are trademarks or registered trademarks of SPARC International, Inc. in the
 * U.S. and other countries.
 *
 * UNIX is a registered trademark in the U.S. and other countries, exclusively licensed through X/Open
 * Company, Ltd.
 */
package com.sun.c1x.graph;

import com.sun.c1x.C1XCompilation;
import com.sun.c1x.C1XOptions;
import com.sun.c1x.util.Util;
import com.sun.c1x.debug.*;
import com.sun.c1x.ir.BlockBegin;
import com.sun.c1x.ir.ComputeLinearScanOrder;
import com.sun.c1x.ir.Goto;
import com.sun.c1x.ir.IRScope;
import com.sun.c1x.opt.CEEliminator;
import com.sun.c1x.opt.GlobalValueNumberer;
import com.sun.c1x.opt.NullCheckEliminator;
import com.sun.c1x.opt.BlockMerger;
import com.sun.c1x.value.ValueStack;
import java.util.Iterator;
import java.util.List;

/**
 * This class implements the overall container for the HIR (high-level IR) graph
 * and directs its construction, optimization, and finalization.
 *
 * @author Thomas Wuerthinger
 * @author Ben L. Titzer
 */
public class IR {

    /**
     * The compilation associated with this IR.
     */
    public final C1XCompilation compilation;

    /**
     * The start block of this IR.
     */
    public BlockBegin startBlock;

    /**
     * The entry block for an OSR compile.
     */
    public BlockBegin osrEntryBlock;

    /**
     * The top IRScope.
     */
    public IRScope topScope;

    /**
     * The linear-scan ordered list of blocks.
     */
    private List<BlockBegin> orderedBlocks;

    int totalBlocks = 1;
    int totalInstructions;

    /**
     * Creates a new IR instance for the specified compilation.
     * @param compilation the compilation
     */
    public IR(C1XCompilation compilation) {
        this.compilation = compilation;
    }

    /**
     * Builds the graph, optimizes it, and computes the linear scan block order.
     */
    public void build() {
        buildGraph();
        verifyAndPrint("After graph building");
        optimize1();
        verifyAndPrint("After optimizations");
        computeLinearScanOrder();
        verifyAndPrint("After linear scan order");
        optimize2();
        verifyAndPrint("After global optimizations");
    }

    private void buildGraph() {
        topScope = new IRScope(compilation, null, -1, compilation.method, compilation.osrBCI);

        // Graph builder must set the startBlock and the osrEntryBlock
        GraphBuilder g = new GraphBuilder(compilation, topScope, this);
        totalInstructions += g.totalInstructions();
        assert startBlock != null;

    }

    private void optimize1() {
        // do basic optimizations
        if (C1XOptions.DoCEElimination) {
            new CEEliminator(this);
        }
        if (C1XOptions.DoBlockMerging) {
            new BlockMerger(this);
        }
        if (C1XOptions.DoNullCheckElimination) {
            new NullCheckEliminator(this);
        }
    }

    private void computeLinearScanOrder() {
<<<<<<< HEAD
        CriticalEdgeFinder finder = new CriticalEdgeFinder(this);
        startBlock.iteratePreOrder(finder);
        finder.splitCriticalEdges();

        verifyAndPrint("After critical edge splitting");

        ComputeLinearScanOrder computeLinearScanOrder = new ComputeLinearScanOrder(totalBlocks, startBlock);
        orderedBlocks = computeLinearScanOrder.linearScanOrder();
        computeLinearScanOrder.printBlocks();
=======
        if (C1XOptions.GenerateLIR && C1XOptions.GenerateAssembly) {
            makeLinearScanOrder();
        }
    }

    private void makeLinearScanOrder() {
        if (orderedBlocks == null) {
            ComputeLinearScanOrder computeLinearScanOrder = new ComputeLinearScanOrder(totalBlocks, startBlock);
            orderedBlocks = computeLinearScanOrder.linearScanOrder();
            computeLinearScanOrder.printBlocks();
        }
>>>>>>> 80abd52e
    }

    private void optimize2() {
        // do more advanced, dominator-based optimizations
        if (C1XOptions.DoGlobalValueNumbering) {
            makeLinearScanOrder();
            new GlobalValueNumberer(this);
        }
    }

    /**
     * Gets the linear scan ordering of blocks as a list.
     * @return the blocks in linear scan order
     */
    public List<BlockBegin> linearScanOrder() {
        return orderedBlocks;
    }

    private void print(boolean cfgOnly) {
        TTY.println("IR for " + compilation.method);
        final InstructionPrinter ip = new InstructionPrinter(TTY.out, true);
        final BlockPrinter bp = new BlockPrinter(this, ip, cfgOnly, false);
        startBlock.iteratePreOrder(bp);
    }

    /**
     * Verifies the IR and prints it out if the relevant options are set.
     * @param phase the name of the phase for printing
     */
    public void verifyAndPrint(String phase) {
        if (C1XOptions.TypeChecking) {
            startBlock.iteratePreOrder(new IRChecker(this));
        }
        CFGPrinter cfgPrinter = compilation.cfgPrinter();
        if (C1XOptions.PrintCFGToFile && cfgPrinter != null) {
            cfgPrinter.printCFG(startBlock, phase, true, false);
        }

         if (C1XOptions.PrintIR) {
            TTY.println(phase);
            print(false);
        }
    }

    /**
     * Creates and inserts a new block between this block and the specified successor,
     * altering the successor and predecessor lists of involved blocks appropriately.
     * @param source the source of the edge
     * @param target the successor before which to insert a block
     * @return the new block inserted
     */
    public BlockBegin splitEdge(BlockBegin source, BlockBegin target) {
        int bci;
        if (target.predecessors().size() == 1) {
            bci = target.bci();
        } else {
            bci = source.end().bci();
        }

        // create new successor and mark it for special block order treatment
        BlockBegin newSucc = new BlockBegin(bci, nextBlockNumber());
        newSucc.setBlockFlag(BlockBegin.BlockFlag.CriticalEdgeSplit);

        // This goto is not a safepoint.
        Goto e = new Goto(target, null, false);
        newSucc.setNext(e, bci);
        newSucc.setEnd(e);
        // setup states
        ValueStack s = source.end().state();
        newSucc.setState(s.copy());
        e.setState(s.copy());
        assert newSucc.state().localsSize() == s.localsSize();
        assert newSucc.state().stackSize() == s.stackSize();
        assert newSucc.state().locksSize() == s.locksSize();
        // link predecessor to new block
        source.end().substituteSuccessor(target, newSucc);

        // The ordering needs to be the same, so remove the link that the
        // set_end call above added and substitute the new_sux for this
        // block.
        target.removePredecessor(newSucc);

        // the successor could be the target of a switch so it might have
        // multiple copies of this predecessor, so substitute the new_sux
        // for the first and delete the rest.
        List<BlockBegin> list = target.predecessors();
        int x = list.indexOf(source);
        assert x >= 0;
        list.set(x, newSucc);
        newSucc.addPredecessor(source);
        Iterator<BlockBegin> iterator = list.iterator();
        while (iterator.hasNext()) {
            if (iterator.next() == source) {
                iterator.remove();
                newSucc.addPredecessor(source);
            }
        }
        return newSucc;
    }

    /**
     * Disconnects the specified block from all other blocks.
     * @param block the block to remove from the graph
     */
    public void disconnectFromGraph(BlockBegin block) {
        for (BlockBegin p : block.predecessors()) {
            p.end().successors().remove(block);
        }
        for (BlockBegin s : block.end().successors()) {
            s.predecessors().remove(block);
        }
    }

    public int nextBlockNumber() {
        return totalBlocks++;
    }

    public int numberOfBlocks() {
        return totalBlocks;
    }

    public int totalInstructions() {
        return totalInstructions;
    }

    public void incrementNumberOfBlocks(int i) {
        totalBlocks += i;
    }

    public int numLoops() {
        return Util.nonFatalUnimplemented(0);
    }
}<|MERGE_RESOLUTION|>--- conflicted
+++ resolved
@@ -119,17 +119,10 @@
     }
 
     private void computeLinearScanOrder() {
-<<<<<<< HEAD
         CriticalEdgeFinder finder = new CriticalEdgeFinder(this);
         startBlock.iteratePreOrder(finder);
         finder.splitCriticalEdges();
 
-        verifyAndPrint("After critical edge splitting");
-
-        ComputeLinearScanOrder computeLinearScanOrder = new ComputeLinearScanOrder(totalBlocks, startBlock);
-        orderedBlocks = computeLinearScanOrder.linearScanOrder();
-        computeLinearScanOrder.printBlocks();
-=======
         if (C1XOptions.GenerateLIR && C1XOptions.GenerateAssembly) {
             makeLinearScanOrder();
         }
@@ -141,7 +134,6 @@
             orderedBlocks = computeLinearScanOrder.linearScanOrder();
             computeLinearScanOrder.printBlocks();
         }
->>>>>>> 80abd52e
     }
 
     private void optimize2() {
