--- conflicted
+++ resolved
@@ -272,31 +272,17 @@
 
         if (!C1XOptions.VerifyOops) {
             // insert some nops so that the verified entry point is aligned on CodeEntryAlignment
-<<<<<<< HEAD
-            while ((masm().offset() + icCmpSize) % C1XOptions.CodeEntryAlignment != 0) {
+            while ((masm().offset() + icCmpSize) % compilation.target.codeAlignment != 0) {
                 masm().nop();
             }
         }
         int offset = masm().offset();
         masm().inlineCacheCheck(receiver, ICKlass);
-        assert masm().offset() % C1XOptions.CodeEntryAlignment == 0 || C1XOptions.VerifyOops : "alignment must be correct";
+        assert masm().offset() % compilation.target.codeAlignment == 0 || C1XOptions.VerifyOops : "alignment must be correct";
         if (C1XOptions.VerifyOops) {
             // force alignment after the cache check.
             // It's been verified to be aligned if !VerifyOops
-            masm().align(C1XOptions.CodeEntryAlignment);
-=======
-            while ((lir().offset() + icCmpSize) % compilation.target.codeAlignment != 0) {
-                lir().nop();
-            }
-        }
-        int offset = lir().offset();
-        lir().inlineCacheCheck(receiver, ICKlass);
-        assert lir().offset() % compilation.target.codeAlignment == 0 || C1XOptions.VerifyOops : "alignment must be correct";
-        if (C1XOptions.VerifyOops) {
-            // force alignment after the cache check.
-            // It's been verified to be aligned if !VerifyOops
-            lir().align(compilation.target.codeAlignment);
->>>>>>> 0e281355
+            masm().align(compilation.target.codeAlignment);
         }
         return offset;
     }
@@ -3397,21 +3383,12 @@
                 for (int i = 0; i < C1XOptions.ProfileTypeWidth; i++) {
                     Label nextTest = new Label();
                     Address recvAddr = new Address(mdo, md.receiverOffset(bci, i));
-<<<<<<< HEAD
                     masm().cmpptr(recvAddr, (int) NULLWORD);
                     masm().jcc(X86Assembler.Condition.notEqual, nextTest);
                     masm().movptr(recvAddr, recv);
                     masm().movl(new Address(mdo, md.receiverCountOffset(bci, i)), 1);
-                    if (i < (C1XOptions.TypeProfileWidth - 1)) {
+                    if (i < (C1XOptions.ProfileTypeWidth - 1)) {
                         masm().jmp(updateDone);
-=======
-                    lir().cmpptr(recvAddr, (int) NULLWORD);
-                    lir().jcc(X86Assembler.Condition.notEqual, nextTest);
-                    lir().movptr(recvAddr, recv);
-                    lir().movl(new Address(mdo, md.receiverCountOffset(bci, i)), 1);
-                    if (i < (C1XOptions.ProfileTypeWidth - 1)) {
-                        lir().jmp(updateDone);
->>>>>>> 0e281355
                     }
                     masm().bind(nextTest);
                 }
