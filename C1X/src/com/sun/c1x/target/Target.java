--- conflicted
+++ resolved
@@ -92,7 +92,6 @@
         return referenceSize < arch.wordSize;
     }
 
-<<<<<<< HEAD
     /**
      * Gets the size in bytes of the specified basic type for this target.
      * @param basicType the basic type for which to get the size
@@ -100,7 +99,7 @@
      */
     public int sizeInBytes(BasicType basicType) {
         return basicType.sizeInBytes(referenceSize, arch.wordSize);
-=======
+    }
     public Register jRarg0() {
         // TODO Auto-generated method stub
         return null;
@@ -214,6 +213,5 @@
     public boolean isSolaris() {
         // TODO Auto-generated method stub
         return false;
->>>>>>> c5d4ea9d
     }
 }