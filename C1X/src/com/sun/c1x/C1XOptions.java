--- conflicted
+++ resolved
@@ -130,7 +130,6 @@
     public static boolean GenerateBoundsChecks               = ____;
     public static boolean GenerateCompilerNullChecks         = ____;
     public static boolean UseTableRanges                     = ____;
-<<<<<<< HEAD
 
     public static void setOptimizationLevel(int level) {
         if (level <= 0) {
@@ -216,7 +215,6 @@
         DoTypeFlowAnalysis                 = TRUE;
         DetectCascadingInstanceOf          = TRUE;
     }
-=======
     public static boolean GenerateArrayStoreCheck            = TRUE;
     public static boolean UseBiasedLocking                   = ____;
     public static boolean ImplicitDiv0Checks                 = ____;
@@ -255,5 +253,4 @@
     public static boolean Tier1OptimizeVirtualCallProfiling  = ____;
     public static boolean Tier1ProfileVirtualCalls           = ____;
     public static int     TypeProfileWidth                   = 0;
->>>>>>> c5d4ea9d
 }