/*
 * Copyright (c) 2009 Sun Microsystems, Inc.  All rights reserved.
 *
 * Sun Microsystems, Inc. has intellectual property rights relating to technology embodied in the product
 * that is described in this document. In particular, and without limitation, these intellectual property
 * rights may include one or more of the U.S. patents listed at http://www.sun.com/patents and one or
 * more additional patents or pending patent applications in the U.S. and in other countries.
 *
 * U.S. Government Rights - Commercial software. Government users are subject to the Sun
 * Microsystems, Inc. standard license agreement and applicable provisions of the FAR and its
 * supplements.
 *
 * Use is subject to license terms. Sun, Sun Microsystems, the Sun logo, Java and Solaris are trademarks or
 * registered trademarks of Sun Microsystems, Inc. in the U.S. and other countries. All SPARC trademarks
 * are used under license and are trademarks or registered trademarks of SPARC International, Inc. in the
 * U.S. and other countries.
 *
 * UNIX is a registered trademark in the U.S. and other countries, exclusively licensed through X/Open
 * Company, Ltd.
 */
package com.sun.c1x;

/**
 * The <code>C1XOptions</code> class encapsulates options that control the behavior of the
 * C1X compiler.
 *
 * @author Ben L. Titzer
 */
public class C1XOptions {

    // Checkstyle: stop
    private static final boolean ____ = false;
    private static final boolean TRUE = true;
    // Checkstyle: resume

    // inlining settings
    public static boolean InlineMethods                      = ____;
    public static boolean InlineIntrinsics                   = ____;
    public static boolean InlineMethodsWithExceptionHandlers = ____;
    public static boolean InlineSynchronizedMethods          = ____;
    public static int     MaximumInstructionCount            = 37000;
    public static float   MaximumInlineRatio                 = 0.90f;
    public static int     MaximumInlineSize                  = 35;
    public static int     MaximumTrivialSize                 = 6;
    public static int     MaximumInlineLevel                 = 9;
    public static int     MaximumRecursiveInlineLevel        = 1;
    public static int     MaximumDesiredSize                 = 8000;

    // floating point settings
    public static int     SSEVersion                         = 2;
    public static boolean RoundFPResults                     = ____;

    // debugging settings
    public static boolean GatherMetrics                      = TRUE;
    public static boolean PinAllInstructions                 = ____;
    public static boolean TestPatching                       = ____;
    public static boolean TestSlowPath                       = ____;
    public static boolean PrintInitialBlockList              = ____;
    public static boolean PrintIR                            = ____;
    public static boolean PrintCFGToFile                     = ____;
    public static boolean PrintMetrics                       = ____;

    // canonicalizer settings
    public static boolean CanonicalizeInstructions           = TRUE;
    public static boolean CanonicalizeIntrinsics             = TRUE;
    public static boolean CanonicalizeFloatingPoint          = TRUE;
    public static boolean CanonicalizeNarrowingInStores      = TRUE;
    public static boolean CanonicalizeConstantFields         = TRUE;
    public static boolean CanonicalizeUnsafes                = TRUE;
    public static boolean CanonicalizeMultipliesToShifts     = TRUE;
    public static boolean CanonicalizeObjectCheckCast        = TRUE;
    public static boolean CanonicalizeObjectInstanceOf       = TRUE;
    public static boolean CanonicalizeFoldableMethods        = ____;

    // local value numbering / load elimination settings
    public static boolean UseLocalValueNumbering             = ____;
    public static boolean EliminateFieldAccess               = ____;
    public static boolean AlwaysCSEArrayLength               = ____;

    // profiling settings
    public static boolean ProfileBranches                    = ____;
    public static boolean ProfileCalls                       = ____;
    public static boolean ProfileCheckcasts                  = ____;
    public static boolean ProfileInlinedCalls                = ____;

    // optimistic optimization settings
    public static boolean UseCHA                             = ____;
    public static boolean UseDeopt                           = ____;
    public static boolean UseCHALeafMethods                  = ____;
    public static boolean AggressivelyResolveCPEs            = TRUE;

    // state merging settings
    public static boolean MergeEquivalentConstants           = ____;
    public static boolean ComputeStoresInLoops               = TRUE;
    public static boolean AssumeVerifiedBytecode             = ____;
    public static boolean ExtraPhiChecking                   = TRUE;
    public static boolean SimplifyPhis                       = TRUE;

    // miscellaneous settings
    public static boolean SupportObjectConstants             = TRUE;
    public static boolean UseInlineCaches                    = ____;
    public static boolean RegisterFinalizersAtInit           = TRUE;

    public static boolean LIRFillDelaySlots                  = ____;

    // future settings
    public static boolean DoGlobalValueNumbering             = ____;
    public static boolean DoArrayBoundsCheckElimination      = ____;
    public static boolean DistinguishExceptionHandlerCode    = ____;
    public static boolean DoNullCheckElimination             = ____;
    public static boolean DoProfileGuidedInlining            = ____;
    public static boolean DoTypeFlowAnalysis                 = ____;
    public static int     ReOptUnresolvedCount               = 4;
    public static boolean DetectCascadingInstanceOf          = ____;
    public static float   MonomorphicProfileRatio            = 0.85f;
    public static float   BimorphicProfileRatio              = 0.90f;
    public static int     MaximumTypeSwitchInlining          = 10;

    // LIR settings
    public static boolean PrintIRWithLIR                     = ____;
    public static boolean LIRTraceExecution                  = ____;
    public static boolean TwoOperandLIRForm                  = ____;
    public static boolean PatchALot                          = ____;
    public static boolean GenerateSynchronizationCode        = ____;
    public static boolean UseFastLocking                     = ____;
    public static boolean UseFastNewInstance                 = ____;
    public static boolean PrintNotLoaded                     = ____;
    public static boolean GenerateBoundsChecks               = ____;
    public static boolean GenerateCompilerNullChecks         = ____;
    public static boolean UseTableRanges                     = ____;
<<<<<<< HEAD
    public static boolean Verbose                            = ____;
    public static boolean LIRTracePeephole                   = ____;
=======
    public static boolean GenerateArrayStoreCheck            = TRUE;
    public static boolean UseBiasedLocking                   = ____;
    public static boolean ImplicitDiv0Checks                 = ____;
    public static boolean PrintLIR                           = ____;

    // Assembler settings
    public static boolean CommentedAssembly                  = ____;
    public static boolean PrintLIRWithAssembly               = ____;
    public static boolean VerifyOopMaps                      = ____;
    public static boolean VerifyOops                         = ____;
    public static int     CodeEntryAlignment                 = 16;
>>>>>>> dc7e27ae
}<|MERGE_RESOLUTION|>--- conflicted
+++ resolved
@@ -128,14 +128,12 @@
     public static boolean GenerateBoundsChecks               = ____;
     public static boolean GenerateCompilerNullChecks         = ____;
     public static boolean UseTableRanges                     = ____;
-<<<<<<< HEAD
-    public static boolean Verbose                            = ____;
-    public static boolean LIRTracePeephole                   = ____;
-=======
     public static boolean GenerateArrayStoreCheck            = TRUE;
     public static boolean UseBiasedLocking                   = ____;
     public static boolean ImplicitDiv0Checks                 = ____;
     public static boolean PrintLIR                           = ____;
+    public static boolean Verbose                            = ____;
+    public static boolean LIRTracePeephole                   = ____;
 
     // Assembler settings
     public static boolean CommentedAssembly                  = ____;
@@ -143,5 +141,4 @@
     public static boolean VerifyOopMaps                      = ____;
     public static boolean VerifyOops                         = ____;
     public static int     CodeEntryAlignment                 = 16;
->>>>>>> dc7e27ae
 }