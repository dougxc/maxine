--- conflicted
+++ resolved
@@ -26,26 +26,6 @@
  * @author Ben L. Titzer
  */
 public enum BasicType {
-<<<<<<< HEAD
-    Boolean,
-    Byte,
-    Char,
-    Short,
-    Int,
-    Long,
-    Float,
-    Double,
-    Object,
-    Void,
-    Jsr,
-    Illegal;
-
-    /**
-     * Gets the basic type for an array from the array type code in a {@link com.sun.c1x.bytecode.Bytecodes#NEWARRAY} bytecode.
-     * @param code the array type code operand
-     * @return the basic type for the array elements
-     */
-=======
     Boolean('Z', "boolean"),
     Char('C', "char"),
     Float('F', "float"),
@@ -75,7 +55,6 @@
     public final char _char;
     public final String _name;
 
->>>>>>> ec964140
     public static BasicType fromArrayTypeCode(int code) {
         switch (code) {
             case 4: return Boolean;
