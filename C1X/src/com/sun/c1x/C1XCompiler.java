--- conflicted
+++ resolved
@@ -66,21 +66,12 @@
     }
 
     @Override
-<<<<<<< HEAD
-    public CiResult compileMethod(RiMethod method) {
-        return compileMethod(method, -1);
-    }
-
-    @Override
-    public CiResult compileMethod(RiMethod method, int osrBCI) {
-=======
     public CiResult compileMethod(RiMethod method, XirRuntime xirRuntime) {
         return compileMethod(method, -1, xirRuntime);
     }
 
     @Override
     public CiResult compileMethod(RiMethod method, int osrBCI, XirRuntime xirRuntime) {
->>>>>>> 593b5272
 
 
         if (!initialized) {
