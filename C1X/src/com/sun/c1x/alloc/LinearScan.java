--- conflicted
+++ resolved
@@ -20,6 +20,7 @@
  */
 package com.sun.c1x.alloc;
 
+import static com.sun.cri.ci.CiDebugInfo.*;
 import static com.sun.cri.ci.CiUtil.*;
 import static java.lang.reflect.Modifier.*;
 
@@ -2134,20 +2135,13 @@
         LIRDebugInfo info = op.info;
         if (info != null) {
             if (info.debugInfo == null) {
-<<<<<<< HEAD
-                byte[] regRefMap = null;
-                if (!op.hasCall()) {
-                    regRefMap = CiUtil.makeBitMap(compilation.target.arch.registerReferenceMapBitCount);
-                }
-=======
->>>>>>> 5b6d1b1e
                 int frameSize = compilation.frameMap().frameSize();
                 int frameWords = frameSize / compilation.target.spillSlotSize;
                 CiBitMap frameRefMap = new CiBitMap(frameWords);
-                CiBitMap regRefMap = new CiBitMap(64);
+                CiBitMap regRefMap = !op.hasCall() ? new CiBitMap(64) : null;
                 Frame frame = computeFrame(info.state, op.id, frameRefMap);
                 computeOopMap(iw, op, frameRefMap, regRefMap);
-                info.debugInfo = new CiDebugInfo(frame, regRefMap.toLong(), frameRefMap);
+                info.debugInfo = new CiDebugInfo(frame, regRefMap == null ? NO_REF_MAP : regRefMap.toLong(), frameRefMap);
             } else if (C1XOptions.DetailedAsserts) {
                 assert info.debugInfo.frame().equals(computeFrame(info.state, op.id, new CiBitMap(info.debugInfo.frameRefMap.size())));
             }
