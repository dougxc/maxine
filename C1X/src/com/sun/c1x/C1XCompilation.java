/*
 * Copyright (c) 2009 Sun Microsystems, Inc.  All rights reserved.
 *
 * Sun Microsystems, Inc. has intellectual property rights relating to technology embodied in the product
 * that is described in this document. In particular, and without limitation, these intellectual property
 * rights may include one or more of the U.S. patents listed at http://www.sun.com/patents and one or
 * more additional patents or pending patent applications in the U.S. and in other countries.
 *
 * U.S. Government Rights - Commercial software. Government users are subject to the Sun
 * Microsystems, Inc. standard license agreement and applicable provisions of the FAR and its
 * supplements.
 *
 * Use is subject to license terms. Sun, Sun Microsystems, the Sun logo, Java and Solaris are trademarks or
 * registered trademarks of Sun Microsystems, Inc. in the U.S. and other countries. All SPARC trademarks
 * are used under license and are trademarks or registered trademarks of SPARC International, Inc. in the
 * U.S. and other countries.
 *
 * UNIX is a registered trademark in the U.S. and other countries, exclusively licensed through X/Open
 * Company, Ltd.
 */

package com.sun.c1x;

import java.io.*;
import java.util.*;

import com.sun.c1x.alloc.*;
import com.sun.c1x.asm.*;
import com.sun.c1x.ci.*;
import com.sun.c1x.gen.*;
import com.sun.c1x.graph.*;
import com.sun.c1x.ir.*;
import com.sun.c1x.lir.*;
import com.sun.c1x.target.*;
import com.sun.c1x.util.*;

/**
 * The <code>Compilation</code> class encapsulates global information about the compilation of a particular method,
 * including a reference to the runtime, statistics about the compiled code, etc.
 *
 * @author Ben L. Titzer
 */
public class C1XCompilation {

    public enum MethodCompilation {
        InvocationEntryBci(-1), InvalidOSREntryBci(-2), SynchronizationEntryBCI(-1);

        public final int value;

        MethodCompilation(int value) {
            this.value = value;
        }
    }

    public final Target target;
    public final CiRuntime runtime;
    public final CiMethod method;
    public final CiTargetMethod targetMethod;
    final int osrBCI;

    int maxSpills;
    boolean needsDebugInfo;
    boolean hasExceptionHandlers;
    private boolean hasFpuCode;
    boolean hasUnsafeAccess;
    Bailout bailout;

    int totalBlocks = 1;
    int totalInstructions;
    private Instruction currentInstruction;

    private FrameMap frameMap;
    private AbstractAssembler assembler;

    private IR hir;

    private Instruction lastInstructionPrinted; // Debugging only
    private CFGPrinter cfgPrinter;

    private CodeOffsets codeOffsets = new CodeOffsets();
    private List<ExceptionInfo> exceptionInfoList = new ArrayList<ExceptionInfo>();

    /**
     * Creates a new compilation for the specified method and runtime.
     * @param target the target of the compilation, including architecture information
     * @param runtime the runtime implementation
     * @param method the method to be compiled
     * @param targetMethod the target method to accept the results
     * @param osrBCI the bytecode index for on-stack replacement, if requested
     */
    public C1XCompilation(Target target, CiRuntime runtime, CiMethod method, CiTargetMethod targetMethod, int osrBCI) {
        this.target = target;
        this.runtime = runtime;
        this.method = method;
        this.targetMethod = targetMethod;
        this.osrBCI = osrBCI;
    }

    /**
     * Creates a new compilation for the specified method and runtime.
     * @param target the target of the compilation, including architecture information
     * @param runtime the runtime implementation
     * @param method the method to be compiled
     * @param targetMethod the target method
     */
    public C1XCompilation(Target target, CiRuntime runtime, CiMethod method, CiTargetMethod targetMethod) {
        this.target = target;
        this.runtime = runtime;
        this.method = method;
        this.targetMethod = targetMethod;
        this.osrBCI = -1;
    }

    public IR hir() {
        return hir;
    }

    /**
     * Gets the bailout condition if this compilation failed.
     *
     * @return the bailout condition
     */
    public Bailout bailout() {
        return bailout;
    }

    /**
     * Gets the root method being compiled.
     *
     * @return the method being compiled
     */
    public CiMethod method() {
        return method;
    }

    /**
     * Records that this compilation has exception handlers.
     */
    public void setHasExceptionHandlers() {
        hasExceptionHandlers = true;
    }

    /**
     * Checks whether this compilation is for an on-stack replacement.
     *
     * @return <code>true</code> if this compilation is for an on-stack replacement
     */
    public boolean isOsrCompilation() {
        return osrBCI >= 0;
    }

    /**
     * Gets the bytecode index for on-stack replacement, if this compilation is for an OSR.
     *
     * @return the bytecode index
     */
    public int osrBCI() {
        return osrBCI;
    }

    /**
     * Gets the frame which describes the layout of the OSR interpreter frame for this method.
     *
     * @return the OSR frame
     */
    public CiOsrFrame getOsrFrame() {
        return runtime.getOsrFrame(method, osrBCI);
    }

    /**
     * Records an assumption made by this compilation that the specified type is a leaf class.
     *
     * @param type
     *            the type that is assumed to be a leaf class
     * @return <code>true</code> if the assumption was recorded and can be assumed; <code>false</code> otherwise
     */
    public boolean recordLeafTypeAssumption(CiType type) {
        return false;
    }

    /**
     * Records an assumption made by this compilation that the specified method is a leaf method.
     *
     * @param method
     *            the method that is assumed to be a leaf method
     * @return <code>true</code> if the assumption was recorded and can be assumed; <code>false</code> otherwise
     */
    public boolean recordLeafMethodAssumption(CiMethod method) {
        return false;
    }

    /**
     * Records an assumption that the specified type has no finalizable subclasses.
     *
     * @param receiverType
     *            the type that is assumed to have no finalizable subclasses
     * @return <code>true</code> if the assumption was recorded and can be assumed; <code>false</code> otherwise
     */
    public boolean recordNoFinalizableSubclassAssumption(CiType receiverType) {
        return false;
    }

    /**
     * Gets the <code>CiType</code> corresponding to <code>java.lang.Throwable</code>.
     *
     * @return the compiler interface type for Throwable
     */
    public CiType throwableType() {
        return runtime.resolveType("java.lang.Throwable");
    }

    /**
     * Records an inlining decision not to inline an inlinable method.
     *
     * @param target
     *            the method that was not inlined
     * @param reason
     *            a description of the reason why the method was not inlined
     */
    public void recordInliningFailure(CiMethod target, String reason) {
        // TODO: record inlining failure
    }

    /**
     * Converts this compilation to a string.
     *
     * @return a string representation of this compilation
     */
    @Override
    public String toString() {
        if (isOsrCompilation()) {
            return "osr-compile @ " + osrBCI + ": " + method;
        }
        return "compile: " + method;
    }

    /**
     * Builds the block map for the specified method.
     *
     * @param method
     *            the method for which to build the block map
     * @param osrBCI
     *            the OSR bytecode index; <code>-1</code> if this is not an OSR
     * @return the block map for the specified method
     */
    public BlockMap getBlockMap(CiMethod method, int osrBCI) {
        // XXX: cache the block map for methods that are compiled or inlined often
        BlockMap map = new BlockMap(method, totalBlocks);
        boolean isOsrCompilation = false;
        if (osrBCI >= 0) {
            map.addEntrypoint(osrBCI, BlockBegin.BlockFlag.OsrEntry);
            isOsrCompilation = true;
        }
        if (!map.build(!isOsrCompilation && C1XOptions.ComputeStoresInLoops)) {
            throw new Bailout("build of BlockMap failed for " + method);
        } else {
            if (C1XOptions.PrintCFGToFile) {
                OutputStream cfgFileStream = CFGPrinter.cfgFileStream();
                if (cfgFileStream != null) {
                    CFGPrinter cfgPrinter = new CFGPrinter(cfgFileStream);
                    cfgPrinter.printCFG(map, method.codeSize(), "BlockListBuilder " + Util.format("%f %r %H.%n(%p)", method, true), false, false);
                }
            }
        }
        map.cleanup();
        totalBlocks += map.numberOfBlocks();
        return map;
    }

    /**
     * Returns the number of bytecodes inlined into the compilation.
     *
     * @return the number of bytecodes
     */
    public int totalInstructions() {
        return totalInstructions;
    }

    public int nextBlockNumber() {
        return totalBlocks++;
    }

    /**
     * Updates the current instruction to a new value and returns the old one.
     *
     * @param instr
     *            the new current instruction
     * @return the old current instruction
     */
    public Instruction setCurrentInstruction(Instruction instr) {
        final Instruction previous = currentInstruction;
        currentInstruction = instr;
        return previous;
    }

    /**
     * Returns the current processed instruction. This method is used during HIR to LIR transformations.
     *
     * @return the current instruction
     */
    public Instruction currentInstruction() {
        return currentInstruction;
    }

    /**
     * Returns the frame map of this compilation.
     *
     * @return the frame map
     */
    public FrameMap frameMap() {
        return frameMap;
    }

    public void maybePrintCurrentInstruction() {
        if (currentInstruction != null && lastInstructionPrinted != currentInstruction) {
            lastInstructionPrinted = currentInstruction;
            currentInstruction.printLine();
        }
    }

    public CodeOffsets offsets() {
        return codeOffsets;
    }

    public AbstractAssembler masm() {
        return assembler;
    }

    public void addExceptionHandlersForPco(int pcOffset, List<ExceptionHandler> exceptionHandlers) {

        if (C1XOptions.PrintExceptionHandlers && C1XOptions.Verbose) {
            TTY.println("  added exception scope for pco %d", pcOffset);
          }
        exceptionInfoList.add(new ExceptionInfo(pcOffset, exceptionHandlers));
    }

    public DebugInformationRecorder debugInfoRecorder() {
        // TODO: Implement correctly, for now return skeleton class for code to work
        return new DebugInformationRecorder();
    }

    public boolean hasExceptionHandlers() {
        return hasExceptionHandlers;
    }

    public BlockBegin osrEntry() {
        throw Util.unimplemented();
    }

    public boolean hasFpuCode() {
        return hasFpuCode;
    }

    public void setHasFpuCode(boolean hasFpuCode) {
        this.hasFpuCode = hasFpuCode;
    }

    public boolean compile() {

        if (C1XOptions.PrintCompilation) {
            TTY.println();
            TTY.println("Compiling method: " + method.toString());
        }

        try {
            hir = new IR(this);
            hir.build();

            CFGPrinter printer = cfgPrinter();

            if (C1XOptions.PrintCFGToFile && printer != null) {
                printer.printCFG(hir.startBlock, "Before generation of LIR", true, false);
            }

            emitLIR();

            if (C1XOptions.PrintCFGToFile && printer != null) {
                printer.printCFG(hir.startBlock, "After generation of LIR", false, true);
            }

            emitCode();
        } catch (Bailout b) {
            bailout = b;
            return false;
        } catch (Throwable t) {
            bailout = new Bailout("Unexpected exception while compiling: " + this.method(), t);
            return false;
        }

        return true;
    }

    private void emitLIR() {
        if (C1XOptions.GenerateLIR) {
            frameMap = target.backend.newFrameMap(this, method, hir.topScope.numberOfLocks(), hir.topScope.maxStack());
            final LIRGenerator lirGenerator = target.backend.newLIRGenerator(this);
            hir.iterateLinearScanOrder(lirGenerator);

            final RegisterAllocator registerAllocator = new LinearScan(this, hir, lirGenerator, frameMap());
            registerAllocator.allocate();
        }
    }

    private void emitCode() {
<<<<<<< HEAD
        CodeBuffer tmp = new CodeBuffer();
        assembler = target.backend.newAssembler(this, tmp);
        final LIRAssembler lirAssembler = target.backend.newLIRAssembler(this);
        lirAssembler.emitCode(hir.linearScanOrder());


        // generate code or slow cases
        lirAssembler.emitSlowCaseStubs();

        // generate exception adapters
        lirAssembler.emitExceptionEntries(exceptionInfoList);

        // generate code for exception handler
        // TODO: Check if we need this
        //lirAssembler.emitExceptionHandler();

        lirAssembler.emitDeoptHandler();


        assembler.installTargetMethod();
=======
        if (C1XOptions.GenerateLIR && C1XOptions.GenerateAssembly) {
            CodeBuffer tmp = new CodeBuffer();
            assembler = target.backend.newAssembler(this, tmp);
            final LIRAssembler lirAssembler = target.backend.newLIRAssembler(this);
            lirAssembler.emitCode(hir.linearScanOrder());
        }
>>>>>>> 0e281355
    }

    public int numberOfBlocks() {
        return totalBlocks;
    }

    public CFGPrinter cfgPrinter() {
        if (C1XOptions.PrintCFGToFile && cfgPrinter == null) {
            OutputStream cfgFileStream = CFGPrinter.cfgFileStream();
            if (cfgFileStream != null) {
                cfgPrinter = new CFGPrinter(cfgFileStream);
                cfgPrinter.printCompilation(method);
            }
        }

        return cfgPrinter;
    }

    public boolean needsDebugInformation() {
        // TODO Check what to return here, for now do not collect debug information
        return false;
    }
}<|MERGE_RESOLUTION|>--- conflicted
+++ resolved
@@ -402,35 +402,28 @@
     }
 
     private void emitCode() {
-<<<<<<< HEAD
-        CodeBuffer tmp = new CodeBuffer();
-        assembler = target.backend.newAssembler(this, tmp);
-        final LIRAssembler lirAssembler = target.backend.newLIRAssembler(this);
-        lirAssembler.emitCode(hir.linearScanOrder());
-
-
-        // generate code or slow cases
-        lirAssembler.emitSlowCaseStubs();
-
-        // generate exception adapters
-        lirAssembler.emitExceptionEntries(exceptionInfoList);
-
-        // generate code for exception handler
-        // TODO: Check if we need this
-        //lirAssembler.emitExceptionHandler();
-
-        lirAssembler.emitDeoptHandler();
-
-
-        assembler.installTargetMethod();
-=======
         if (C1XOptions.GenerateLIR && C1XOptions.GenerateAssembly) {
             CodeBuffer tmp = new CodeBuffer();
             assembler = target.backend.newAssembler(this, tmp);
             final LIRAssembler lirAssembler = target.backend.newLIRAssembler(this);
             lirAssembler.emitCode(hir.linearScanOrder());
-        }
->>>>>>> 0e281355
+
+
+            // generate code or slow cases
+            lirAssembler.emitSlowCaseStubs();
+
+            // generate exception adapters
+            lirAssembler.emitExceptionEntries(exceptionInfoList);
+
+            // generate code for exception handler
+            // TODO: Check if we need this
+            //lirAssembler.emitExceptionHandler();
+
+            lirAssembler.emitDeoptHandler();
+
+
+            assembler.installTargetMethod();
+        }
     }
 
     public int numberOfBlocks() {
