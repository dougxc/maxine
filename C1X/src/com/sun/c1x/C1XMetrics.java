/*
 * Copyright (c) 2009 Sun Microsystems, Inc.  All rights reserved.
 *
 * Sun Microsystems, Inc. has intellectual property rights relating to technology embodied in the product
 * that is described in this document. In particular, and without limitation, these intellectual property
 * rights may include one or more of the U.S. patents listed at http://www.sun.com/patents and one or
 * more additional patents or pending patent applications in the U.S. and in other countries.
 *
 * U.S. Government Rights - Commercial software. Government users are subject to the Sun
 * Microsystems, Inc. standard license agreement and applicable provisions of the FAR and its
 * supplements.
 *
 * Use is subject to license terms. Sun, Sun Microsystems, the Sun logo, Java and Solaris are trademarks or
 * registered trademarks of Sun Microsystems, Inc. in the U.S. and other countries. All SPARC trademarks
 * are used under license and are trademarks or registered trademarks of SPARC International, Inc. in the
 * U.S. and other countries.
 *
 * UNIX is a registered trademark in the U.S. and other countries, exclusively licensed through X/Open
 * Company, Ltd.
 */
package com.sun.c1x;

/**
 * The <code>C1XMetrics</code> class contains a number of fields that collect metrics about
 * compilation.
 *
 * @author Ben L. Titzer
 */
public class C1XMetrics {
    public static int LocalValueNumberHits;
    public static int GlobalValueNumberHits;
    public static int ValueMapResizes;
    public static int InlinedMethods;
    public static int InlinedIntrinsics;
    public static int InlinedFinalizerChecks;
    public static int FoldableMethodsRegistered;
    public static int MethodsFolded;
    public static int InlineForcedMethods;
    public static int InlineForbiddenMethods;
    public static int NullCheckIterations;
    public static int NullCheckEliminations;
    public static int NullChecksRedundant;
    public static int EquivalentConstantsMerged;
    public static int EquivalentConstantsChecked;
    public static int ConditionalEliminations;
    public static int BlocksMerged;
    public static int NestedIfOpsRemoved;
    public static int BlocksSkipped;
    public static int DeadCodeEliminated;
<<<<<<< HEAD
=======
    public static int ResolveCPEAttempts;
>>>>>>> febad6b3
}<|MERGE_RESOLUTION|>--- conflicted
+++ resolved
@@ -47,8 +47,5 @@
     public static int NestedIfOpsRemoved;
     public static int BlocksSkipped;
     public static int DeadCodeEliminated;
-<<<<<<< HEAD
-=======
     public static int ResolveCPEAttempts;
->>>>>>> febad6b3
 }