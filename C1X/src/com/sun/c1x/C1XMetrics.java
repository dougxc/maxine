--- conflicted
+++ resolved
@@ -58,11 +58,8 @@
     public static int DirectCallSitesEmitted;
     public static int IndirectCallSitesEmitted;
 
-<<<<<<< HEAD
-=======
     public static Map<String, Integer> StaticHIRInstructionCount = new HashMap<String, Integer>();
 
->>>>>>> c1c8a02d
     /**
      * The number of LIR instructions that were allocated during compilation.
      */
