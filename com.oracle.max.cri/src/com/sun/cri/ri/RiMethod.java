/*
 * Copyright (c) 2009, 2011, Oracle and/or its affiliates. All rights reserved.
 * DO NOT ALTER OR REMOVE COPYRIGHT NOTICES OR THIS FILE HEADER.
 *
 * This code is free software; you can redistribute it and/or modify it
 * under the terms of the GNU General Public License version 2 only, as
 * published by the Free Software Foundation.
 *
 * This code is distributed in the hope that it will be useful, but WITHOUT
 * ANY WARRANTY; without even the implied warranty of MERCHANTABILITY or
 * FITNESS FOR A PARTICULAR PURPOSE.  See the GNU General Public License
 * version 2 for more details (a copy is included in the LICENSE file that
 * accompanied this code).
 *
 * You should have received a copy of the GNU General Public License version
 * 2 along with this work; if not, write to the Free Software Foundation,
 * Inc., 51 Franklin St, Fifth Floor, Boston, MA 02110-1301 USA.
 *
 * Please contact Oracle, 500 Oracle Parkway, Redwood Shores, CA 94065 USA
 * or visit www.oracle.com if you need additional information or have any
 * questions.
 */
package com.sun.cri.ri;

/**
 * Represents resolved and unresolved methods. Methods, like fields and types, are resolved through
 * {@link RiConstantPool constant pools}, and their actual implementation is provided by the {@link RiRuntime runtime}
 * to the compiler.
 */
public interface RiMethod {

    /**
     * Gets the name of the method as a string.
     * @return the name of the method
     */
    String name();

    /**
     * Gets the type in which this method is declared.
     * @return the type in which this method is declared
     */
    RiType holder();

    /**
     * Gets the signature of the method.
     * @return the signature of the method
     */
    RiSignature signature();
<<<<<<< HEAD

    /**
     * Checks whether this method is resolved.
     * @return {@code true} if the method is resolved
     */
    boolean isResolved();

    /**
     * Gets the bytecode of the method, if the method {@linkplain #isResolved()} and has code.
     * @return the bytecode of the method or {@code null} if none is available
     */
    byte[] code();

    /**
     * Gets the size of the bytecode of the method, if the method {@linkplain #isResolved()} and has code.
     * @return the size of the bytecode in bytes, or 0 if no bytecode is available
     */
    int codeSize();

    /**
     * Gets the {@link RiMethodProfile method data} for this method, which stores instrumentation,
     * including invocation counts, branch counts, etc.
     * @return the method data object, if it exists; {@code null} otherwise
     */
    RiMethodProfile methodData();

    // N.B. All operations beyond this point are only available on resolved methods.

    /**
     * Gets the symbol used to link this method if it is native, otherwise {@code null}.
     * NOTE: ONLY AVAILABLE ON RESOLVED METHODS.
     */
    String jniSymbol();

    /**
     * Gets the maximum number of locals used in this method's bytecode.
     * NOTE: ONLY AVAILABLE ON RESOLVED METHODS.
     * @return the maximum number of locals
     */
    int maxLocals();

    /**
     * Gets the maximum number of stack slots used in this method's bytecode.
     * NOTE: ONLY AVAILABLE ON RESOLVED METHODS.
     * @return the maximum number of stack slots
     */
    int maxStackSize();

    /**
     * Checks whether this method has balanced monitor operations.
     * NOTE: ONLY AVAILABLE ON RESOLVED METHODS.
     * @return {@code true} if the method has balanced monitor operations
     */
    boolean hasBalancedMonitors();

    /**
     * Gets the access flags for this method. Only the flags specified in the JVM specification
     * will be included in the returned mask. The utility methods in the {@link Modifier} class
     * should be used to query the returned mask for the presence/absence of individual flags.
     * NOTE: ONLY AVAILABLE ON RESOLVED METHODS.
     * @return the mask of JVM defined method access flags defined for this method
     */
    int accessFlags();

    /**
     * Checks whether this method is a leaf method.
     * NOTE: ONLY AVAILABLE ON RESOLVED METHODS.
     * @return {@code true} if the method is a leaf method (that is, is final or private)
     */
    boolean isLeafMethod();

    /**
     * Checks whether this method is a class initializer.
     * NOTE: ONLY AVAILABLE ON RESOLVED METHODS.
     * @return {@code true} if the method is a class initializer
     */
    boolean isClassInitializer();

    /**
     * Checks whether this method is a constructor.
     * NOTE: ONLY AVAILABLE ON RESOLVED METHODS.
     * @return {@code true} if the method is a constructor
     */
    boolean isConstructor();

    /**
     * Checks whether this method has been overridden. Decisions made based
     * on a method being overridden must be registered as dependencies.
     * NOTE: ONLY AVAILABLE ON RESOLVED METHODS.
     * @return {@code true} if the method has been overridden
     */
    boolean isOverridden();

    /**
     * Checks whether the compiler can insert safepoint polls in this method.
     * NOTE: ONLY AVAILABLE ON RESOLVED METHODS.
     * @return {@code true} if the method cannot have safepoint polls inserted
     */
    boolean noSafepointPolls();

    /**
     * Gets a map from bytecode indexes to bit maps denoting the live locals at that position.
     * If a non-null array is return, its length is guaranteed to be equal to {@code code().length}.
     *
     * NOTE: ONLY AVAILABLE ON RESOLVED METHODS.
     * @return the liveness map if it is available; {@code null} otherwise
     */
    CiBitMap[] livenessMap();

    /**
     * Checks whether this method can be statically bound (that is, it is final or private or static).
     * NOTE: ONLY AVAILABLE ON RESOLVED METHODS.
     * @return {@code true} if this method can be statically bound
     */
    boolean canBeStaticallyBound();

    /**
     * Gets the list of exception handlers for this method.
     * NOTE: ONLY AVAILABLE ON RESOLVED METHODS.
     * @return the list of exception handlers
     */
    RiExceptionHandler[] exceptionHandlers();

    /**
     * Gets a stack trace element for this method and a given bytecode index.
     */
    StackTraceElement toStackTraceElement(int bci);

    /**
     * Temporary work-around to support the @ACCESSOR Maxine annotation.
     * Non-Maxine VMs should just return {@code null}.
     */
    RiType accessor();

    /**
     * Gets the intrinsic id of this method.
     */
    String intrinsic();

    /**
     * Provides an estimate of how often this method has been executed.
     * @return The number of invocations, or -1 if this information isn't available.
     */
    int invocationCount();

    /**
     * Returns an estimate of hot often an exception was seen at the given bytecode.
     * @return The estimate in percent (0-100), with 0 meaning never and 100 meaning always, or -1 if this information isn't available.
     */
    int exceptionProbability(int bci);

    /**
     * Returns the type profile of the instruction at the given byte code index.
     * @return The RiTypeProfile information, or null if it isn't available.
     */
    RiTypeProfile typeProfile(int bci);

    /**
     * Returns an estimate of how often the branch at the given byte code was taken.
     * @return The estimated probability, with 0.0 meaning never and 1.0 meaning always, or -1 if this information isn't available.
     */
    double branchProbability(int bci);

    /**
     * Returns an estimate of how often the branches of the switch at the given byte code were taken.
     * @return The estimated probability, with 0.0 meaning never and 1.0 meaning always, or NULL if this information isn't available.
     * The default case is specified at the last index.
     */
    double[] switchProbability(int bci);

    /**
     * Returns a map that the compiler can use to store objects that should survive the current compilation.
     */
    Map<Object, Object> compilerStorage();

    /**
     * Provides the size of this method's compiled code (if any). Constitutes a possible metric for inlining decisions.
     *
     * @return Size of compiled method or -1 if this method has not been compiled or this information is not available.
     */
    int compiledCodeSize();
=======
>>>>>>> 36b51b63
}<|MERGE_RESOLUTION|>--- conflicted
+++ resolved
@@ -46,188 +46,4 @@
      * @return the signature of the method
      */
     RiSignature signature();
-<<<<<<< HEAD
-
-    /**
-     * Checks whether this method is resolved.
-     * @return {@code true} if the method is resolved
-     */
-    boolean isResolved();
-
-    /**
-     * Gets the bytecode of the method, if the method {@linkplain #isResolved()} and has code.
-     * @return the bytecode of the method or {@code null} if none is available
-     */
-    byte[] code();
-
-    /**
-     * Gets the size of the bytecode of the method, if the method {@linkplain #isResolved()} and has code.
-     * @return the size of the bytecode in bytes, or 0 if no bytecode is available
-     */
-    int codeSize();
-
-    /**
-     * Gets the {@link RiMethodProfile method data} for this method, which stores instrumentation,
-     * including invocation counts, branch counts, etc.
-     * @return the method data object, if it exists; {@code null} otherwise
-     */
-    RiMethodProfile methodData();
-
-    // N.B. All operations beyond this point are only available on resolved methods.
-
-    /**
-     * Gets the symbol used to link this method if it is native, otherwise {@code null}.
-     * NOTE: ONLY AVAILABLE ON RESOLVED METHODS.
-     */
-    String jniSymbol();
-
-    /**
-     * Gets the maximum number of locals used in this method's bytecode.
-     * NOTE: ONLY AVAILABLE ON RESOLVED METHODS.
-     * @return the maximum number of locals
-     */
-    int maxLocals();
-
-    /**
-     * Gets the maximum number of stack slots used in this method's bytecode.
-     * NOTE: ONLY AVAILABLE ON RESOLVED METHODS.
-     * @return the maximum number of stack slots
-     */
-    int maxStackSize();
-
-    /**
-     * Checks whether this method has balanced monitor operations.
-     * NOTE: ONLY AVAILABLE ON RESOLVED METHODS.
-     * @return {@code true} if the method has balanced monitor operations
-     */
-    boolean hasBalancedMonitors();
-
-    /**
-     * Gets the access flags for this method. Only the flags specified in the JVM specification
-     * will be included in the returned mask. The utility methods in the {@link Modifier} class
-     * should be used to query the returned mask for the presence/absence of individual flags.
-     * NOTE: ONLY AVAILABLE ON RESOLVED METHODS.
-     * @return the mask of JVM defined method access flags defined for this method
-     */
-    int accessFlags();
-
-    /**
-     * Checks whether this method is a leaf method.
-     * NOTE: ONLY AVAILABLE ON RESOLVED METHODS.
-     * @return {@code true} if the method is a leaf method (that is, is final or private)
-     */
-    boolean isLeafMethod();
-
-    /**
-     * Checks whether this method is a class initializer.
-     * NOTE: ONLY AVAILABLE ON RESOLVED METHODS.
-     * @return {@code true} if the method is a class initializer
-     */
-    boolean isClassInitializer();
-
-    /**
-     * Checks whether this method is a constructor.
-     * NOTE: ONLY AVAILABLE ON RESOLVED METHODS.
-     * @return {@code true} if the method is a constructor
-     */
-    boolean isConstructor();
-
-    /**
-     * Checks whether this method has been overridden. Decisions made based
-     * on a method being overridden must be registered as dependencies.
-     * NOTE: ONLY AVAILABLE ON RESOLVED METHODS.
-     * @return {@code true} if the method has been overridden
-     */
-    boolean isOverridden();
-
-    /**
-     * Checks whether the compiler can insert safepoint polls in this method.
-     * NOTE: ONLY AVAILABLE ON RESOLVED METHODS.
-     * @return {@code true} if the method cannot have safepoint polls inserted
-     */
-    boolean noSafepointPolls();
-
-    /**
-     * Gets a map from bytecode indexes to bit maps denoting the live locals at that position.
-     * If a non-null array is return, its length is guaranteed to be equal to {@code code().length}.
-     *
-     * NOTE: ONLY AVAILABLE ON RESOLVED METHODS.
-     * @return the liveness map if it is available; {@code null} otherwise
-     */
-    CiBitMap[] livenessMap();
-
-    /**
-     * Checks whether this method can be statically bound (that is, it is final or private or static).
-     * NOTE: ONLY AVAILABLE ON RESOLVED METHODS.
-     * @return {@code true} if this method can be statically bound
-     */
-    boolean canBeStaticallyBound();
-
-    /**
-     * Gets the list of exception handlers for this method.
-     * NOTE: ONLY AVAILABLE ON RESOLVED METHODS.
-     * @return the list of exception handlers
-     */
-    RiExceptionHandler[] exceptionHandlers();
-
-    /**
-     * Gets a stack trace element for this method and a given bytecode index.
-     */
-    StackTraceElement toStackTraceElement(int bci);
-
-    /**
-     * Temporary work-around to support the @ACCESSOR Maxine annotation.
-     * Non-Maxine VMs should just return {@code null}.
-     */
-    RiType accessor();
-
-    /**
-     * Gets the intrinsic id of this method.
-     */
-    String intrinsic();
-
-    /**
-     * Provides an estimate of how often this method has been executed.
-     * @return The number of invocations, or -1 if this information isn't available.
-     */
-    int invocationCount();
-
-    /**
-     * Returns an estimate of hot often an exception was seen at the given bytecode.
-     * @return The estimate in percent (0-100), with 0 meaning never and 100 meaning always, or -1 if this information isn't available.
-     */
-    int exceptionProbability(int bci);
-
-    /**
-     * Returns the type profile of the instruction at the given byte code index.
-     * @return The RiTypeProfile information, or null if it isn't available.
-     */
-    RiTypeProfile typeProfile(int bci);
-
-    /**
-     * Returns an estimate of how often the branch at the given byte code was taken.
-     * @return The estimated probability, with 0.0 meaning never and 1.0 meaning always, or -1 if this information isn't available.
-     */
-    double branchProbability(int bci);
-
-    /**
-     * Returns an estimate of how often the branches of the switch at the given byte code were taken.
-     * @return The estimated probability, with 0.0 meaning never and 1.0 meaning always, or NULL if this information isn't available.
-     * The default case is specified at the last index.
-     */
-    double[] switchProbability(int bci);
-
-    /**
-     * Returns a map that the compiler can use to store objects that should survive the current compilation.
-     */
-    Map<Object, Object> compilerStorage();
-
-    /**
-     * Provides the size of this method's compiled code (if any). Constitutes a possible metric for inlining decisions.
-     *
-     * @return Size of compiled method or -1 if this method has not been compiled or this information is not available.
-     */
-    int compiledCodeSize();
-=======
->>>>>>> 36b51b63
 }