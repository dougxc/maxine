--- conflicted
+++ resolved
@@ -142,21 +142,6 @@
     boolean isExceptionType(RiResolvedType type);
 
     /**
-<<<<<<< HEAD
-=======
-     * Gets the {@linkplain RiSnippets snippets} provided by the runtime.
-     */
-    RiSnippets getSnippets();
-
-    /**
-     * Checks whether this method is foldable (i.e. if it is a pure function without side effects).
-     * @param method the method that is checked
-     * @return whether the method is foldable
-     */
-    boolean isFoldable(RiResolvedMethod method);
-
-    /**
->>>>>>> 36b51b63
      * Attempts to compile-time evaluate or "fold" a call to a given method. A foldable method is a pure function
      * that has no side effects. Such methods can be executed via reflection when all their inputs are constants,
      * and the resulting value is substituted for the method call. May only be called on methods for which
