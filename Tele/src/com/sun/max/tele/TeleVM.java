/*
 * Copyright (c) 2007 Sun Microsystems, Inc.  All rights reserved.
 *
 * Sun Microsystems, Inc. has intellectual property rights relating to technology embodied in the product
 * that is described in this document. In particular, and without limitation, these intellectual property
 * rights may include one or more of the U.S. patents listed at http://www.sun.com/patents and one or
 * more additional patents or pending patent applications in the U.S. and in other countries.
 *
 * U.S. Government Rights - Commercial software. Government users are subject to the Sun
 * Microsystems, Inc. standard license agreement and applicable provisions of the FAR and its
 * supplements.
 *
 * Use is subject to license terms. Sun, Sun Microsystems, the Sun logo, Java and Solaris are trademarks or
 * registered trademarks of Sun Microsystems, Inc. in the U.S. and other countries. All SPARC trademarks
 * are used under license and are trademarks or registered trademarks of SPARC International, Inc. in the
 * U.S. and other countries.
 *
 * UNIX is a registered trademark in the U.S. and other countries, exclusively licensed through X/Open
 * Company, Ltd.
 */
package com.sun.max.tele;

import static com.sun.max.tele.debug.ProcessState.*;

import java.io.*;
import java.net.*;
import java.util.*;
import java.util.logging.*;

import com.sun.max.*;
import com.sun.max.collect.*;
import com.sun.max.ide.*;
import com.sun.max.jdwp.vm.core.*;
import com.sun.max.jdwp.vm.proxy.*;
import com.sun.max.jdwp.vm.proxy.VMValue.*;
import com.sun.max.lang.*;
import com.sun.max.memory.*;
import com.sun.max.program.*;
import com.sun.max.program.Classpath.*;
import com.sun.max.program.option.*;
import com.sun.max.tele.debug.*;
import com.sun.max.tele.debug.TeleBytecodeBreakpoint.*;
import com.sun.max.tele.debug.TeleWatchpoint.*;
import com.sun.max.tele.debug.darwin.*;
import com.sun.max.tele.debug.guestvm.xen.*;
import com.sun.max.tele.debug.linux.*;
import com.sun.max.tele.debug.no.*;
import com.sun.max.tele.debug.solaris.*;
import com.sun.max.tele.field.*;
import com.sun.max.tele.grip.*;
import com.sun.max.tele.interpreter.*;
import com.sun.max.tele.jdwputil.*;
import com.sun.max.tele.method.*;
import com.sun.max.tele.object.*;
import com.sun.max.tele.reference.*;
import com.sun.max.tele.type.*;
import com.sun.max.tele.value.*;
import com.sun.max.unsafe.*;
import com.sun.max.vm.*;
import com.sun.max.vm.actor.holder.*;
import com.sun.max.vm.actor.member.*;
import com.sun.max.vm.classfile.*;
import com.sun.max.vm.compiler.target.*;
import com.sun.max.vm.debug.*;
import com.sun.max.vm.grip.*;
import com.sun.max.vm.layout.*;
import com.sun.max.vm.layout.Layout.*;
import com.sun.max.vm.object.host.*;
import com.sun.max.vm.prototype.*;
import com.sun.max.vm.reference.*;
import com.sun.max.vm.reference.prototype.*;
import com.sun.max.vm.runtime.*;
import com.sun.max.vm.stack.*;
import com.sun.max.vm.type.*;
import com.sun.max.vm.value.*;

/**
 * Implementation of remote access to an instance of the Maxine VM.
 * Access from the Inspector or other clients of this implementation
 * gain access through the {@link MaxVM} interface.
 *
 * @author Bernd Mathiske
 * @author Athul Acharya
 * @author Michael Van De Vanter
 * @author Doug Simon
 * @author Thomas Wuerthinger
 * @author Hannes Payer
 */
public abstract class TeleVM implements MaxVM {

    private static final int TRACE_VALUE = 2;

    private static final String PROGRAM_NAME = "maxvm";

    private static final String TELE_LIBRARY_NAME = "tele";

    /**
     * The options controlling how a tele VM instance is {@linkplain #newAllocator(String...) created}.
     */
    public static class Options extends OptionSet {

        /**
         * Specifies if these options apply when creating a {@linkplain TeleVM#createReadOnly(File, Classpath) read-only} Tele VM.
         */
        public final boolean readOnly;

        public final Option<File> vmDirectoryOption = newFileOption("vmdir", BootImageGenerator.getDefaultVMDirectory(),
            "Path to directory containing VM executable, shared libraries and boot image.");
        public final Option<List<String>> classpathOption = newStringListOption("cp", null, File.pathSeparatorChar,
            "Additional locations to use when searching for Java class files. These locations are searched after the jar file containing the " +
            "boot image classes but before the locations corresponding to the class path of this JVM process.");
        public final Option<List<String>> sourcepathOption = newStringListOption("sourcepath", null, File.pathSeparatorChar,
            "Additional locations to use when searching for Java source files. These locations are searched before the default locations.");
        public final Option<File> commandFileOption = newFileOption("c", "",
            "Executes the commands in a file on startup.");
        public final Option<String> logLevelOption = newStringOption("logLevel", Level.SEVERE.getName(),
            "Level to set for java.util.logging root logger.");

        /**
         * This field is {@code null} if {@link #readOnly} is {@code false}.
         */
        public final Option<String> heapOption;

        /**
         * This field is {@code null} if {@link #readOnly} is {@code true}.
         */
        public final Option<String> vmArguments;

        /**
         * This field is {@code null} if {@link #readOnly} is {@code true}.
         */
        public final Option<Integer> debuggeeIdOption;

        public Options(boolean readOnly) {
            this.readOnly = readOnly;
            if (readOnly) {
                heapOption = newStringOption("heap", null, "Relocation address for the heap and code in the boot image.");
                vmArguments = null;
                debuggeeIdOption = null;
            } else {
                heapOption = null;
                vmArguments = newStringOption("a", null, "Specifies the arguments to the target VM.");
                debuggeeIdOption = newIntegerOption("id", -1,
                    "Process id of VM instance to which this debugger should attach. A value of -1 indicates that a new VM " +
                    "process should be started using the arguments specified by the -" + vmArguments + " option.");
            }
        }
    }

    /**
     * Creates a new VM instance based on a given set of options.
     *
     * @param options the options controlling specifics of the VM instance to be created
     * @return a new VM instance
     */
    public static TeleVM create(Options options) throws BootImageException {
        HostObjectAccess.setMainThread(Thread.currentThread());

        final String logLevel = options.logLevelOption.getValue();
        try {
            LogManager.getLogManager().getLogger("").setLevel(Level.parse(logLevel));
        } catch (IllegalArgumentException e) {
            ProgramWarning.message("Invalid level specified for java.util.logging root logger: " + logLevel + " [using " + Level.SEVERE + "]");
            LogManager.getLogManager().getLogger("").setLevel(Level.SEVERE);
        }

        TeleVM teleVM = null;

        // Configure the prototype class loader gets the class files used to build the image
        Classpath classpathPrefix = Classpath.EMPTY;
        final List<String> classpathList = options.classpathOption.getValue();
        if (classpathList != null) {
            final Classpath extraClasspath = new Classpath(classpathList.toArray(new String[classpathList.size()]));
            classpathPrefix = classpathPrefix.prepend(extraClasspath);
        }
        File vmdir = options.vmDirectoryOption.getValue();
        classpathPrefix = classpathPrefix.prepend(BootImageGenerator.getBootImageJarFile(vmdir).getAbsolutePath());
        checkClasspath(classpathPrefix);
        final Classpath classpath = Classpath.fromSystem().prepend(classpathPrefix);
        HostedBootClassLoader.setClasspath(classpath);

        Prototype.loadLibrary(TELE_LIBRARY_NAME);
        final File bootImageFile = BootImageGenerator.getBootImageFile(vmdir);

        Classpath sourcepath = JavaProject.getSourcePath(true);
        final List<String> sourcepathList = options.sourcepathOption.getValue();
        if (sourcepathList != null) {
            sourcepath = sourcepath.prepend(new Classpath(sourcepathList.toArray(new String[sourcepathList.size()])));
        }
        checkClasspath(sourcepath);

        if (!options.readOnly) {
            final String value = options.vmArguments.getValue();
            final String[] commandLineArguments = value == null ? null : ("".equals(value) ? new String[0] : value.trim().split(" "));
            teleVM = create(bootImageFile, sourcepath, commandLineArguments, options.debuggeeIdOption.getValue());
            teleVM.teleProcess().initializeState();
            try {
                teleVM.advanceToJavaEntryPoint();
            } catch (IOException ioException) {
                throw new BootImageException(ioException);
            }

            final File commandFile = options.commandFileOption.getValue();
            if (commandFile != null && !commandFile.equals("")) {
                teleVM.executeCommandsFromFile(commandFile.getPath());
            }

        } else {
            String heap = options.heapOption.getValue();
            if (heap != null) {
                assert System.getProperty(ReadOnlyTeleProcess.HEAP_PROPERTY) == null;
                System.setProperty(ReadOnlyTeleProcess.HEAP_PROPERTY, heap);
            }
            teleVM = createReadOnly(bootImageFile, sourcepath);
            teleVM.refresh(0);
        }

        return teleVM;
    }

    private static TeleVM create(File bootImageFile, Classpath sourcepath, String[] commandlineArguments, int processID) throws BootImageException {
        final BootImage bootImage = new BootImage(bootImageFile);
        TeleVM teleVM = null;
        switch (bootImage.vmConfiguration.platform().operatingSystem) {
            case DARWIN:
                teleVM = new DarwinTeleVM(bootImageFile, bootImage, sourcepath, commandlineArguments, processID);
                break;
            case LINUX:
                teleVM = new LinuxTeleVM(bootImageFile, bootImage, sourcepath, commandlineArguments, processID);
                break;
            case SOLARIS:
                teleVM = new SolarisTeleVM(bootImageFile, bootImage, sourcepath, commandlineArguments, processID);
                break;
            case GUESTVM:
                teleVM = new GuestVMXenTeleVM(bootImageFile, bootImage, sourcepath, commandlineArguments, processID);
                break;
            default:
                FatalError.unimplemented();
        }
        return teleVM;
    }

    private static void checkClasspath(Classpath classpath) {
        for (Entry classpathEntry : classpath.entries()) {
            if (classpathEntry.isPlainFile()) {
                ProgramWarning.message("Class path entry is neither a directory nor a JAR file: " + classpathEntry);
            }
        }
    }

    /**
     * Creates a tele VM instance that is read-only and is only useful for inspecting a boot image.
     *
     * @param bootImageFile the file containing the boot image
     * @param sourcepath the source code path to search for class or interface definitions
     * @return
     * @throws BootImageException
     * @throws IOException
     */
    private static TeleVM createReadOnly(File bootImageFile, Classpath sourcepath) throws BootImageException {
        final BootImage bootImage = new BootImage(bootImageFile);
        return new ReadOnlyTeleVM(bootImageFile, bootImage, sourcepath);
    }

    private static final Logger LOGGER = Logger.getLogger(TeleVM.class.getName());

    /**
     * An object that delays evaluation of a trace message for controller actions.
     */
    private class Tracer {

        private final String message;

        /**
         * An object that delays evaluation of a trace message.
         * @param message identifies what is being traced
         */
        public Tracer(String message) {
            this.message = message;
        }

        @Override
        public String toString() {
            return tracePrefix() + message;
        }
    }

    private static VMPackage getInspectorGripPackage(VMPackage gripPackage) {
        final MaxPackage vmGripRootPackage = new com.sun.max.vm.grip.Package();
        final String suffix = gripPackage.name().substring(vmGripRootPackage.name().length());
        final MaxPackage inspectorGripRootPackage = new com.sun.max.tele.grip.Package();
        return (VMPackage) MaxPackage.fromName(inspectorGripRootPackage.name() + suffix);
    }

    private static MaxineVM createVM(BootImage bootImage) {
        final VMConfiguration b = bootImage.vmConfiguration;
        final VMConfiguration vmConfiguration = new VMConfiguration(
                b.buildLevel(),
                b.platform(),
                getInspectorGripPackage(b.gripPackage),
                new com.sun.max.tele.reference.plain.Package(),
                b.layoutPackage, b.heapPackage, b.monitorPackage,
                b.bootCompilerPackage, b.jitCompilerPackage, null, b.trampolinePackage, b.targetABIsPackage,
                b.runPackage);
        vmConfiguration.loadAndInstantiateSchemes();

        final MaxineVM vm = new MaxineVM(vmConfiguration);
        MaxineVM.setTarget(vm);
        MaxineVM.setGlobalHostOrTarget(vm);
        new JavaPrototype(vm.configuration, false);
        return vm;
    }

    private String  tracePrefix() {
        return "[TeleVM: " + Thread.currentThread().getName() + "] ";
    }

    public String getName() {
        return MaxineVM.name();
    }

    public String getVersion() {
        return MaxineVM.VERSION;
    }

    public String getDescription() {
        return MaxineVM.description();
    }

    private final VMConfiguration vmConfiguration;

    public final VMConfiguration vmConfiguration() {
        return vmConfiguration;
    }

    private final Size wordSize;

    public final Size wordSize() {
        return wordSize;
    }

    private final Size pageSize;

    public final Size pageSize() {
        return pageSize;
    }

    // Location of the caller return address relative to the saved location in a stack frame, usually 0 but see SPARC.
    private final int  offsetToReturnPC;

    private final BootImage bootImage;

    public final BootImage bootImage() {
        return bootImage;
    }

    private final File bootImageFile;

    public final File bootImageFile() {
        return bootImageFile;
    }

    final File programFile;

    public final File programFile() {
        return programFile;
    }

    private final TeleProcess teleProcess;

    public TeleProcess teleProcess() {
        return teleProcess;
    }

    public boolean isBootImageRelocated() {
        return true;
    }

    private final Pointer bootImageStart;

    public final Pointer bootImageStart() {
        return bootImageStart;
    }

    private final TeleFields teleFields;

    public final TeleFields teleFields() {
        return teleFields;
    }

    private final TeleMethods teleMethods;

    public final TeleMethods teleMethods() {
        return teleMethods;
    }

    private final Classpath sourcepath;

    /**
     * Classes, possibly not loaded, available on the classpath.
     * Lazily initialized; can re re-initialized.
     * @see #updateLoadableTypeDescriptorsFromClasspath()
     */
    private Set<TypeDescriptor> typesOnClasspath;

    /**
     * @return classes, possibly loaded, not available on the classpath.
     */
    private Set<TypeDescriptor> typesOnClasspath() {
        if (typesOnClasspath == null) {
            // Delayed initialization, because this can take some time.
            updateLoadableTypeDescriptorsFromClasspath();
        }
        return typesOnClasspath;
    }

    private int interpreterUseLevel = 0;

    private final TeleHeapManager teleHeapManager;
    private final TeleObjectFactory teleObjectFactory;
    private TeleClassRegistry teleClassRegistry;
    private TeleCodeRegistry teleCodeRegistry;
    private final TeleBytecodeBreakpoint.Factory bytecodeBreakpointFactory;

    /**
     * The immutable history of all VM states, as of the last state transition; thread safe
     * for access by client methods on any thread.
     */
    private volatile TeleVMState teleVMState = TeleVMState.NONE;

    /**
     * @return VM state; thread safe.
     */
    public final MaxVMState maxVMState() {
        return teleVMState;
    }

    private VariableSequence<TeleVMStateObserver> observers = new ArrayListSequence<TeleVMStateObserver>();

    private boolean isInGC = false;

    /**
     * @return whether the VM is currently performing Garbage Collection
     */
    public final boolean isInGC() {
        return isInGC;
    }

    /**
     * Creates a tele VM instance by creating or attaching to a Maxine VM process.
     *
     * @param bootImageFile path to the boot image file loaded by the VM
     * @param bootImage the metadata describing the contents in the boot image
     * @param sourcepath path used to search for Java source files
     * @param commandLineArguments the command line arguments to be used when creating a new VM process. If this value
     *            is {@code null}, then an attempt is made to attach to the process whose id is {@code processID}.
     * @param processID the process ID of an existing VM instance to which this debugger should be attached. This
     *            argument is ignored if {@code commandLineArguments != null}.
     * @param agent the agent that opens a socket for the VM to communicate the address of the boot image once it has
     *            been loaded and relocated. This parameter may be null if {@link #loadBootImage(TeleVMAgent)} is
     *            overridden by this object to use a different mechanism for discovering the boot image address.
     * @throws BootImageException
     */
    protected TeleVM(File bootImageFile, BootImage bootImage, Classpath sourcepath, String[] commandLineArguments, int processID, TeleVMAgent agent) throws BootImageException {
        this.bootImageFile = bootImageFile;
        this.bootImage = bootImage;
        this.sourcepath = sourcepath;
        nativeInitialize(bootImage.header.threadLocalsAreaSize);
        final MaxineVM vm = createVM(this.bootImage);
        this.vmConfiguration = vm.configuration;

        // Pre-initialize an appropriate disassembler to save time.
        TeleDisassembler.initialize(vmConfiguration.platform().processorKind);

        this.wordSize = Size.fromInt(vmConfiguration.platform().processorKind.dataModel.wordWidth.numberOfBytes);
        this.pageSize = Size.fromInt(vmConfiguration.platform.pageSize);
        this.offsetToReturnPC = vmConfiguration.platform.processorKind.instructionSet.offsetToReturnPC;
        this.programFile = new File(bootImageFile.getParent(), PROGRAM_NAME);

        if (commandLineArguments == null) {
            this.teleProcess = attachToTeleProcess(processID);
            switch (bootImage.vmConfiguration.platform().operatingSystem) {
                case GUESTVM:
                    this.bootImageStart = loadBootImage(agent);
                    break;
                default:
                    FatalError.unexpected("need to get the boot image address from attached process somehow");
                    this.bootImageStart = Pointer.zero();
            }
        } else {
            if (agent != null) {
                agent.start();
            }
            try {
                this.teleProcess = createTeleProcess(commandLineArguments, agent);
                this.bootImageStart = loadBootImage(agent);
            } catch (BootImageException e) {
                if (agent != null) {
                    agent.close();
                }
                throw e;
            }
        }
        this.teleFields = new TeleFields(this);
        this.teleMethods = new TeleMethods(this);
        this.teleObjectFactory = TeleObjectFactory.make(this);
        this.teleHeapManager = TeleHeapManager.make(this);

        // Provide access to JDWP server
        this.jdwpAccess = new VMAccessImpl();
        addVMStateObserver(jdwpStateModel);
        this.javaThreadGroupProvider = new ThreadGroupProviderImpl(this, true);
        this.nativeThreadGroupProvider = new ThreadGroupProviderImpl(this, false);

        final TeleGripScheme teleGripScheme = (TeleGripScheme) vmConfiguration.gripScheme();
        teleGripScheme.setTeleVM(this);

        this.bytecodeBreakpointFactory = new TeleBytecodeBreakpoint.Factory(this);
    }

    /**
     * Initializes native tele code.
     *
     * @param threadLocalsSize the size of thread local storage as read from the image
     */
    private static native void nativeInitialize(int threadLocalsSize);

    /**
     * Enables inspectable facilities in the VM.
     */
    private void setVMInspectable() {
        final Pointer infoPointer = bootImageStart().plus(bootImage().header.inspectableSwitchOffset);
        dataAccess().writeWord(infoPointer, Address.fromInt(1)); // setting to non-zero indicates enabling
    }

    /**
     * Starts a new VM process and returns a handle to it.
     *
     * @param commandLineArguments the command line arguments to use when starting the VM process
     * @return a handle to the created VM process
     * @throws BootImageException if there was an error launching the VM process
     */
    protected abstract TeleProcess createTeleProcess(String[] commandLineArguments, TeleVMAgent agent) throws BootImageException;

    protected TeleProcess attachToTeleProcess(int processID) {
        throw FatalError.unimplemented();
    }

    /**
     * Gets a pointer to the boot image in the remote VM. The implementation of this method in the VM uses a
     * provided agent to receive the address from the VM via a socket.
     *
     * @throws BootImageException if the address of the boot image could not be obtained
     */
    protected Pointer loadBootImage(TeleVMAgent agent) throws BootImageException {
        try {
            final Socket socket = agent.waitForVM();
            final InputStream stream = socket.getInputStream();
            final Endianness endianness = vmConfiguration.platform().processorKind.dataModel.endianness;
            final Pointer heap = Word.read(stream, endianness).asPointer();
            Trace.line(1, "Received boot image address from VM: 0x" + heap.toHexString());
            socket.close();
            agent.close();
            return heap;
        } catch (IOException ioException) {
            throw new BootImageException("Error while reading boot image address from VM process", ioException);
        }
    }

    public final void addVMStateObserver(TeleVMStateObserver observer) {
        synchronized (observers) {
            observers.append(observer);
        }
    }

    public final void removeVMStateObserver(TeleVMStateObserver observer) {
        synchronized (observers) {
            final int index = Sequence.Static.indexOfIdentical(observers, observer);
            if (index != -1) {
                observers.remove(index);
            }
        }
    }

    public void notifyStateChange(ProcessState processState,
                    long epoch,
                    TeleNativeThread singleStepThread,
                    Collection<TeleNativeThread> threads,
                    Sequence<TeleNativeThread> threadsStarted,
                    Sequence<TeleNativeThread> threadsDied,
                    Sequence<TeleNativeThread> breakpointThreads, TeleWatchpointEvent teleWatchpointEvent) {
        this.teleVMState = new TeleVMState(processState,
            epoch,
            threads,
            singleStepThread,
            threadsStarted,
            threadsDied,
            breakpointThreads,
            teleWatchpointEvent,
            isInGC,
            teleVMState);
        final Sequence<TeleVMStateObserver> observers;
        synchronized (this.observers) {
            observers = this.observers.clone();
        }
        for (final TeleVMStateObserver observer : observers) {
            observer.upate(teleVMState);
        }
    }

    public final void describeVMStateHistory(PrintStream printStream) {
        teleVMState.writeSummaryToStream(printStream);
    }

    public final int getInterpreterUseLevel() {
        return interpreterUseLevel;
    }

    public final void setInterpreterUseLevel(int interpreterUseLevel) {
        this.interpreterUseLevel = interpreterUseLevel;
    }

    public final int getVMTraceLevel() {
        return teleFields().Trace_level.readInt(this);
    }

    public final void setVMTraceLevel(int newLevel) {
        teleFields().Trace_level.writeInt(this, newLevel);
    }

    public final long getVMTraceThreshold() {
        return teleFields().Trace_threshold.readLong(this);
    }

    public final void setVMTraceThreshold(long newThreshold) {
        teleFields().Trace_threshold.writeLong(this, newThreshold);
    }

    private TeleGripScheme gripScheme() {
        return (TeleGripScheme) vmConfiguration.gripScheme();
    }

    /**
     * @return the scheme used to manage object layouts in this VM.
     */
    public final LayoutScheme layoutScheme() {
        return vmConfiguration.layoutScheme();
    }

    public final String visualizeStateRegister(long flags) {
        return TeleStateRegisters.flagsToString(this, flags);
    }

    /**
     * @return access to low-level reading and writing of memory in the VM.
     */
    public final DataAccess dataAccess() {
        return teleProcess.dataAccess();
    }

    public Word readWord(Address address) {
        return teleProcess.dataAccess().readWord(address);
    }

    public Word readWord(Address address, int offset) {
        return teleProcess.dataAccess().readWord(address, offset);
    }

    public void readFully(Address address, byte[] bytes) {
        teleProcess.dataAccess().readFully(address, bytes);
    }

    public final IndexedSequence<MemoryRegion> allocatedMemoryRegions() {
        final IndexedSequence<TeleRuntimeMemoryRegion> teleHeapRegions = teleHeapRegions();
        final TeleCodeRegion teleRuntimeCodeRegion = teleCodeManager().teleRuntimeCodeRegion();
        final IterableWithLength<TeleNativeThread> threads = teleProcess.threads();
        final VariableSequence<MemoryRegion> regions = new ArrayListSequence<MemoryRegion>(teleHeapRegions.length() + 1 + threads.length() + 2);
        // Special "tele roots" region
        if (teleRootsRegion() != null) {
            regions.append(teleRootsRegion());
        }
        // Heap regions
        regions.append(teleBootHeapRegion());
        if (teleImmortalHeapRegion() != null) {
            regions.append(teleImmortalHeapRegion());
        }
        for (MemoryRegion region : teleHeapRegions) {
            assert region != null;
            regions.append(region);
        }
        // Code regions
        regions.append(teleCodeManager().teleBootCodeRegion());
        if (teleRuntimeCodeRegion.isAllocated()) {
            regions.append(teleRuntimeCodeRegion);
        }

        // Thread memory (stacks + thread locals)
        for (TeleNativeThread thread : threads) {
            final TeleNativeStack stack = thread.stack();
            if (!stack.size().isZero()) {
                regions.append(stack);
            }
            TeleThreadLocalsBlock threadLocalsBlock = thread.threadLocalsBlock();
            if (!threadLocalsBlock.size().isZero()) {
                regions.append(threadLocalsBlock);
            }
        }
        return regions;
    }

    public final MemoryRegion memoryRegionContaining(Address address) {
        MemoryRegion memoryRegion = null;
        try {
            memoryRegion = teleHeapManager.regionContaining(address);
            if (memoryRegion == null) {
                memoryRegion = teleCodeManager().regionContaining(address);
                if (memoryRegion == null) {
                    MaxThread maxThread = threadStackContaining(address);
                    if (maxThread != null) {
                        memoryRegion = maxThread.stack();
                    } else {
                        maxThread = threadLocalsBlockContaining(address);
                        if (maxThread != null) {
                            memoryRegion = maxThread.threadLocalsBlock();
                        }
                    }

                }
            }
        } catch (DataIOError dataIOError) {
        }
        return memoryRegion;
    }

    public final boolean contains(Address address) {
        return containsInHeap(address) || containsInCode(address) || containsInThread(address);
    }

    public final boolean containsInHeap(Address address) {
        return teleHeapManager.contains(address);
    }

    public final boolean containsInDynamicHeap(Address address) {
        return teleHeapManager.dynamicHeapContains(address);
    }

    public final boolean isInLiveMemory(Address address) {
        return teleHeapManager.isInLiveMemory(address);
    }

    public final TeleRuntimeMemoryRegion teleBootHeapRegion() {
        return teleHeapManager.teleBootHeapRegion();
    }

    public final TeleRuntimeMemoryRegion teleImmortalHeapRegion() {
        return teleHeapManager.teleImmortalHeapRegion();
    }

    public final IndexedSequence<TeleRuntimeMemoryRegion> teleHeapRegions() {
        return teleHeapManager.teleHeapRegions();
    }

    public final TeleRuntimeMemoryRegion[] teleHeapRegionsArray() {
        return teleHeapManager.teleHeapRegionsArray();
    }

    public final TeleRuntimeMemoryRegion teleRootsRegion() {
        return teleHeapManager.teleRootsRegion();
    }

    public final Pointer teleRootsPointer() {
        return teleHeapManager.teleRootsPointer();
    }

    /**
     * Address of the field incremented each time a GC begins.
     * @return memory location of the field holding the collection epoch
     * @see #readCollectionEpoch()
     */
    public final Address collectionEpochAddress() {
        return teleHeapManager.collectionEpochAddress();
    }

    /**
     * Address of the field incremented each time a GC completes.
     * @return memory location of the field holding the root epoch
     * @see #readRootEpoch()
     */
    public final Address rootEpochAddress() {
        return teleHeapManager.rootEpochAddress();
    }

    public int readCardTableEntry(int index) {
        return teleHeapManager.readCardTableEntry(index);
    }

    public void writeCardTableEntry(int index, int value) {
        teleHeapManager.writeCardTableEntry(index, value);
    }

    public Address getCardTableAddress(int index) {
        return teleHeapManager.getCardTableAddress(index);
    }

    public Address getObjectOldAddress() {
        return teleHeapManager.getObjectOldAddress();
    }

    public Address getObjectNewAddress() {
        return teleHeapManager.getObjectNewAddress();
    }

    public boolean isCardTableAddress(Address address) {
        return teleHeapManager.isCardTableAddress(address);
    }

    /**
     * @return manager for {@link MemoryRegion}s containing target code in the VM.
     */
    private TeleCodeManager teleCodeManager() {
        // Instantiate lazily to avoid circularities in startup sequence.
        return TeleCodeManager.make(this);
    }

    public final boolean containsInCode(Address address) {
        return teleCodeManager().contains(address);
    }

    public final TeleCodeRegion teleBootCodeRegion() {
        return teleCodeManager().teleBootCodeRegion();
    }

    public final TeleCodeRegion teleRuntimeCodeRegion() {
        return teleCodeManager().teleRuntimeCodeRegion();
    }

    public final boolean containsInThread(Address address) {
        return threadStackContaining(address) != null || threadLocalsBlockContaining(address) != null;
    }

    private RemoteTeleGrip createTemporaryRemoteTeleGrip(Word rawGrip) {
        return gripScheme().createTemporaryRemoteTeleGrip(rawGrip.asAddress());
    }

    private RemoteTeleGrip temporaryRemoteTeleGripFromOrigin(Word origin) {
        return gripScheme().temporaryRemoteTeleGripFromOrigin(origin);
    }

    public final Reference originToReference(final Pointer origin) {
        return vmConfiguration.referenceScheme().fromGrip(gripScheme().fromOrigin(origin));
    }

    public final Reference bootClassRegistryReference() {
        return originToReference(bootImageStart.plus(bootImage.header.classRegistryOffset));
    }

    public final boolean isValidOrigin(Pointer origin) {
        if (origin.isZero()) {
            return false;
        }

        try {
            if (!containsInHeap(origin) && !containsInCode(origin)) {
                return false;
            }
            if (false && isInGC() && containsInDynamicHeap(origin)) {
                //  Assume that any reference to the dynamic heap is invalid during GC.
                return false;
            }
            if (false && bootImage.vmConfiguration.debugging()) {
                final Pointer cell = layoutScheme().generalLayout.originToCell(origin);
                // Checking is easy in a debugging build; there's a special word preceding each object
                final Word tag = dataAccess().getWord(cell, 0, -1);
                return DebugHeap.isValidCellTag(tag);
            }

            // Check the hard way, using none of the higher level services in the Inspector,
            // since this predicate is necessary to build those services.
            //
            // Keep following hub pointers until the same hub is traversed twice or
            // an address outside of heap or code region(s) is encountered.
            //
            // For all objects other than a {@link StaticTuple}, the maximum chain takes only two hops
            // find the distinguished object with self-referential hub pointer:  the {@link DynamicHub} for
            // class {@link DynamicHub}.
            //          tuple -> dynamicHub of the tuple's class -> dynamicHub of DynamicHub
            Word hubWord = layoutScheme().generalLayout.readHubReferenceAsWord(temporaryRemoteTeleGripFromOrigin(origin));
            for (int i = 0; i < 3; i++) {
                final RemoteTeleGrip hubGrip = createTemporaryRemoteTeleGrip(hubWord);
                final Pointer hubOrigin = hubGrip.toOrigin();
                if (!containsInHeap(hubOrigin) && !containsInCode(hubOrigin)) {
                    return false;
                }
                final Word nextHubWord = layoutScheme().generalLayout.readHubReferenceAsWord(hubGrip);
                if (nextHubWord.equals(hubWord)) {
                    // We arrived at a DynamicHub for the class DynamicHub
                    if (i < 2) {
                        // All ordinary cases will have stopped by now
                        return true;
                    }
                    // This longer chain can only happen when we started with a {@link StaticTuple}.
                    // Perform a more precise test to check for this.
                    return isStaticTuple(origin);
                }
                hubWord = nextHubWord;
            }
        } catch (DataIOError dataAccessError) {
            return false;
        } catch (IndexOutOfBoundsException indexOutOfBoundsException) {
            return false;
        }
        return false;
    }

    /**
     * Low level predicate for identifying the special case of a {@link StaticTuple} in the VM,
     * using only the most primitive operations, since it is needed for building all the higher-level
     * services in the Inspector.
     * <br>
     * Note that this predicate is not precise; it may very rarely return a false positive.
     * <br>
     * The predicate depends on the following chain in the VM heap layout:
     * <ol>
     *  <li>The hub of a {@link StaticTuple} points at a {@link StaticHub}</li>
     *  <li>A field in a {@link StaticHub} points at the {@link ClassActor} for the class being implemented.</li>
     *  <li>A field in a {@link ClassActor} points at the {@link StaticTuple} for the class being implemented,
     *  which will point back at the original location if it is in fact a {@link StaticTuple}.</li>
     *  </ol>
     *  No type checks are performed, however, since this predicate must not depend on such higher-level information.
     *
     * @param origin a memory location in the VM
     * @return whether the object (probably)  points at an instance of {@link StaticTuple}
     * @see #isValidOrigin(Pointer)
     */
    private boolean isStaticTuple(Pointer origin) {
        // If this is a {@link StaticTuple} then a field in the header points at a {@link StaticHub}
        Word staticHubWord = layoutScheme().generalLayout.readHubReferenceAsWord(temporaryRemoteTeleGripFromOrigin(origin));
        final RemoteTeleGrip staticHubGrip = createTemporaryRemoteTeleGrip(staticHubWord);
        final Pointer staticHubOrigin = staticHubGrip.toOrigin();
        if (!containsInHeap(staticHubOrigin) && !containsInCode(staticHubOrigin)) {
            return false;
        }
        // If we really have a {@link StaticHub}, then a known field points at a {@link ClassActor}.
        final int hubClassActorOffset = teleFields().Hub_classActor.fieldActor().offset();
        final Word classActorWord = dataAccess().readWord(staticHubOrigin, hubClassActorOffset);
        final RemoteTeleGrip classActorGrip = createTemporaryRemoteTeleGrip(classActorWord);
        final Pointer classActorOrigin = classActorGrip.toOrigin();
        if (!containsInHeap(classActorOrigin) && !containsInCode(classActorOrigin)) {
            return false;
        }
        // If we really have a {@link ClassActor}, then a known field points at the {@link StaticTuple} for the class.
        final int classActorStaticTupleOffset = teleFields().ClassActor_staticTuple.fieldActor().offset();
        final Word staticTupleWord = dataAccess().readWord(classActorOrigin, classActorStaticTupleOffset);
        final RemoteTeleGrip staticTupleGrip = createTemporaryRemoteTeleGrip(staticTupleWord);
        final Pointer staticTupleOrigin = staticTupleGrip.toOrigin();
        // If we really started with a {@link StaticTuple}, then this field will point at it
        return staticTupleOrigin.equals(origin);
    }

    private boolean isValidGrip(Grip grip) {
//        if (isInGC()) {
//            final TeleGrip teleGrip = (TeleGrip) grip;
//            if (teleGrip instanceof MutableTeleGrip) {
//                // Assume invalid during GC.
//                return false;//TODO: check for forwarding pointer
//            }
//        }
        if (grip instanceof LocalTeleGrip) {
            return true;
        }
        return isValidOrigin(grip.toOrigin());
    }

    public final boolean isValidReference(Reference reference) {
        return isValidGrip(reference.toGrip());
    }

    public void initGarbageCollectorDebugging() throws TooManyWatchpointsException, DuplicateWatchpointException {
        teleProcess.watchpointFactory().initFactory();
    }

    /**
     * Checks that a {@link Reference} points to a heap object in the VM;
     * throws an unchecked exception if not.  This is a low-level method
     * that uses a debugging tag or (if no tags in image) a heuristic; it does
     * not require access to the {@link TeleClassRegistry}.
     *
     * @param reference memory location in the VM
     * @throws InvalidReferenceException when the location does <strong>not</strong> point
     * at a valid heap object.
     */
    private void checkReference(Reference reference) throws InvalidReferenceException {
        if (!isValidOrigin(reference.toGrip().toOrigin())) {
            throw new InvalidReferenceException(reference);
        }
    }

    public final Reference wordToReference(Word word) {
        return vmConfiguration.referenceScheme().fromGrip(gripScheme().fromOrigin(word.asPointer()));
    }

    /**
     * Creates a temporary reference for access to VM memory without invoking the
     * canonicalization machinery.
     *
     * @return a reference to a location in VM memory that is not safe across GC
     */
    public final Reference wordToTemporaryReference(Address address) {
        return vmConfiguration.referenceScheme().fromGrip(gripScheme().createTemporaryRemoteTeleGrip(address));
    }

    /**
     * @param reference a {@link Reference} to memory in the VM.
     * @param index offset into an array of references
     * @return the contents of the array at the index, interpreted as an address and wrapped in a Reference.
     * @throws InvalidReferenceException (unchecked)
     */
    public final Reference readReference(Reference reference, int index) throws InvalidReferenceException {
        checkReference(reference);
        return wordToReference(layoutScheme().wordArrayLayout.getWord(reference, index));
    }

    /**
     * Returns a local copy of the contents of a {@link String} object in the VM's heap.
     *
     * @param stringReference A {@link String} object in the VM.
     * @return A local {@link String} representing the object's contents.
     * @throws InvalidReferenceException if the argument does not point a valid heap object.
     */
    public final String getString(Reference stringReference)  throws InvalidReferenceException {
        checkReference(stringReference);
        final Reference valueReference = teleFields().String_value.readReference(stringReference);
        checkReference(valueReference);
        int offset = teleFields().String_offset.readInt(stringReference);
        final int count = teleFields().String_count.readInt(stringReference);
        final char[] chars = new char[count];
        final CharArrayLayout charArrayLayout = layoutScheme().charArrayLayout;
        for (int i = 0; i < count; i++) {
            chars[i] = charArrayLayout.getChar(valueReference, offset);
            offset++;
        }
        return new String(chars);
    }

    /**
     * Gets a canonical local {@link ClassActor} for the named class, creating one if needed by loading the class from
     * the classpath using the {@link HostedBootClassLoader#HOSTED_BOOT_CLASS_LOADER}.
     *
     * @param name the name of a class
     * @return Local {@link ClassActor} corresponding to the class, possibly created by loading it from classpath.
     * @throws ClassNotFoundException if not already loaded and unavailable on the classpath.
     */
    private ClassActor makeClassActor(String name) throws ClassNotFoundException {
        // The VM registry includes all ClassActors for classes loaded locally
        // using the prototype class loader
        HostedBootClassLoader classLoader = HostedBootClassLoader.HOSTED_BOOT_CLASS_LOADER;
        synchronized (classLoader) {
            ClassActor classActor = ClassRegistry.BOOT_CLASS_REGISTRY.get(JavaTypeDescriptor.getDescriptorForJavaString(name));
            if (classActor == null) {
                // Try to load the class from the local classpath.
                if (name.endsWith("[]")) {
                    classActor = ClassActorFactory.createArrayClassActor(makeClassActor(name.substring(0, name.length() - 2)));
                } else {
                    classActor = classLoader.makeClassActor(
                                    JavaTypeDescriptor.getDescriptorForWellFormedTupleName(name));
                }
            }
            return classActor;
        }
    }

    /**
     * Gets a canonical local {@link ClassActor} corresponding to a
     * {@link ClassActor} in the VM, creating one if needed by
     * loading the class using the
     * {@link HostedBootClassLoader#HOSTED_BOOT_CLASS_LOADER} from either the
     * classpath, or if not found on the classpath, by copying the classfile
     * from the VM.
     *
     * @param classActorReference  a {@link ClassActor} in the VM.
     * @return Local, equivalent {@link ClassActor}, possibly created by
     *         loading from the classpath, or if not found, by copying and
     *         loading the classfile from the VM.
     * @throws InvalidReferenceException if the argument does not point to a valid heap object in the VM.
     */
    public final ClassActor makeClassActor(Reference classActorReference) throws InvalidReferenceException {
        checkReference(classActorReference);
        final Reference utf8ConstantReference = teleFields().Actor_name.readReference(classActorReference);
        checkReference(utf8ConstantReference);
        final Reference stringReference = teleFields().Utf8Constant_string.readReference(utf8ConstantReference);
        final String name = getString(stringReference);
        try {
            return makeClassActor(name);
        } catch (ClassNotFoundException classNotFoundException) {
            // Not loaded and not available on local classpath; load by copying classfile from the VM
            final Reference byteArrayReference = teleFields().ClassActor_classfile.readReference(classActorReference);
            final TeleArrayObject teleByteArrayObject = (TeleArrayObject) makeTeleObject(byteArrayReference);
            if (teleByteArrayObject == null) {
                throw new NoClassDefFoundError(String.format("Could not retrieve class file from VM for %s%nTry using '%s' VM option to access generated class files.",
                    name, ClassfileReader.saveClassDir));
            }
            final byte[] classfile = (byte[]) teleByteArrayObject.shallowCopy();
            return HostedBootClassLoader.HOSTED_BOOT_CLASS_LOADER.makeClassActor(name, classfile);
        }
    }

    public final ClassActor makeClassActorForTypeOf(Reference objectReference)  throws InvalidReferenceException {
        checkReference(objectReference);
        final Reference hubReference = wordToReference(layoutScheme().generalLayout.readHubReferenceAsWord(objectReference));
        final Reference classActorReference = teleFields().Hub_classActor.readReference(hubReference);
        return makeClassActor(classActorReference);
    }

    /**
     * @param objectReference    An {@link Object} in the VM.
     * @return Local {@link Hub}, equivalent to the hub of the object.
     * @throws InvalidReferenceException
     */
    public final Hub makeLocalHubForObject(Reference objectReference) throws InvalidReferenceException {
        checkReference(objectReference);
        final Reference hubReference = wordToReference(layoutScheme().generalLayout.readHubReferenceAsWord(objectReference));
        final Reference classActorReference = teleFields().Hub_classActor.readReference(hubReference);
        final ClassActor objectClassActor = makeClassActor(classActorReference);
        final ClassActor hubClassActor = makeClassActorForTypeOf(hubReference);
        return (StaticHub.class.isAssignableFrom(hubClassActor.toJava())) ? objectClassActor.staticHub()
                : objectClassActor.dynamicHub();
    }

    public final Value getElementValue(Kind kind, Reference reference, int index) throws InvalidReferenceException {
        switch (kind.asEnum) {
            case BYTE:
                return ByteValue.from(layoutScheme().byteArrayLayout.getByte(reference, index));
            case BOOLEAN:
                return BooleanValue.from(layoutScheme().booleanArrayLayout.getBoolean(reference, index));
            case SHORT:
                return ShortValue.from(layoutScheme().shortArrayLayout.getShort(reference, index));
            case CHAR:
                return CharValue.from(layoutScheme().charArrayLayout.getChar(reference, index));
            case INT:
                return IntValue.from(layoutScheme().intArrayLayout.getInt(reference, index));
            case FLOAT:
                return FloatValue.from(layoutScheme().floatArrayLayout.getFloat(reference, index));
            case LONG:
                return LongValue.from(layoutScheme().longArrayLayout.getLong(reference, index));
            case DOUBLE:
                return DoubleValue.from(layoutScheme().doubleArrayLayout.getDouble(reference, index));
            case WORD:
                return new WordValue(layoutScheme().wordArrayLayout.getWord(reference, index));
            case REFERENCE:
                checkReference(reference);
                return TeleReferenceValue.from(this, wordToReference(layoutScheme().wordArrayLayout.getWord(reference, index)));
            default:
                throw ProgramError.unknownCase("unknown array kind");
        }
    }

    public final TeleObject makeTeleObject(Reference reference) {
        return teleObjectFactory.make(reference);
    }

    public final TeleObject findObjectByOID(long id) {
        return teleObjectFactory.lookupObject(id);
    }

    public final TeleObject findObjectAt(Address origin) {
        try {
            return makeTeleObject(originToReference(origin.asPointer()));
        } catch (Throwable throwable) {
        }
        return null;
    }

    public final TeleObject findObjectFollowing(Address cellAddress, long maxSearchExtent) {

        // Search limit expressed in words
        long wordSearchExtent = Long.MAX_VALUE;
        if (maxSearchExtent > 0) {
            wordSearchExtent = maxSearchExtent / wordSize().toInt();
        }
        try {
            Pointer origin = cellAddress.asPointer();
            for (long count = 0; count < wordSearchExtent; count++) {
                origin = origin.plus(wordSize());
                if (isValidOrigin(origin)) {
                    return makeTeleObject(originToReference(origin));
                }
            }
        } catch (Throwable throwable) {
        }
        return null;
    }

    public final TeleObject findObjectPreceding(Address cellAddress, long maxSearchExtent) {

        // Search limit expressed in words
        long wordSearchExtent = Long.MAX_VALUE;
        if (maxSearchExtent > 0) {
            wordSearchExtent = maxSearchExtent / wordSize().toInt();
        }
        try {
            Pointer origin = cellAddress.asPointer();
            for (long count = 0; count < wordSearchExtent; count++) {
                origin = origin.minus(wordSize());
                if (isValidOrigin(origin)) {
                    return makeTeleObject(originToReference(origin));
                }
            }
        } catch (Throwable throwable) {
        }
        return null;
    }

    public final TeleClassActor findTeleClassActor(int id) {
        return teleClassRegistry.findTeleClassActorByID(id);
    }

    public final TeleClassActor findTeleClassActor(TypeDescriptor typeDescriptor) {
        return teleClassRegistry.findTeleClassActorByType(typeDescriptor);
    }

    public final TeleClassActor findTeleClassActor(Class javaClass) {
        return teleClassRegistry.findTeleClassActorByClass(javaClass);
    }

    public final Set<TypeDescriptor> typeDescriptors() {
        return teleClassRegistry.typeDescriptors();
    }

    public final synchronized Iterable<TypeDescriptor> loadableTypeDescriptors() {
        final SortedSet<TypeDescriptor> typeDescriptors = new TreeSet<TypeDescriptor>();
        for (TypeDescriptor typeDescriptor : teleClassRegistry.typeDescriptors()) {
            typeDescriptors.add(typeDescriptor);
        }
        typeDescriptors.addAll(typesOnClasspath());
        return typeDescriptors;
    }

    public final void updateLoadableTypeDescriptorsFromClasspath() {
        final Set<TypeDescriptor> typesOnClasspath = new TreeSet<TypeDescriptor>();
        Trace.begin(TRACE_VALUE, tracePrefix() + "searching classpath for class files");
        new ClassSearch() {
            @Override
            protected boolean visitClass(String className) {
                if (!className.endsWith("package-info")) {
                    final String typeDescriptorString = "L" + className.replace('.', '/') + ";";
                    typesOnClasspath.add(JavaTypeDescriptor.parseTypeDescriptor(typeDescriptorString));
                }
                return true;
            }
        }.run(HostedBootClassLoader.HOSTED_BOOT_CLASS_LOADER.classpath());
        Trace.end(TRACE_VALUE, tracePrefix() + "searching classpath for class files ["
                + typesOnClasspath.size() + " types found]");
        this.typesOnClasspath = typesOnClasspath;
    }

    private synchronized TeleCodeRegistry teleCodeRegistry() {
        if (teleCodeRegistry == null) {
            teleCodeRegistry = new TeleCodeRegistry(this);
        }
        return teleCodeRegistry;
    }

    /**
     * Registers the description of a newly discovered block of target code so that it can be located later by address.
     *
     * @param teleTargetRoutine a newly created description for a block of target code in the VM.
     */
    public final void registerTeleTargetRoutine(TeleTargetRoutine teleTargetRoutine) {
        teleCodeRegistry().add(teleTargetRoutine);
    }

    public final TeleTargetMethod makeTeleTargetMethod(Address address) {
        return TeleTargetMethod.make(this, address);
    }

    public final TeleNativeTargetRoutine createTeleNativeTargetRoutine(Address codeStart, Size codeSize, String name) {
        return TeleNativeTargetRoutine.create(this, codeStart, codeSize, name);
    }

    public final <TeleTargetRoutine_Type extends TeleTargetRoutine> TeleTargetRoutine_Type findTeleTargetRoutine(Class<TeleTargetRoutine_Type> teleTargetRoutineType, Address address) {
        return teleCodeRegistry().get(teleTargetRoutineType, address);
    }

    public final <TeleMethodActor_Type extends TeleMethodActor> TeleMethodActor_Type findTeleMethodActor(Class<TeleMethodActor_Type> teleMethodActorType, MethodActor methodActor) {
        final TeleClassActor teleClassActor = teleClassRegistry.findTeleClassActorByType(methodActor.holder().typeDescriptor);
        if (teleClassActor != null) {
            for (TeleMethodActor teleMethodActor : teleClassActor.getTeleMethodActors()) {
                if (teleMethodActorType.isInstance(teleMethodActor) && methodActor.memberIndex() == teleMethodActor.getMemberIndex()) {
                    return teleMethodActorType.cast(teleMethodActor);
                }
            }
        }
        return null;
    }

    public final void describeTeleTargetRoutines(PrintStream printStream) {
        teleCodeRegistry().writeSummaryToStream(printStream);
    }

    public final MaxThread getThread(long threadID) {
        for (MaxThread maxThread : teleVMState.threads()) {
            if (maxThread.id() == threadID) {
                return maxThread;
            }
        }
        return null;
    }

    public final MaxThread threadStackContaining(Address address) {
        for (MaxThread thread : teleVMState.threads()) {
            if (thread.stack().contains(address)) {
                return thread;
            }
        }
        return null;
    }

    public MaxThread threadLocalsBlockContaining(Address address) {
        for (MaxThread thread : teleVMState.threads()) {
            if (thread.threadLocalsBlock().contains(address)) {
                return thread;
            }
        }
        return null;
    }

    public Address getCodeAddress(StackFrame stackFrame) {
        Pointer instructionPointer = stackFrame.instructionPointer;
        final StackFrame callee = stackFrame.calleeFrame();
        if (callee == null) {
            // Top frame, not a call return so no adjustment.
            return instructionPointer;
        }
        // Add a platform-specific offset from the stored code address to the actual call return site.
        final TargetMethod calleeTargetMethod = callee.targetMethod();
        if (calleeTargetMethod != null) {
            final ClassMethodActor calleeClassMethodActor = calleeTargetMethod.classMethodActor();
            if (calleeClassMethodActor != null) {
                if (calleeClassMethodActor.isTrapStub()) {
                    // Special case, where the IP caused a trap; no adjustment.
                    return  instructionPointer;
                }
            }
        }
        // An ordinary call; apply a platform-specific adjustment to get the real return address.
        return  instructionPointer.plus(offsetToReturnPC);
    }

    public final TeleCodeLocation createCodeLocation(Address address) {
        return new TeleCodeLocation(this, address);
    }

    public final TeleCodeLocation createCodeLocation(TeleClassMethodActor teleClassMethodActor, int position) {
        return new TeleCodeLocation(this, teleClassMethodActor, position);
    }

    public final TeleCodeLocation createCodeLocation(Address address, TeleClassMethodActor teleClassMethodActor, int position) {
        return new TeleCodeLocation(this, address, teleClassMethodActor, position);
    }

    public TeleCodeLocation createCodeLocation(StackFrame stackFrame) {
        return new TeleCodeLocation(this, getCodeAddress(stackFrame));
    }

    public final void addBreakpointObserver(Observer observer) {
        teleProcess.targetBreakpointFactory().addObserver(observer);
        bytecodeBreakpointFactory.addObserver(observer);
    }

    public final Iterable<TeleTargetBreakpoint> targetBreakpoints() {
        return teleProcess.targetBreakpointFactory().clientBreakpoints();
    }

    public final int targetBreakpointCount() {
        return teleProcess.targetBreakpointFactory().clientBreakpointCount();
    }

    public final TeleTargetBreakpoint makeMaxTargetBreakpoint(Address address) throws MaxVMException {
        try {
            return makeTargetBreakpoint(address);
        } catch (DataIOError dataIOError) {
            final String message = "Cannot create breakpoint at 0x" + address.toHexString() + ":  " + dataIOError.getMessage();
            throw new MaxVMException(message);
        }
    }

    public final TeleTargetBreakpoint makeTargetBreakpoint(Address address) {
        return teleProcess.targetBreakpointFactory().makeClientBreakpoint(address);
    }

    public final TeleTargetBreakpoint getTargetBreakpoint(Address address) {
        return teleProcess.targetBreakpointFactory().getClientTargetBreakpointAt(address);
    }

    public final Iterable<TeleBytecodeBreakpoint> bytecodeBreakpoints() {
        return bytecodeBreakpointFactory.breakpoints();
    }

    public final int bytecodeBreakpointCount() {
        return bytecodeBreakpointFactory.size();
    }

    public final TeleBytecodeBreakpoint makeBytecodeBreakpoint(Key key) {
        return bytecodeBreakpointFactory.makeBreakpoint(key);
    }

    public final TeleBytecodeBreakpoint getBytecodeBreakpoint(Key key) {
        return bytecodeBreakpointFactory.getBreakpoint(key);
    }

<<<<<<< HEAD
=======
    public void describeBreakpoints(PrintStream printStream) {
        teleProcess.targetBreakpointFactory().writeSummaryToStream(printStream);
        bytecodeBreakpointFactory.writeSummaryToStream(printStream);
    }

    /* (non-Javadoc)
     * @see com.sun.max.tele.MaxVM#watchpointsEnabled()
     */
>>>>>>> 54092c57
    public final boolean watchpointsEnabled() {
        return teleProcess.maximumWatchpointCount() > 0;
    }

    public final void addWatchpointObserver(Observer observer) {
        teleProcess.watchpointFactory().addObserver(observer);
    }

    public final MaxWatchpoint setRegionWatchpoint(String description, MemoryRegion memoryRegion, boolean after, boolean read, boolean write, boolean exec, boolean gc)
        throws TooManyWatchpointsException, DuplicateWatchpointException {
        return teleProcess.watchpointFactory().setRegionWatchpoint(description, memoryRegion, after, read, write, exec, gc);
    }

    public final MaxWatchpoint setWordWatchpoint(String description, Address address, boolean after, boolean read, boolean write, boolean exec, boolean gc)
        throws TooManyWatchpointsException, DuplicateWatchpointException {
        final MemoryRegion memoryRegion = new FixedMemoryRegion(address, wordSize(), "");
        return setRegionWatchpoint(description, memoryRegion, after, read, write, exec, gc);
    }

    public final MaxWatchpoint setObjectWatchpoint(String description, TeleObject teleObject, boolean after, boolean read, boolean write, boolean exec, boolean gc)
        throws TooManyWatchpointsException, DuplicateWatchpointException {
        return teleProcess.watchpointFactory().setObjectWatchpoint(description, teleObject, after, read, write, exec, gc);
    }

    public final MaxWatchpoint setFieldWatchpoint(String description, TeleObject teleObject, FieldActor fieldActor, boolean after, boolean read, boolean write, boolean exec, boolean gc)
        throws TooManyWatchpointsException, DuplicateWatchpointException {
        return teleProcess.watchpointFactory().setFieldWatchpoint(description, teleObject, fieldActor, after, read, write, exec, gc);
    }

    public final MaxWatchpoint setArrayElementWatchpoint(String description, TeleObject teleObject, Kind elementKind, Offset arrayOffsetFromOrigin, int index, boolean after, boolean read, boolean write, boolean exec, boolean gc)
        throws TooManyWatchpointsException, DuplicateWatchpointException {
        return teleProcess.watchpointFactory().setArrayElementWatchpoint(description, teleObject, elementKind, arrayOffsetFromOrigin, index, after, read, after, exec, gc);
    }

    public final MaxWatchpoint setHeaderWatchpoint(String description, TeleObject teleObject, HeaderField headerField, boolean after, boolean read, boolean write, boolean exec, boolean gc)
        throws TooManyWatchpointsException, DuplicateWatchpointException {
        return teleProcess.watchpointFactory().setHeaderWatchpoint(description, teleObject, headerField, after, read, write, exec, gc);
    }

    public final MaxWatchpoint  setVmThreadLocalWatchpoint(String description, TeleThreadLocalValues teleThreadLocalValues, int index, boolean after, boolean read, boolean write, boolean exec, boolean gc)
        throws TooManyWatchpointsException, DuplicateWatchpointException {
        return teleProcess.watchpointFactory().setVmThreadLocalWatchpoint(description, teleThreadLocalValues, index, after, read, write, exec, gc);
    }

    public final Sequence<MaxWatchpoint> findWatchpoints(MemoryRegion memoryRegion) {
        return teleProcess.watchpointFactory().findWatchpoints(memoryRegion);
    }

    public final IterableWithLength<MaxWatchpoint> watchpoints() {
        return teleProcess.watchpointFactory().watchpoints();
    }

    public final void setTransportDebugLevel(int level) {
        teleProcess.setTransportDebugLevel(level);
    }

    public final int transportDebugLevel() {
        return teleProcess.transportDebugLevel();
    }

    /**
     * Identifies the most recent GC for which the local copy of the tele root
     * table in the VM is valid.
     */
    private long cachedCollectionEpoch;

    private final Tracer refreshReferencesTracer = new Tracer("refresh references");

    /**
     * Refreshes the values that describe VM state such as the
     * current GC epoch.
     */
    private void refreshReferences() {
        Trace.begin(TRACE_VALUE, refreshReferencesTracer);
        final long startTimeMillis = System.currentTimeMillis();
        final long teleRootEpoch = teleHeapManager.readRootEpoch();
        final long teleCollectionEpoch = teleHeapManager.readCollectionEpoch();
        if (teleCollectionEpoch != teleRootEpoch) {
            // A GC is in progress, local cache is out of date by definition but can't update yet
            assert teleCollectionEpoch != cachedCollectionEpoch;
            isInGC = true;
        } else if (teleCollectionEpoch == cachedCollectionEpoch) {
            // GC not in progress, local cache is up to date
            assert !isInGC;
        } else {
            // GC not in progress, local cache is out of date
            gripScheme().refresh();
            cachedCollectionEpoch = teleCollectionEpoch;
            isInGC = false;
        }
        Trace.end(TRACE_VALUE, refreshReferencesTracer, startTimeMillis);
    }

    private final Tracer refreshTracer = new Tracer("refresh");

    /**
     * Updates all cached information about the state of the running VM.
     * Does some initialization that is delayed to avoid cycles during startup.
     */
    public final synchronized void refresh(long processEpoch) {
        Trace.begin(TRACE_VALUE, refreshTracer);
        final long startTimeMillis = System.currentTimeMillis();
        if (teleClassRegistry == null) {
            // Must delay creation/initialization of the {@link TeleClassRegistry} until after
            // we hit the first execution breakpoint; otherwise addresses won't have been relocated.
            // This depends on the {@TeleHeapManager} already existing.
            teleClassRegistry = new TeleClassRegistry(this);
            // Can only fully initialize the {@link TeleHeapManager} once
            // the {@TeleClassRegistry} is fully initialized, otherwise there's a cycle.
            teleHeapManager.initialize(processEpoch);
        }
        refreshReferences();
        teleObjectFactory.refresh(processEpoch);
        //if (!isInGC()) { ATTETION: Could produce bugs.
        teleHeapManager.refresh(processEpoch);
        teleClassRegistry.refresh(processEpoch);
        //}
        Trace.end(TRACE_VALUE, refreshTracer, startTimeMillis);
    }

    public void advanceToJavaEntryPoint() throws IOException {
        setVMInspectable();
        final Address startEntryPoint = bootImageStart().plus(bootImage().header.vmRunMethodOffset);
        try {
            runToInstruction(startEntryPoint, true, false);
        } catch (Exception exception) {
            throw new IOException(exception);
        }
    }

    public final Value interpretMethod(ClassMethodActor classMethodActor, Value... arguments) throws TeleInterpreterException {
        return TeleInterpreter.execute(this, classMethodActor, arguments);
    }

    public void resume(final boolean synchronous, final boolean disableBreakpoints) throws InvalidProcessRequestException, OSExecutionRequestException {
        teleProcess.controller().resume(synchronous, disableBreakpoints);
    }

    public void singleStep(final MaxThread maxThread, boolean synchronous) throws InvalidProcessRequestException, OSExecutionRequestException {
        final TeleNativeThread teleNativeThread = (TeleNativeThread) maxThread;
        teleProcess.controller().singleStep(teleNativeThread, synchronous);
    }

    public void stepOver(final MaxThread maxThread, boolean synchronous, final boolean disableBreakpoints) throws InvalidProcessRequestException, OSExecutionRequestException {
        final TeleNativeThread teleNativeThread = (TeleNativeThread) maxThread;
        teleProcess.controller().stepOver(teleNativeThread, synchronous, disableBreakpoints);
    }

    public void runToInstruction(final Address instructionPointer, final boolean synchronous, final boolean disableBreakpoints) throws OSExecutionRequestException, InvalidProcessRequestException {
        teleProcess.controller().runToInstruction(instructionPointer, synchronous, disableBreakpoints);
    }

    public final   void pause() throws InvalidProcessRequestException, OSExecutionRequestException {
        teleProcess.controller().pause();
    }

    public final void terminate() throws Exception {
        teleProcess.controller().terminate();
    }

    public final ReferenceValue createReferenceValue(Reference reference) {
        if (reference instanceof TeleReference) {
            return TeleReferenceValue.from(this, reference);
        } else if (reference instanceof PrototypeReference) {
            return TeleReferenceValue.from(this, Reference.fromJava(reference.toJava()));
        }
        throw ProgramError.unexpected("Got a non-Prototype, non-Tele reference in createReferenceValue");
    }

    public final File findJavaSourceFile(ClassActor classActor) {
        final String sourceFilePath = classActor.sourceFilePath();
        return sourcepath.findFile(sourceFilePath);
    }

    public final void executeCommandsFromFile(String fileName) {
        FileCommands.executeCommandsFromFile(this, fileName);
    }

    //
    // Code from here to end of file supports the Maxine JDWP server
    //

   /**
     * Provides access to the VM from a JDWP server.
     */
    private final VMAccess jdwpAccess;

    /**
     * @return access to the VM for the JDWP server.
     * @see com.sun.max.jdwp.maxine.Main
     */
    public final VMAccess vmAccess() {
        return jdwpAccess;
    }

    public final void fireJDWPThreadEvents() {
        for (MaxThread thread : teleVMState.threadsDied()) {
            fireJDWPThreadDiedEvent((TeleNativeThread) thread);
        }
        for (MaxThread thread : teleVMState.threadsStarted()) {
            fireJDWPThreadStartedEvent((TeleNativeThread) thread);
        }
    }

    private final VariableSequence<VMListener> jdwpListeners = new ArrayListSequence<VMListener>();

    /**
     * Informs all JDWP listeners that the VM died.
     */
    private void fireJDWPVMDiedEvent() {
        LOGGER.info("VM EVENT: VM died");
        for (VMListener listener : jdwpListeners) {
            listener.vmDied();
        }
    }

    /**
     * Informs all JDWP listeners that a single step has been completed.
     *
     * @param thread the thread that did the single step
     * @param location the code location onto which the thread just stepped
     */
    private void fireJDWPSingleStepEvent(ThreadProvider thread, CodeLocation location) {
        LOGGER.info("VM EVENT: Single step was made at thread " + thread
                + " to location " + location);
        for (VMListener listener : jdwpListeners) {
            listener.singleStepMade(thread, location);
        }
    }

    /**
     * Informs all JDWP listeners that a breakpoint has been hit.
     *
     * @param thread the thread that hit the breakpoint
     * @param location the code location at which the breakpoint was hit
     */
    private void fireJDWPBreakpointEvent(ThreadProvider thread, CodeLocation location) {
        LOGGER.info("VM EVENT: Breakpoint hit at thread " + thread
                + " at location " + location);
        for (VMListener listener : jdwpListeners) {
            listener.breakpointHit(thread, location);
        }
    }

    /**
     * Informs all JDWP listeners that a thread has started.
     *
     * @param thread the thread that has started
     */
    private void fireJDWPThreadStartedEvent(ThreadProvider thread) {
        LOGGER.info("VM EVENT: Thread started: " + thread);
        for (VMListener listener : jdwpListeners) {
            listener.threadStarted(thread);
        }
    }

    /**
     * Informs all JDWP listeners that a thread has died.
     *
     * @param thread the thread that has died
     */
    private void fireJDWPThreadDiedEvent(ThreadProvider thread) {
        LOGGER.info("VM EVENT: Thread died: " + thread);
        for (VMListener listener : jdwpListeners) {
            listener.threadDied(thread);
        }
    }

    private final TeleVMStateObserver jdwpStateModel = new TeleVMStateObserver() {

        public void upate(MaxVMState maxVMState) {
            Trace.begin(TRACE_VALUE, tracePrefix() + "handling " + maxVMState);
            fireJDWPThreadEvents();
            switch(maxVMState.processState()) {
                case TERMINATED:
                    fireJDWPVMDiedEvent();
                    break;
                case STOPPED:
                    if (!jdwpListeners.isEmpty()) {
                        final Sequence<MaxThread> breakpointThreads = maxVMState.breakpointThreads();
                        for (MaxThread maxThread : breakpointThreads) {
                            final TeleNativeThread teleNativeThread = (TeleNativeThread) maxThread;
                            fireJDWPBreakpointEvent(teleNativeThread, teleNativeThread.getFrames()[0].getLocation());
                        }
                        final MaxThread singleStepThread = maxVMState.singleStepThread();
                        if (singleStepThread != null) {
                            final TeleNativeThread thread = (TeleNativeThread) singleStepThread;
                            fireJDWPSingleStepEvent(thread, thread.getFrames()[0].getLocation());
                        }
                    }
                    break;
                case RUNNING:
                    LOGGER.info("VM continued to RUN!");
                    break;
            }
            Trace.end(TRACE_VALUE, tracePrefix() + "handling " + maxVMState);
        }
    };

    /**
     * Reads a value of a certain kind from the Maxine VM process.
     *
     * @param kind the type of the value that should be read
     * @param pointer pointer to the memory location where the value should be read
     * @param offset offset that should be added to the pointer before reading the value
     * @return the value read from the Maxine VM process
     */
    public final Value readValue(Kind kind, Pointer pointer, int offset) {

        final Reference reference = originToReference(pointer);

        if (kind == Kind.REFERENCE) {
            final Word word = dataAccess().readWord(pointer, offset);
            return TeleReferenceValue.from(this, wordToReference(word));
        }

        final Value result = kind.readValue(reference, offset);

        if (result.kind() == Kind.WORD) {
            LOGGER.info("Creating WORD reference! " + result.asWord());
            return LongValue.from(result.asWord().asAddress().toLong());
        }

        if (result.kind() == Kind.REFERENCE
                && !isValidOrigin(result.asReference().toOrigin())) {
            LOGGER.severe("Wrong reference encountered ("
                    + result.asReference() + "), returning null reference!");
            return ReferenceValue.fromReference(Reference.fromOrigin(Pointer.zero()));
        }

        return result;
    }

    /**
     * Tries to find a JDWP ObjectProvider that represents the object that is
     * referenced by the parameter.
     *
     * @param reference
     *            a reference to the object that should be represented as a JDWP
     *            ObjectProvider
     * @return a JDWP ObjectProvider object or null, if no object is found at
     *         the address specified by the reference
     */
    private ObjectProvider findObject(Reference reference) {
        if (isValidOrigin(reference.toOrigin())) {
            return makeTeleObject(reference);
        }
        return null;
    }

    private final ThreadGroupProvider javaThreadGroupProvider;

    /**
     * @return Thread group that should be used to logically group Java threads in the VM.
     */
    public final ThreadGroupProvider javaThreadGroupProvider() {
        return javaThreadGroupProvider;
    }

    private final ThreadGroupProvider nativeThreadGroupProvider;

   /**
     * @return Thread group that should be used to logically group native threads.
     */
    public final ThreadGroupProvider nativeThreadGroupProvider() {
        return nativeThreadGroupProvider;
    }

    /**
     * Converts a value kind as seen by the Maxine world to a VMValue type as
     * seen by the VM interface used by the JDWP server.
     *
     * @param kind the Maxine kind value
     * @return the type as seen by the JDWP server
     */
    public static Type maxineKindToJDWPType(Kind kind) {

        final KindEnum e = kind.asEnum;
        switch (e) {
            case BOOLEAN:
                return VMValue.Type.BOOLEAN;
            case BYTE:
                return VMValue.Type.BYTE;
            case CHAR:
                return VMValue.Type.CHAR;
            case DOUBLE:
                return VMValue.Type.DOUBLE;
            case FLOAT:
                return VMValue.Type.FLOAT;
            case INT:
                return VMValue.Type.INT;
            case LONG:
                return VMValue.Type.LONG;
            case REFERENCE:
                return VMValue.Type.PROVIDER;
            case SHORT:
                return VMValue.Type.SHORT;
            case VOID:
                return VMValue.Type.VOID;
            case WORD:
                break;
        }

        throw new IllegalArgumentException("Typeype " + kind
                + " cannot be resolved to a virtual machine value type");
    }

    /**
     * Converts a value as seen by the Maxine VM to a value as seen by the JDWP
     * server.
     *
     * @param value   the value as seen by the Maxine VM
     * @return the value as seen by the JDWP server
     */
    public final VMValue maxineValueToJDWPValue(Value value) {
        switch (value.kind().asEnum) {
            case BOOLEAN:
                return jdwpAccess.createBooleanValue(value.asBoolean());
            case BYTE:
                return jdwpAccess.createByteValue(value.asByte());
            case CHAR:
                return jdwpAccess.createCharValue(value.asChar());
            case DOUBLE:
                return jdwpAccess.createDoubleValue(value.asDouble());
            case FLOAT:
                return jdwpAccess.createFloatValue(value.asFloat());
            case INT:
                return jdwpAccess.createIntValue(value.asInt());
            case LONG:
                return jdwpAccess.createLongValue(value.asLong());
            case REFERENCE:
                return jdwpAccess.createObjectProviderValue(findObject(value.asReference()));
            case SHORT:
                return jdwpAccess.createShortValue(value.asShort());
            case VOID:
                return jdwpAccess.getVoidValue();
            case WORD:
                final Word word = value.asWord();
                LOGGER.warning("Tried to convert a word, this is not implemented yet! (word="
                            + word + ")");
                return jdwpAccess.getVoidValue();
        }

        throw new IllegalArgumentException("Unkown kind: " + value.kind());
    }

    /**
     * Converts a JDWP value object to a Maxine value object.
     *
     * @param vmValue  the value as seen by the JDWP server
     * @return a newly created value as seen by the Maxine VM
     */
    public final Value jdwpValueToMaxineValue(VMValue vmValue) {
        if (vmValue.isVoid()) {
            return VoidValue.VOID;
        } else if (vmValue.asBoolean() != null) {
            return BooleanValue.from(vmValue.asBoolean());
        } else if (vmValue.asByte() != null) {
            return ByteValue.from(vmValue.asByte());
        } else if (vmValue.asChar() != null) {
            return CharValue.from(vmValue.asChar());
        } else if (vmValue.asDouble() != null) {
            return DoubleValue.from(vmValue.asDouble());
        } else if (vmValue.asFloat() != null) {
            return FloatValue.from(vmValue.asFloat());
        } else if (vmValue.asInt() != null) {
            return IntValue.from(vmValue.asInt());
        } else if (vmValue.asLong() != null) {
            return LongValue.from(vmValue.asLong());
        } else if (vmValue.asShort() != null) {
            return ShortValue.from(vmValue.asShort());
        } else if (vmValue.asProvider() != null) {
            final Provider p = vmValue.asProvider();
            if (p instanceof TeleObject) {
                return TeleReferenceValue.from(this, ((TeleObject) p).getReference());
            }
            throw new IllegalArgumentException(
                    "Could not convert the provider object " + p
                            + " to a reference!");
        }
        throw new IllegalArgumentException("Unknown VirtualMachineValue type!");
    }

    private TeleNativeThread registeredSingleStepThread;

    public final void registerSingleStepThread(TeleNativeThread teleNativeThread) {
        if (registeredSingleStepThread != null) {
            LOGGER.warning("Overwriting registered single step thread! "
                    + registeredSingleStepThread);
        }
        registeredSingleStepThread = teleNativeThread;
    }

    private TeleNativeThread registeredStepOutThread;

    public final void registerStepOutThread(TeleNativeThread teleNativeThread) {
        if (registeredStepOutThread != null) {
            LOGGER.warning("Overwriting registered step out thread! "
                    + registeredStepOutThread);
        }
        registeredStepOutThread = teleNativeThread;
    }

    /**
     * Provides access to a VM by a JDWP server.
     * Not fully implemented
     * TeleVM might eventually implement the interfaced {@link VMAccess} directly; moving in that direction.
     *
     * @author Thomas Wuerthinger
     * @author Michael Van De Vanter
     */
    private final class VMAccessImpl implements VMAccess {

        // Factory for creating fake object providers that represent Java objects
        // living in the JDWP server.
        private final JavaProviderFactory javaProviderFactory;

        private final Set<CodeLocation> breakpointLocations = new HashSet<CodeLocation>();

        public VMAccessImpl() {
            javaProviderFactory = new JavaProviderFactory(this, null);
        }

        public String getName() {
            return TeleVM.this.getName();
        }

        public String getVersion() {
            return TeleVM.this.getVersion();
        }

        public String getDescription() {
            return TeleVM.this.getDescription();
        }

        public void dispose() {
            // TODO: Consider implementing disposal of the VM when told so by a JDWP
            // command.
            LOGGER.warning("Asked to DISPOSE VM, doing nothing");
        }

        public void suspend() {

            if (teleProcess.processState() == RUNNING) {
                LOGGER.info("Pausing VM...");
                try {
                    TeleVM.this.pause();
                } catch (OSExecutionRequestException osExecutionRequestException) {
                    LOGGER.log(Level.SEVERE,
                            "Unexpected error while pausing the VM", osExecutionRequestException);
                } catch (InvalidProcessRequestException invalidProcessRequestException) {
                    LOGGER.log(Level.SEVERE,
                            "Unexpected error while pausing the VM", invalidProcessRequestException);
                }
            } else {
                LOGGER.warning("Suspend called while VM not running!");
            }
        }

        public void resume() {

            if (teleProcess.processState() == STOPPED) {

                if (registeredSingleStepThread != null) {

                    // There has been a thread registered for performing a single
                    // step => perform single step instead of resume.
                    try {
                        LOGGER.info("Doing single step instead of resume!");
                        TeleVM.this.singleStep(registeredSingleStepThread, false);
                    } catch (OSExecutionRequestException osExecutionRequestException) {
                        LOGGER.log(
                                        Level.SEVERE,
                                        "Unexpected error while performing a single step in the VM",
                                        osExecutionRequestException);
                    } catch (InvalidProcessRequestException e) {
                        LOGGER.log(
                                        Level.SEVERE,
                                        "Unexpected error while performing a single step in the VM",
                                        e);
                    }

                    registeredSingleStepThread = null;

                } else if (registeredStepOutThread != null
                        && registeredStepOutThread.getReturnAddress() != null) {

                    // There has been a thread registered for performing a step out
                    // => perform a step out instead of resume.
                    final Address returnAddress = registeredStepOutThread.getReturnAddress();
                    assert returnAddress != null;
                    try {
                        TeleVM.this.runToInstruction(returnAddress, false, true);
                    } catch (OSExecutionRequestException osExecutionRequestException) {
                        LOGGER.log(
                                        Level.SEVERE,
                                        "Unexpected error while performing a run-to-instruction in the VM",
                                        osExecutionRequestException);
                    } catch (InvalidProcessRequestException invalidProcessRequestException) {
                        LOGGER.log(
                                        Level.SEVERE,
                                        "Unexpected error while performing a run-to-instruction in the VM",
                                        invalidProcessRequestException);
                    }

                    registeredStepOutThread = null;

                } else {

                    // Nobody registered for special commands => resume the Vm.
                    try {
                        LOGGER.info("Client tried to resume the VM!");
                        TeleVM.this.resume(false, false);
                    } catch (OSExecutionRequestException e) {
                        LOGGER.log(Level.SEVERE,
                                "Unexpected error while resuming the VM", e);
                    } catch (InvalidProcessRequestException e) {
                        LOGGER.log(Level.SEVERE,
                                "Unexpected error while resuming the VM", e);
                    }
                }
            } else {
                LOGGER.severe("Client tried to resume the VM, but tele process is not in stopped state!");
            }
        }

        public void exit(int code) {
            try {
                TeleVM.this.terminate();
            } catch (Exception exception) {
                LOGGER.log(Level.SEVERE,
                    "Unexpected error while exidting the VM", exception);
            }
        }

        public void addListener(VMListener listener) {
            jdwpListeners.append(listener);
        }

        public void removeListener(VMListener listener) {
            jdwpListeners.remove(Sequence.Static.indexOfIdentical(jdwpListeners, listener));
        }

        /**
         * Sets a breakpoint at the specified code location. This function currently has the following severe limitations:
         * Always sets the breakpoint at the call entry point of a method. Does ignore the suspendAll parameter, there will
         * always be all threads suspended when the breakpoint is hit.
         *
         * TODO: Fix the limitations for breakpoints.
         *
         * @param codeLocation specifies the code location at which the breakpoint should be set
         * @param suspendAll if true, all threads should be suspended when the breakpoint is hit
         */
        public void addBreakpoint(CodeLocation codeLocation, boolean suspendAll) {

            // For now ignore duplicates
            if (breakpointLocations.contains(codeLocation)) {
                return;
            }

            assert codeLocation.method() instanceof TeleClassMethodActor : "Only tele method actors allowed here";

            assert !breakpointLocations.contains(codeLocation);
            breakpointLocations.add(codeLocation);
            assert breakpointLocations.contains(codeLocation);
            final TeleClassMethodActor teleClassMethodActor = (TeleClassMethodActor) codeLocation.method();
            TeleVM.this.makeTargetBreakpoint(teleClassMethodActor.getCurrentJavaTargetMethod().callEntryPoint());
            Trace.line(TRACE_VALUE, tracePrefix() + "Breakpoint set at: " + teleClassMethodActor.getCurrentJavaTargetMethod().callEntryPoint());
        }

        public void removeBreakpoint(CodeLocation codeLocation) {
            final TeleClassMethodActor teleClassMethodActor = (TeleClassMethodActor) codeLocation.method();
            final TeleTargetBreakpoint targetBreakpoint = TeleVM.this.getTargetBreakpoint(teleClassMethodActor.getCurrentJavaTargetMethod().callEntryPoint());
            if (targetBreakpoint != null) {
                targetBreakpoint.remove();
            }
            assert breakpointLocations.contains(codeLocation);
            breakpointLocations.remove(codeLocation);
            assert !breakpointLocations.contains(codeLocation);
        }

        public byte[] accessMemory(long start, int length) {
            final byte[] bytes = new byte[length];
            TeleVM.this.readFully(Address.fromLong(start), bytes);
            return bytes;
        }

        public VMValue createBooleanValue(boolean b) {
            return createJavaObjectValue(b, Boolean.TYPE);
        }

        public VMValue createByteValue(byte b) {
            return createJavaObjectValue(b, Byte.TYPE);
        }

        public VMValue createCharValue(char c) {
            return createJavaObjectValue(c, Character.TYPE);
        }

        public CodeLocation createCodeLocation(MethodProvider method, long position, boolean isMachineCode) {
            return new CodeLocationImpl(method, position, isMachineCode);
        }

        public VMValue createDoubleValue(double d) {
            return createJavaObjectValue(d, Double.TYPE);
        }

        public VMValue createFloatValue(float f) {
            return createJavaObjectValue(f, Float.TYPE);
        }

        public VMValue createIntValue(int i) {
            return createJavaObjectValue(i, Integer.TYPE);
        }

        public VMValue createJavaObjectValue(Object o, Class expectedClass) {
            return VMValueImpl.fromJavaObject(o, this, expectedClass);
        }

        public VMValue createLongValue(long l) {
            return VMValueImpl.fromJavaObject(l, this, Long.TYPE);
        }

        public VMValue createObjectProviderValue(ObjectProvider p) {
            return createJavaObjectValue(p, null);
        }

        public VMValue createShortValue(short s) {
            return VMValueImpl.fromJavaObject(s, this, Short.TYPE);
        }

        public StringProvider createString(String s) {
            final VMValue vmValue = createJavaObjectValue(s, String.class);
            assert vmValue.asProvider() != null : "Must be a provider value object";
            assert vmValue.asProvider() instanceof StringProvider : "Must be a String provider object";
            return (StringProvider) vmValue.asProvider();
        }

        public TargetMethodAccess[] findTargetMethods(long[] addresses) {
            final TargetMethodAccess[] result = new TargetMethodAccess[addresses.length];
            for (int i = 0; i < addresses.length; i++) {
                result[i] = TeleVM.this.makeTeleTargetMethod(Address.fromLong(addresses[i]));
            }
            return result;
        }

        public ReferenceTypeProvider[] getAllReferenceTypes() {
            return teleClassRegistry.teleClassActors();
        }

        public ThreadProvider[] getAllThreads() {
            final IterableWithLength<TeleNativeThread> threads = teleProcess().threads();
            final ThreadProvider[] threadProviders = new ThreadProvider[threads.length()];
            return Iterables.toCollection(threads).toArray(threadProviders);
        }

        public String[] getBootClassPath() {
            return Classpath.bootClassPath().toStringArray();
        }

        public String[] getClassPath() {
            return HostedBootClassLoader.HOSTED_BOOT_CLASS_LOADER.classpath().toStringArray();
        }

        /**
         * Looks up a JDWP reference type object based on a Java class object.
         *
         * @param klass
         *            the class object whose JDWP reference type should be looked up
         * @return a JDWP reference type representing the Java class
         */
        public ReferenceTypeProvider getReferenceType(Class klass) {
            ReferenceTypeProvider referenceTypeProvider = null;

            // Always fake the Object class, otherwise try to find a class in the
            // Maxine VM that matches the signature.
            if (!klass.equals(Object.class)) {
                referenceTypeProvider = TeleVM.this.findTeleClassActor(klass);
            }

            // If no class was found within the Maxine VM, create a faked reference
            // type object.
            if (referenceTypeProvider == null) {
                LOGGER.info("Creating Java provider for class " + klass);
                referenceTypeProvider = javaProviderFactory.getReferenceTypeProvider(klass);
            }
            return referenceTypeProvider;
        }

        public ReferenceTypeProvider[] getReferenceTypesBySignature(String signature) {

            // Always fake the Object type. This means that calls to all methods of
            // the Object class will be reflectively delegated to the Object class
            // that lives
            // on the Tele side not to the Object class in the VM.
            if (signature.equals("Ljava/lang/Object;")) {
                return new ReferenceTypeProvider[] {getReferenceType(Object.class)};
            }

            // Try to find a matching class actor that lives within the VM based on
            // the signature.
            final AppendableSequence<ReferenceTypeProvider> result = new LinkSequence<ReferenceTypeProvider>();
            for (TypeDescriptor typeDescriptor : TeleVM.this.typeDescriptors()) {
                if (typeDescriptor.toString().equals(signature)) {
                    final TeleClassActor teleClassActor = TeleVM.this.findTeleClassActor(typeDescriptor);

                    // Do not include array types, there should always be faked in
                    // order to be able to call newInstance on them. Arrays that are
                    // created this way then do
                    // not really live within the VM, but on the JDWP server side.
                    if (!(teleClassActor instanceof TeleArrayClassActor)) {
                        result.append(teleClassActor);
                    }
                }
            }

            // If no class living in the VM was found, try to lookup Java class
            // known to the JDWP server. If such a class is found, then a JDWP
            // reference type is faked for it.
            if (result.length() == 0) {
                try {
                    final Class klass = JavaTypeDescriptor.resolveToJavaClass(
                            JavaTypeDescriptor.parseTypeDescriptor(signature), getClass().getClassLoader());
                    result.append(javaProviderFactory.getReferenceTypeProvider(klass));
                } catch (NoClassDefFoundError noClassDefFoundError) {
                    LOGGER.log(Level.SEVERE,
                            "Error while looking up class based on signature", noClassDefFoundError);
                }
            }

            return Sequence.Static.toArray(result, ReferenceTypeProvider.class);
        }

        public ThreadGroupProvider[] getThreadGroups() {
            return new ThreadGroupProvider[] {javaThreadGroupProvider, nativeThreadGroupProvider};
        }

        public VMValue getVoidValue() {
            return VMValueImpl.VOID_VALUE;
        }
    }

}<|MERGE_RESOLUTION|>--- conflicted
+++ resolved
@@ -1408,17 +1408,11 @@
         return bytecodeBreakpointFactory.getBreakpoint(key);
     }
 
-<<<<<<< HEAD
-=======
     public void describeBreakpoints(PrintStream printStream) {
         teleProcess.targetBreakpointFactory().writeSummaryToStream(printStream);
         bytecodeBreakpointFactory.writeSummaryToStream(printStream);
     }
 
-    /* (non-Javadoc)
-     * @see com.sun.max.tele.MaxVM#watchpointsEnabled()
-     */
->>>>>>> 54092c57
     public final boolean watchpointsEnabled() {
         return teleProcess.maximumWatchpointCount() > 0;
     }
