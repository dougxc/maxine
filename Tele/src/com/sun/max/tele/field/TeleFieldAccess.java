/*
 * Copyright (c) 2007 Sun Microsystems, Inc.  All rights reserved.
 *
 * Sun Microsystems, Inc. has intellectual property rights relating to technology embodied in the product
 * that is described in this document. In particular, and without limitation, these intellectual property
 * rights may include one or more of the U.S. patents listed at http://www.sun.com/patents and one or
 * more additional patents or pending patent applications in the U.S. and in other countries.
 *
 * U.S. Government Rights - Commercial software. Government users are subject to the Sun
 * Microsystems, Inc. standard license agreement and applicable provisions of the FAR and its
 * supplements.
 *
 * Use is subject to license terms. Sun, Sun Microsystems, the Sun logo, Java and Solaris are trademarks or
 * registered trademarks of Sun Microsystems, Inc. in the U.S. and other countries. All SPARC trademarks
 * are used under license and are trademarks or registered trademarks of SPARC International, Inc. in the
 * U.S. and other countries.
 *
 * UNIX is a registered trademark in the U.S. and other countries, exclusively licensed through X/Open
 * Company, Ltd.
 */
package com.sun.max.tele.field;

<<<<<<< HEAD
import com.sun.max.program.*;
=======
import com.sun.max.tele.util.*;
import com.sun.max.vm.actor.holder.*;
>>>>>>> fb58d80d
import com.sun.max.vm.actor.member.*;
import com.sun.max.vm.type.*;

/**
 * @author Bernd Mathiske
 */
public abstract class TeleFieldAccess {

    private static FieldActor findFieldActor(Class holder, String name) {
<<<<<<< HEAD
        final FieldActor fieldActor = ClassRegistry.findField(holder, name);
        ProgramError.check(fieldActor != null, "could not find field: " + name + " in class: " + holder);
=======
        final ClassActor classActor = HostedBootClassLoader.HOSTED_BOOT_CLASS_LOADER.mustMakeClassActor(JavaTypeDescriptor.forJavaClass(holder));
        final FieldActor fieldActor = classActor.findFieldActor(SymbolTable.makeSymbol(name));
        TeleError.check(fieldActor != null, "could not find field: " + name + " in class: " + holder);
>>>>>>> fb58d80d
        return fieldActor;
    }

    private final FieldActor fieldActor;

    public FieldActor fieldActor() {
        return fieldActor;
    }

    protected TeleFieldAccess(Class holder, String name, Kind kind) {
        fieldActor = findFieldActor(holder, name);
        TeleError.check(fieldActor.kind == kind, "field has wrong kind: " + name + " in class: " + holder);
    }

    @Override
    public String toString() {
        return fieldActor.toString();
    }
}<|MERGE_RESOLUTION|>--- conflicted
+++ resolved
@@ -20,12 +20,7 @@
  */
 package com.sun.max.tele.field;
 
-<<<<<<< HEAD
-import com.sun.max.program.*;
-=======
 import com.sun.max.tele.util.*;
-import com.sun.max.vm.actor.holder.*;
->>>>>>> fb58d80d
 import com.sun.max.vm.actor.member.*;
 import com.sun.max.vm.type.*;
 
@@ -35,14 +30,8 @@
 public abstract class TeleFieldAccess {
 
     private static FieldActor findFieldActor(Class holder, String name) {
-<<<<<<< HEAD
         final FieldActor fieldActor = ClassRegistry.findField(holder, name);
-        ProgramError.check(fieldActor != null, "could not find field: " + name + " in class: " + holder);
-=======
-        final ClassActor classActor = HostedBootClassLoader.HOSTED_BOOT_CLASS_LOADER.mustMakeClassActor(JavaTypeDescriptor.forJavaClass(holder));
-        final FieldActor fieldActor = classActor.findFieldActor(SymbolTable.makeSymbol(name));
         TeleError.check(fieldActor != null, "could not find field: " + name + " in class: " + holder);
->>>>>>> fb58d80d
         return fieldActor;
     }
 
