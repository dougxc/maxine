/*
 * Copyright (c) 2007 Sun Microsystems, Inc.  All rights reserved.
 *
 * Sun Microsystems, Inc. has intellectual property rights relating to technology embodied in the product
 * that is described in this document. In particular, and without limitation, these intellectual property
 * rights may include one or more of the U.S. patents listed at http://www.sun.com/patents and one or
 * more additional patents or pending patent applications in the U.S. and in other countries.
 *
 * U.S. Government Rights - Commercial software. Government users are subject to the Sun
 * Microsystems, Inc. standard license agreement and applicable provisions of the FAR and its
 * supplements.
 *
 * Use is subject to license terms. Sun, Sun Microsystems, the Sun logo, Java and Solaris are trademarks or
 * registered trademarks of Sun Microsystems, Inc. in the U.S. and other countries. All SPARC trademarks
 * are used under license and are trademarks or registered trademarks of SPARC International, Inc. in the
 * U.S. and other countries.
 *
 * UNIX is a registered trademark in the U.S. and other countries, exclusively licensed through X/Open
 * Company, Ltd.
 */
package com.sun.max.tele.object;

import java.util.*;

import com.sun.max.collect.*;
import com.sun.max.io.*;
import com.sun.max.jdwp.vm.data.*;
import com.sun.max.jdwp.vm.proxy.*;
import com.sun.max.tele.*;
import com.sun.max.tele.field.*;
import com.sun.max.tele.method.*;
import com.sun.max.unsafe.*;
import com.sun.max.vm.actor.member.*;
import com.sun.max.vm.bytecode.*;
import com.sun.max.vm.compiler.*;
import com.sun.max.vm.compiler.target.*;
import com.sun.max.vm.cps.target.*;
import com.sun.max.vm.reference.*;

/**
 * Canonical surrogate for several possible kinds of compilation of a Java {@link ClassMethod} in the VM.
 *
 * @author Michael Van De Vanter
 */
public class TeleTargetMethod extends TeleRuntimeMemoryRegion implements TargetMethodAccess {

    /**
     * Reason that a particular instruction is identified as a "Stop".
     *
     * @see TargetMethod
     * @see StopPositions
     */
    public enum CodeStopKind {
        DIRECT_CALL,   // Non-native direct call
        NATIVE_CALL,   // Native direct call
        INDIRECT_CALL, // Indirect call
        SAFE;          // Safepoint
    }

    /**
     * A copier to be used for implementing {@link TeleTargetMethod#targetMethod()}.
     */
    class ReducedDeepCopier extends DeepCopier {
        public ReducedDeepCopier() {
            TeleFields teleFields = vm().teleFields();
            omit(teleFields.TargetMethod_scalarLiterals.fieldActor());
            omit(teleFields.TargetMethod_referenceLiterals.fieldActor());
            abi = teleFields.TargetMethod_abi.fieldActor();
            generator = teleFields.Adapter_generator.fieldActor();
        }
        private final FieldActor abi;
        private final FieldActor generator;

        @Override
        protected Object makeDeepCopy(FieldActor fieldActor, TeleObject teleObject) {
            if (fieldActor.equals(generator)) {
                return null;
            } else if (fieldActor.equals(abi)) {
                return getAbi();
            } else {
                return super.makeDeepCopy(fieldActor, teleObject);
            }
        }
    }

    /**
     * Gets all target methods that encapsulate code compiled for a given method, either as a top level compilation or
     * as a result of inlining.
     *
     * TODO: Once inlining dependencies are tracked, this method needs to use them.
     *
     * @param teleVM the VM to search
     * @param methodKey the key denoting a method for which the target methods are being requested
     * @return local surrogates for all {@link TargetMethod}s in the VM that include code compiled for the
     *         method matching {@code methodKey}
     */
    public static Sequence<TeleTargetMethod> get(TeleVM teleVM, MethodKey methodKey) {
        TeleClassActor teleClassActor = teleVM.findTeleClassActor(methodKey.holder());
        if (teleClassActor != null) {
            final AppendableSequence<TeleTargetMethod> result = new LinkSequence<TeleTargetMethod>();
            for (TeleClassMethodActor teleClassMethodActor : teleClassActor.getTeleClassMethodActors()) {
                if (teleClassMethodActor.hasTargetMethod()) {
                    ClassMethodActor classMethodActor = teleClassMethodActor.classMethodActor();
                    if (classMethodActor.name.equals(methodKey.name()) && classMethodActor.descriptor.equals(methodKey.signature())) {
                        for (int i = 0; i < teleClassMethodActor.numberOfCompilations(); ++i) {
                            TeleTargetMethod teleTargetMethod = teleClassMethodActor.getCompilation(i);
                            if (teleTargetMethod != null) {
                                result.append(teleTargetMethod);
                            }
                        }
                    }
                }
            }
            return result;
        }
        return Sequence.Static.empty(TeleTargetMethod.class);
    }

    private static final Map<TeleObject, TargetABI> abiCache = new HashMap<TeleObject, TargetABI>();

    private IndexedSequence<TargetCodeInstruction> instructions;

    /**
     * @see  StopPositions
     * @see  TargetMethod#stopPositions()
     */
    protected StopPositions stopPositions;

    private TeleClassMethodActor teleClassMethodActor;

    /**
     * Cached copy of the {@link TargetMethod} from the VM.
     */
    private TargetMethod targetMethod;

    private TargetABI abi;

    protected TeleTargetMethod(TeleVM teleVM, Reference targetMethodReference) {
        super(teleVM, targetMethodReference);
        // Exception to the general policy of not performing VM i/o during object
        // construction.  This is needed for the code registry.
        // A consequence is synchronized call to the registry from within a synchronized call to {@link TeleObject} construction.

        // Register every method compilation, so that they can be located by code address.
        teleVM.codeCache().register(this);
    }

    public final TargetMethod targetMethod() {
        if (targetMethod == null) {
            targetMethod = (TargetMethod) deepCopy();
        }
        return targetMethod;
    }

    /**
     * @return disassembled target code instructions
     */
    public final IndexedSequence<TargetCodeInstruction> getInstructions() {
        if (instructions == null) {
            final byte[] code = getCode();
            if (code != null) {
                instructions = TeleDisassembler.decode(vm().vmConfiguration().platform().processorKind, getCodeStart(), code, targetMethod().encodedInlineDataDescriptors());
            }
        }
        return instructions;
    }

<<<<<<< HEAD
    public String getName() {
        String name;
        ClassMethodActor classMethodActor = classMethodActor();
        if (classMethodActor == null) {
            Reference nameReference = vm().teleFields().RuntimeMemoryRegion_regionName.readReference(reference());
            if (!nameReference.isZero()) {
                name = vm().getString(nameReference);
            } else {
                name = "???";
            }
        } else {
            name = classMethodActor.simpleName();
        }
        return getClass().getSimpleName() + " for " + name;
=======
    /**
     * Gets VM memory location of the first instruction in the method.
     *
     * @see TargetMethod#codeStart()
     */
    public final Pointer getCodeStart() {
        return targetMethod().codeStart();
>>>>>>> 11fa6fcf
    }

    /**
     * Gets the call entry memory location for this method as specified by the ABI in use when this target method was compiled.
     *
     * @return {@link Address#zero()} if this target method has not yet been compiled
     */
    public final Address callEntryPoint() {
        Address callEntryAddress = Address.zero();
        final Pointer codeStart = getCodeStart();
        if (!codeStart.isZero()) {
            callEntryAddress = codeStart;
            TeleObject teleCallEntryPoint = null;
            if (vm().tryLock()) {
                try {
                    final Reference callEntryPointReference =
                        TeleInstanceReferenceFieldAccess.readPath(reference(), vm().teleFields().TargetMethod_abi, vm().teleFields().TargetABI_callEntryPoint);
                    teleCallEntryPoint = vm().makeTeleObject(callEntryPointReference);
                } finally {
                    vm().unlock();
                }
            }
            if (teleCallEntryPoint != null) {
                final CallEntryPoint callEntryPoint = (CallEntryPoint) teleCallEntryPoint.deepCopy();
                if (callEntryPoint != null) {
                    callEntryAddress = codeStart.plus(callEntryPoint.offset());
                }
            }
        }
<<<<<<< HEAD
        return teleClassMethodActor;
=======
        return callEntryAddress;
>>>>>>> 11fa6fcf
    }

    /**
     * Gets the method actor in the VM for this target method.
     *
     * @return {@code null} if the class method actor is null the target method
     */
    public final TeleClassMethodActor getTeleClassMethodActor() {
        if (teleClassMethodActor == null && vm().tryLock()) {
            try {
                final Reference classMethodActorReference = vm().teleFields().TargetMethod_classMethodActor.readReference(reference());
                teleClassMethodActor = (TeleClassMethodActor) vm().makeTeleObject(classMethodActorReference);
            } finally {
                vm().unlock();
            }
        }
        return teleClassMethodActor;
    }

    /**
     * Gets the locations in compiled code (by byte offset from the start)
     * of stop positions:  calls and safepoints.
     *
     * @return the stop positions for the compiled code.
     * @see TargetMethod#stopPositions()
     */
    public final StopPositions getStopPositions() {
        if (stopPositions == null) {
            if (targetMethod().stopPositions() != null) {
                stopPositions = new StopPositions(targetMethod().stopPositions());
            }
        }
        return stopPositions;
    }

    /**
     * Gets the local mirror of the class method actor associated with this target method. This may be null.
     */
    public final ClassMethodActor classMethodActor() {
        final TeleClassMethodActor teleClassMethodActor = getTeleClassMethodActor();
        return teleClassMethodActor == null ? null : teleClassMethodActor.classMethodActor();
    }

    /**
     * Gets the byte array containing the target-specific machine code of this target method in the VM.
     * @see TargetMethod#code()
     */
    public final byte[] getCode() {
        return targetMethod().code();
    }

    /**
     * Gets the length of the byte array containing the target-specific machine code of this target method in the VM.
     * @see TargetMethod#codeLength()
     */
    public final int getCodeLength() {
        return targetMethod().codeLength();
    }

    /**
     * Creates a map:  instruction position (bytes offset from start) -> the kind of stop, null if not a stop.
     */
    public final CodeStopKind[] getPositionToStopKindMap() {
        final StopPositions stopPositions = getStopPositions();
        if (stopPositions == null) {
            return null;
        }
        final CodeStopKind[] stopKinds = new CodeStopKind[getCodeLength()];

        final int directCallCount = targetMethod().numberOfDirectCalls();
        final int indirectCallCount = targetMethod().numberOfIndirectCalls();
        final int safepointCount = targetMethod().numberOfSafepoints();
        assert directCallCount + indirectCallCount + safepointCount == stopPositions.length();

        for (int stopIndex = 0; stopIndex < directCallCount; stopIndex++) {
            if (stopPositions.isNativeFunctionCall(stopIndex)) {
                stopKinds[stopPositions.get(stopIndex)] = CodeStopKind.NATIVE_CALL;
            } else {
                stopKinds[stopPositions.get(stopIndex)] = CodeStopKind.DIRECT_CALL;
            }
        }
        for (int stopIndex = directCallCount; stopIndex < directCallCount + indirectCallCount; stopIndex++) {
            stopKinds[stopPositions.get(stopIndex)] = CodeStopKind.INDIRECT_CALL;
        }
        for (int stopIndex = directCallCount + indirectCallCount; stopIndex < stopPositions.length(); stopIndex++) {
            stopKinds[stopPositions.get(stopIndex)] = CodeStopKind.SAFE;
        }
        return stopKinds;
    }

    /**
     * Creates a map:  instruction position (bytes offset from start) -> bytecode location  (as much as can be determined).
     */
    public BytecodeLocation[] getPositionToBytecodeLocationMap() {
        final StopPositions stopPositions = getStopPositions();
        if (stopPositions == null) {
            return null;
        }
        BytecodeLocation[] bytecodeLocations = new BytecodeLocation[getCodeLength()];
        for (int stopIndex = 0; stopIndex < stopPositions.length(); ++stopIndex) {
            bytecodeLocations[stopPositions.get(stopIndex)] = getBytecodeLocation(stopIndex);
        }
        return bytecodeLocations;
    }

    public int[] getBytecodeToTargetCodePositionMap() {
        return null;
    }

    public IndexedSequence<TargetJavaFrameDescriptor> getJavaFrameDescriptors() {
        return null;
    }

    public TargetJavaFrameDescriptor getTargetFrameDescriptor(int instructionIndex) {
        final TargetCodeInstruction instruction = getInstructions().get(instructionIndex);
        final IndexedSequence<TargetJavaFrameDescriptor> javaFrameDescriptors = getJavaFrameDescriptors();
        if (javaFrameDescriptors != null) {
            final StopPositions stopPositions = getStopPositions();
            if (stopPositions != null) {
                for (int i = 0; i < stopPositions.length(); i++) {
                    if (stopPositions.get(i) == instruction.position) {
                        return javaFrameDescriptors.get(i);
                    }
                }
            }
        }
        return null;
    }

    /**
     * Gets the Java frame descriptor corresponding to a given stop index.
     *
     * @param stopIndex a stop index
     * @return the Java frame descriptor corresponding to {@code stopIndex} or null if there is no Java frame descriptor
     *         for {@code stopIndex}
     * @see TargetMethod#getBytecodeLocationFor(int)
     */
    public BytecodeLocation getBytecodeLocation(int stopIndex) {
        return targetMethod().getBytecodeLocationFor(stopIndex);
    }

    /**
     * Gets the bytecode locations for the inlining chain rooted at a given instruction pointer. The first bytecode
     * location in the returned sequence is the one at the closest position less or equal to the position denoted by
     * {@code instructionPointer}.
     *
     * @param instructionPointer a pointer to an instruction within this method
     * @param implicitExceptionPoint {@code true} if the instruction pointer corresponds to an implicit exception point
     * @return the bytecode locations for the inlining chain rooted at {@code instructionPointer}. This will be null if
     *         no bytecode location can be determined for {@code instructionPointer}.
     * @see TargetMethod#getBytecodeLocationFor(Pointer, boolean)
     */
    protected final BytecodeLocation getBytecodeLocationFor(Pointer instructionPointer, boolean implicitExceptionPoint) {
        return targetMethod().getBytecodeLocationFor(instructionPointer, implicitExceptionPoint);
    }

    public final TargetABI getAbi() {
        if (abi == null && vm().tryLock()) {
            try {
                final Reference abiReference = vm().teleFields().TargetMethod_abi.readReference(reference());
                final TeleObject teleTargetABI = vm().makeTeleObject(abiReference);
                if (teleTargetABI != null) {
                    abi = abiCache.get(teleTargetABI);
                    if (abi == null) {
                        abi = (TargetABI) teleTargetABI.deepCopy();
                        abiCache.put(teleTargetABI, abi);
                    }
                }
            } finally {
                vm().unlock();
            }
        }
        return abi;
    }

    /**
     * Gets the name of the source variable corresponding to a stack slot, if any.
     *
     * @param slot a stack slot
     * @return the Java source name for the frame slot, null if not available.
     */
    public String sourceVariableName(MaxStackFrame.Compiled javaStackFrame, int slot) {
        return null;
    }

    public byte[] encodedInlineDataDescriptors() {
        return targetMethod().encodedInlineDataDescriptors();
    }

    /**
     * Disassembles this target method's code to a given writer.
     */
    public void disassemble(IndentWriter writer) {
    }

    // [tw] Warning: duplicated code!
    public MachineCodeInstructionArray getTargetCodeInstructions() {
        final IndexedSequence<TargetCodeInstruction> instructions = getInstructions();
        final MachineCodeInstruction[] result = new MachineCodeInstruction[instructions.length()];
        for (int i = 0; i < result.length; i++) {
            final TargetCodeInstruction ins = instructions.get(i);
            result[i] = new MachineCodeInstruction(ins.mnemonic, ins.position, ins.address.toLong(), ins.label, ins.bytes, ins.operands, ins.getTargetAddressAsLong());
        }
        return new MachineCodeInstructionArray(result);
    }

    public MethodProvider getMethodProvider() {
        return this.teleClassMethodActor;
    }

<<<<<<< HEAD
    public CodeLocation entryLocation() {
        final Address callEntryPoint = callEntryPoint();
        if (callEntryPoint.isZero()) {
            return null;
        }
        return codeManager().createMachineCodeLocation(callEntryPoint, "Method entry");
    }

    public Sequence<MaxCodeLocation> labelLocations() {
        final AppendableSequence<MaxCodeLocation> locations = new ArrayListSequence<MaxCodeLocation>();
        for (TargetCodeInstruction targetCodeInstruction : getInstructions()) {
            if (targetCodeInstruction.label != null) {
                final String description = "Label " + targetCodeInstruction.label.toString() + " in " + getName();
                locations.append(codeManager().createMachineCodeLocation(targetCodeInstruction.address, description));
            }
        }
        return locations;
    }

    @Override
    protected void refresh() {
        if (getRegionSize().isZero() || getRegionStart().isZero() || getRegionName() == null) {
            super.refresh();
        } else {
            // The fields updated by super.refresh() are all immutable once that have non-default values
            // as code is not moved by the VM.
            // Avoiding the redundant refresh for TeleTargetMethods is critical for performance as the
            // Inspector holds a lot of these objects.
        }
    }

    /**
     * Cache for {@link #targetMethod()}.
     */
    private TargetMethod targetMethod;

    public TargetMethod targetMethod() {
        if (targetMethod == null) {
            targetMethod = (TargetMethod) deepCopy();
        }
        return targetMethod;
    }

=======
>>>>>>> 11fa6fcf
    @Override
    protected DeepCopier newDeepCopier() {
        return new ReducedDeepCopier();
    }

    @Override
    public ReferenceTypeProvider getReferenceType() {
        return vm().vmAccess().getReferenceType(getClass());
    }

    @Override
    public boolean isRelocatable() {
        return false;
    }
}<|MERGE_RESOLUTION|>--- conflicted
+++ resolved
@@ -165,22 +165,6 @@
         return instructions;
     }
 
-<<<<<<< HEAD
-    public String getName() {
-        String name;
-        ClassMethodActor classMethodActor = classMethodActor();
-        if (classMethodActor == null) {
-            Reference nameReference = vm().teleFields().RuntimeMemoryRegion_regionName.readReference(reference());
-            if (!nameReference.isZero()) {
-                name = vm().getString(nameReference);
-            } else {
-                name = "???";
-            }
-        } else {
-            name = classMethodActor.simpleName();
-        }
-        return getClass().getSimpleName() + " for " + name;
-=======
     /**
      * Gets VM memory location of the first instruction in the method.
      *
@@ -188,7 +172,6 @@
      */
     public final Pointer getCodeStart() {
         return targetMethod().codeStart();
->>>>>>> 11fa6fcf
     }
 
     /**
@@ -218,11 +201,7 @@
                 }
             }
         }
-<<<<<<< HEAD
-        return teleClassMethodActor;
-=======
         return callEntryAddress;
->>>>>>> 11fa6fcf
     }
 
     /**
@@ -433,52 +412,6 @@
         return this.teleClassMethodActor;
     }
 
-<<<<<<< HEAD
-    public CodeLocation entryLocation() {
-        final Address callEntryPoint = callEntryPoint();
-        if (callEntryPoint.isZero()) {
-            return null;
-        }
-        return codeManager().createMachineCodeLocation(callEntryPoint, "Method entry");
-    }
-
-    public Sequence<MaxCodeLocation> labelLocations() {
-        final AppendableSequence<MaxCodeLocation> locations = new ArrayListSequence<MaxCodeLocation>();
-        for (TargetCodeInstruction targetCodeInstruction : getInstructions()) {
-            if (targetCodeInstruction.label != null) {
-                final String description = "Label " + targetCodeInstruction.label.toString() + " in " + getName();
-                locations.append(codeManager().createMachineCodeLocation(targetCodeInstruction.address, description));
-            }
-        }
-        return locations;
-    }
-
-    @Override
-    protected void refresh() {
-        if (getRegionSize().isZero() || getRegionStart().isZero() || getRegionName() == null) {
-            super.refresh();
-        } else {
-            // The fields updated by super.refresh() are all immutable once that have non-default values
-            // as code is not moved by the VM.
-            // Avoiding the redundant refresh for TeleTargetMethods is critical for performance as the
-            // Inspector holds a lot of these objects.
-        }
-    }
-
-    /**
-     * Cache for {@link #targetMethod()}.
-     */
-    private TargetMethod targetMethod;
-
-    public TargetMethod targetMethod() {
-        if (targetMethod == null) {
-            targetMethod = (TargetMethod) deepCopy();
-        }
-        return targetMethod;
-    }
-
-=======
->>>>>>> 11fa6fcf
     @Override
     protected DeepCopier newDeepCopier() {
         return new ReducedDeepCopier();
