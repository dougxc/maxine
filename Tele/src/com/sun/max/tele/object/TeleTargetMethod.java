/*
 * Copyright (c) 2007 Sun Microsystems, Inc.  All rights reserved.
 *
 * Sun Microsystems, Inc. has intellectual property rights relating to technology embodied in the product
 * that is described in this document. In particular, and without limitation, these intellectual property
 * rights may include one or more of the U.S. patents listed at http://www.sun.com/patents and one or
 * more additional patents or pending patent applications in the U.S. and in other countries.
 *
 * U.S. Government Rights - Commercial software. Government users are subject to the Sun
 * Microsystems, Inc. standard license agreement and applicable provisions of the FAR and its
 * supplements.
 *
 * Use is subject to license terms. Sun, Sun Microsystems, the Sun logo, Java and Solaris are trademarks or
 * registered trademarks of Sun Microsystems, Inc. in the U.S. and other countries. All SPARC trademarks
 * are used under license and are trademarks or registered trademarks of SPARC International, Inc. in the
 * U.S. and other countries.
 *
 * UNIX is a registered trademark in the U.S. and other countries, exclusively licensed through X/Open
 * Company, Ltd.
 */
package com.sun.max.tele.object;

import java.util.*;

import com.sun.max.collect.*;
import com.sun.max.io.*;
import com.sun.max.jdwp.vm.data.*;
import com.sun.max.jdwp.vm.proxy.*;
import com.sun.max.tele.*;
import com.sun.max.tele.field.*;
import com.sun.max.tele.method.*;
import com.sun.max.unsafe.*;
import com.sun.max.vm.actor.member.*;
import com.sun.max.vm.bytecode.*;
import com.sun.max.vm.compiler.*;
import com.sun.max.vm.compiler.target.*;
import com.sun.max.vm.cps.target.*;
import com.sun.max.vm.reference.*;

/**
 * Canonical surrogate for several possible kinds of compilation of a Java {@link ClassMethod} in the VM.
 *
 * @author Michael Van De Vanter
 */
public class TeleTargetMethod extends TeleRuntimeMemoryRegion implements TargetMethodAccess {

    /**
     * Reason that a particular instruction is identified as a "Stop".
     *
     * @see TargetMethod
     * @see StopPositions
     */
    public enum CodeStopKind {
        DIRECT_CALL,   // Non-native direct call
        NATIVE_CALL,   // Native direct call
        INDIRECT_CALL, // Indirect call
        SAFE;          // Safepoint
    }

    /**
     * A copier to be used for implementing {@link TeleTargetMethod#targetMethod()}.
     */
    class ReducedDeepCopier extends DeepCopier {
        public ReducedDeepCopier() {
            TeleFields teleFields = vm().teleFields();
            omit(teleFields.TargetMethod_scalarLiterals.fieldActor());
            omit(teleFields.TargetMethod_referenceLiterals.fieldActor());
            abi = teleFields.TargetMethod_abi.fieldActor();
            generator = teleFields.Adapter_generator.fieldActor();
        }
        private final FieldActor abi;
        private final FieldActor generator;

        @Override
        protected Object makeDeepCopy(FieldActor fieldActor, TeleObject teleObject) {
            if (fieldActor.equals(generator)) {
                return null;
            } else if (fieldActor.equals(abi)) {
                return getAbi();
            } else {
                return super.makeDeepCopy(fieldActor, teleObject);
            }
        }
    }

    /**
     * Gets all target methods that encapsulate code compiled for a given method, either as a top level compilation or
     * as a result of inlining.
     *
     * TODO: Once inlining dependencies are tracked, this method needs to use them.
     *
     * @param teleVM the VM to search
     * @param methodKey the key denoting a method for which the target methods are being requested
     * @return local surrogates for all {@link TargetMethod}s in the VM that include code compiled for the
     *         method matching {@code methodKey}
     */
    public static Sequence<TeleTargetMethod> get(TeleVM teleVM, MethodKey methodKey) {
        TeleClassActor teleClassActor = teleVM.findTeleClassActor(methodKey.holder());
        if (teleClassActor != null) {
            final AppendableSequence<TeleTargetMethod> result = new LinkSequence<TeleTargetMethod>();
            for (TeleClassMethodActor teleClassMethodActor : teleClassActor.getTeleClassMethodActors()) {
                if (teleClassMethodActor.hasTargetMethod()) {
                    ClassMethodActor classMethodActor = teleClassMethodActor.classMethodActor();
                    if (classMethodActor.name.equals(methodKey.name()) && classMethodActor.descriptor.equals(methodKey.signature())) {
                        for (int i = 0; i < teleClassMethodActor.numberOfCompilations(); ++i) {
                            TeleTargetMethod teleTargetMethod = teleClassMethodActor.getCompilation(i);
                            if (teleTargetMethod != null) {
                                result.append(teleTargetMethod);
                            }
                        }
                    }
                }
            }
            return result;
        }
        return Sequence.Static.empty(TeleTargetMethod.class);
    }

    private static final Map<TeleObject, TargetABI> abiCache = new HashMap<TeleObject, TargetABI>();

    private IndexedSequence<TargetCodeInstruction> instructions;

    /**
     * @see  StopPositions
     * @see  TargetMethod#stopPositions()
     */
    protected StopPositions stopPositions;

    private TeleClassMethodActor teleClassMethodActor;

    /**
     * Cached copy of the {@link TargetMethod} from the VM.
     */
    private TargetMethod targetMethod;

    private TargetABI abi;

    protected TeleTargetMethod(TeleVM teleVM, Reference targetMethodReference) {
        super(teleVM, targetMethodReference);
        // Exception to the general policy of not performing VM i/o during object
        // construction.  This is needed for the code registry.
        // A consequence is synchronized call to the registry from within a synchronized call to {@link TeleObject} construction.

        // Register every method compilation, so that they can be located by code address.
        teleVM.codeCache().register(this);
    }

    public final TargetMethod targetMethod() {
        if (targetMethod == null) {
            targetMethod = (TargetMethod) deepCopy();
        }
        return targetMethod;
    }

    /**
     * @return disassembled target code instructions
     */
    public final IndexedSequence<TargetCodeInstruction> getInstructions() {
        if (instructions == null) {
            final byte[] code = getCode();
            if (code != null) {
                instructions = TeleDisassembler.decode(vm().vmConfiguration().platform().processorKind, getCodeStart(), code, targetMethod().encodedInlineDataDescriptors());
            }
        }
        return instructions;
    }

<<<<<<< HEAD
    public String getName() {
        String name;
        if (classMethodActor() == null) {
            name = targetMethod().name();
        } else {
            name = classMethodActor().simpleName();
        }
        return getClass().getSimpleName() + " for " + name;
=======
    /**
     * Gets VM memory location of the first instruction in the method.
     *
     * @see TargetMethod#codeStart()
     */
    public final Pointer getCodeStart() {
        return targetMethod().codeStart();
>>>>>>> 521dd6a5
    }

    /**
     * Gets the call entry memory location for this method as specified by the ABI in use when this target method was compiled.
     *
     * @return {@link Address#zero()} if this target method has not yet been compiled
     */
    public final Address callEntryPoint() {
        Address callEntryAddress = Address.zero();
        final Pointer codeStart = getCodeStart();
        if (!codeStart.isZero()) {
            callEntryAddress = codeStart;
            TeleObject teleCallEntryPoint = null;
            if (vm().tryLock()) {
                try {
                    final Reference callEntryPointReference =
                        TeleInstanceReferenceFieldAccess.readPath(reference(), vm().teleFields().TargetMethod_abi, vm().teleFields().TargetABI_callEntryPoint);
                    teleCallEntryPoint = vm().makeTeleObject(callEntryPointReference);
                } finally {
                    vm().unlock();
                }
            }
            if (teleCallEntryPoint != null) {
                final CallEntryPoint callEntryPoint = (CallEntryPoint) teleCallEntryPoint.deepCopy();
                if (callEntryPoint != null) {
                    callEntryAddress = codeStart.plus(callEntryPoint.offset());
                }
            }
        }
        return callEntryAddress;
    }

    /**
     * Gets the method actor in the VM for this target method.
     *
     * @return {@code null} if the class method actor is null the target method
     */
    public final TeleClassMethodActor getTeleClassMethodActor() {
        if (teleClassMethodActor == null && vm().tryLock()) {
            try {
                final Reference classMethodActorReference = vm().teleFields().TargetMethod_classMethodActor.readReference(reference());
                teleClassMethodActor = (TeleClassMethodActor) vm().makeTeleObject(classMethodActorReference);
            } finally {
                vm().unlock();
            }
        }
        return teleClassMethodActor;
    }

    /**
     * Gets the locations in compiled code (by byte offset from the start)
     * of stop positions:  calls and safepoints.
     *
     * @return the stop positions for the compiled code.
     * @see TargetMethod#stopPositions()
     */
    public final StopPositions getStopPositions() {
        if (stopPositions == null) {
            if (targetMethod().stopPositions() != null) {
                stopPositions = new StopPositions(targetMethod().stopPositions());
            }
        }
        return stopPositions;
    }

    /**
     * Gets the local mirror of the class method actor associated with this target method. This may be null.
     */
    public final ClassMethodActor classMethodActor() {
        final TeleClassMethodActor teleClassMethodActor = getTeleClassMethodActor();
        return teleClassMethodActor == null ? null : teleClassMethodActor.classMethodActor();
    }

    /**
     * Gets the byte array containing the target-specific machine code of this target method in the VM.
     * @see TargetMethod#code()
     */
    public final byte[] getCode() {
        return targetMethod().code();
    }

    /**
     * Gets the length of the byte array containing the target-specific machine code of this target method in the VM.
     * @see TargetMethod#codeLength()
     */
    public final int getCodeLength() {
        return targetMethod().codeLength();
    }

    /**
     * Creates a map:  instruction position (bytes offset from start) -> the kind of stop, null if not a stop.
     */
    public final CodeStopKind[] getPositionToStopKindMap() {
        final StopPositions stopPositions = getStopPositions();
        if (stopPositions == null) {
            return null;
        }
        final CodeStopKind[] stopKinds = new CodeStopKind[getCodeLength()];

        final int directCallCount = targetMethod().numberOfDirectCalls();
        final int indirectCallCount = targetMethod().numberOfIndirectCalls();
        final int safepointCount = targetMethod().numberOfSafepoints();
        assert directCallCount + indirectCallCount + safepointCount == stopPositions.length();

        for (int stopIndex = 0; stopIndex < directCallCount; stopIndex++) {
            if (stopPositions.isNativeFunctionCall(stopIndex)) {
                stopKinds[stopPositions.get(stopIndex)] = CodeStopKind.NATIVE_CALL;
            } else {
                stopKinds[stopPositions.get(stopIndex)] = CodeStopKind.DIRECT_CALL;
            }
        }
        for (int stopIndex = directCallCount; stopIndex < directCallCount + indirectCallCount; stopIndex++) {
            stopKinds[stopPositions.get(stopIndex)] = CodeStopKind.INDIRECT_CALL;
        }
        for (int stopIndex = directCallCount + indirectCallCount; stopIndex < stopPositions.length(); stopIndex++) {
            stopKinds[stopPositions.get(stopIndex)] = CodeStopKind.SAFE;
        }
        return stopKinds;
    }

    /**
     * Creates a map:  instruction position (bytes offset from start) -> bytecode location  (as much as can be determined).
     */
    public BytecodeLocation[] getPositionToBytecodeLocationMap() {
        final StopPositions stopPositions = getStopPositions();
        if (stopPositions == null) {
            return null;
        }
        BytecodeLocation[] bytecodeLocations = new BytecodeLocation[getCodeLength()];
        for (int stopIndex = 0; stopIndex < stopPositions.length(); ++stopIndex) {
            bytecodeLocations[stopPositions.get(stopIndex)] = getBytecodeLocation(stopIndex);
        }
        return bytecodeLocations;
    }

    public int[] getBytecodeToTargetCodePositionMap() {
        return null;
    }

    public IndexedSequence<TargetJavaFrameDescriptor> getJavaFrameDescriptors() {
        return null;
    }

    public TargetJavaFrameDescriptor getTargetFrameDescriptor(int instructionIndex) {
        final TargetCodeInstruction instruction = getInstructions().get(instructionIndex);
        final IndexedSequence<TargetJavaFrameDescriptor> javaFrameDescriptors = getJavaFrameDescriptors();
        if (javaFrameDescriptors != null) {
            final StopPositions stopPositions = getStopPositions();
            if (stopPositions != null) {
                for (int i = 0; i < stopPositions.length(); i++) {
                    if (stopPositions.get(i) == instruction.position) {
                        return javaFrameDescriptors.get(i);
                    }
                }
            }
        }
        return null;
    }

    /**
     * Gets the Java frame descriptor corresponding to a given stop index.
     *
     * @param stopIndex a stop index
     * @return the Java frame descriptor corresponding to {@code stopIndex} or null if there is no Java frame descriptor
     *         for {@code stopIndex}
     * @see TargetMethod#getBytecodeLocationFor(int)
     */
    public BytecodeLocation getBytecodeLocation(int stopIndex) {
        return targetMethod().getBytecodeLocationFor(stopIndex);
    }

    /**
     * Gets the bytecode locations for the inlining chain rooted at a given instruction pointer. The first bytecode
     * location in the returned sequence is the one at the closest position less or equal to the position denoted by
     * {@code instructionPointer}.
     *
     * @param instructionPointer a pointer to an instruction within this method
     * @param implicitExceptionPoint {@code true} if the instruction pointer corresponds to an implicit exception point
     * @return the bytecode locations for the inlining chain rooted at {@code instructionPointer}. This will be null if
     *         no bytecode location can be determined for {@code instructionPointer}.
     * @see TargetMethod#getBytecodeLocationFor(Pointer, boolean)
     */
    protected final BytecodeLocation getBytecodeLocationFor(Pointer instructionPointer, boolean implicitExceptionPoint) {
        return targetMethod().getBytecodeLocationFor(instructionPointer, implicitExceptionPoint);
    }

    public final TargetABI getAbi() {
        if (abi == null && vm().tryLock()) {
            try {
                final Reference abiReference = vm().teleFields().TargetMethod_abi.readReference(reference());
                final TeleObject teleTargetABI = vm().makeTeleObject(abiReference);
                if (teleTargetABI != null) {
                    abi = abiCache.get(teleTargetABI);
                    if (abi == null) {
                        abi = (TargetABI) teleTargetABI.deepCopy();
                        abiCache.put(teleTargetABI, abi);
                    }
                }
            } finally {
                vm().unlock();
            }
        }
        return abi;
    }

    /**
     * Gets the name of the source variable corresponding to a stack slot, if any.
     *
     * @param slot a stack slot
     * @return the Java source name for the frame slot, null if not available.
     */
    public String sourceVariableName(MaxStackFrame.Compiled javaStackFrame, int slot) {
        return null;
    }

    public byte[] encodedInlineDataDescriptors() {
        return targetMethod().encodedInlineDataDescriptors();
    }

    /**
     * Disassembles this target method's code to a given writer.
     */
    public void disassemble(IndentWriter writer) {
    }

    // [tw] Warning: duplicated code!
    public MachineCodeInstructionArray getTargetCodeInstructions() {
        final IndexedSequence<TargetCodeInstruction> instructions = getInstructions();
        final MachineCodeInstruction[] result = new MachineCodeInstruction[instructions.length()];
        for (int i = 0; i < result.length; i++) {
            final TargetCodeInstruction ins = instructions.get(i);
            result[i] = new MachineCodeInstruction(ins.mnemonic, ins.position, ins.address.toLong(), ins.label, ins.bytes, ins.operands, ins.getTargetAddressAsLong());
        }
        return new MachineCodeInstructionArray(result);
    }

    public MethodProvider getMethodProvider() {
        return this.teleClassMethodActor;
    }

    @Override
    protected DeepCopier newDeepCopier() {
        return new ReducedDeepCopier();
    }

    @Override
    public ReferenceTypeProvider getReferenceType() {
        return vm().vmAccess().getReferenceType(getClass());
    }
}<|MERGE_RESOLUTION|>--- conflicted
+++ resolved
@@ -165,16 +165,6 @@
         return instructions;
     }
 
-<<<<<<< HEAD
-    public String getName() {
-        String name;
-        if (classMethodActor() == null) {
-            name = targetMethod().name();
-        } else {
-            name = classMethodActor().simpleName();
-        }
-        return getClass().getSimpleName() + " for " + name;
-=======
     /**
      * Gets VM memory location of the first instruction in the method.
      *
@@ -182,7 +172,6 @@
      */
     public final Pointer getCodeStart() {
         return targetMethod().codeStart();
->>>>>>> 521dd6a5
     }
 
     /**
