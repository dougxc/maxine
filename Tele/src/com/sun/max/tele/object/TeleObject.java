--- conflicted
+++ resolved
@@ -130,8 +130,6 @@
         return reference.grip().getState() == TeleGrip.State.LIVE;
     }
 
-<<<<<<< HEAD
-=======
     public boolean isObsolete() {
         return reference.grip().getState() == TeleGrip.State.OBSOLETE;
     }
@@ -153,7 +151,6 @@
         return this;
     }
 
->>>>>>> e5ded98e
     protected void refresh(long processEpoch) {
         /*if (reference.toOrigin().equals(Pointer.zero())) {
             live = false;
