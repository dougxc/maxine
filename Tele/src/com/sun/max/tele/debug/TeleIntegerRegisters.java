/*
 * Copyright (c) 2007 Sun Microsystems, Inc.  All rights reserved.
 *
 * Sun Microsystems, Inc. has intellectual property rights relating to technology embodied in the product
 * that is described in this document. In particular, and without limitation, these intellectual property
 * rights may include one or more of the U.S. patents listed at http://www.sun.com/patents and one or
 * more additional patents or pending patent applications in the U.S. and in other countries.
 *
 * U.S. Government Rights - Commercial software. Government users are subject to the Sun
 * Microsystems, Inc. standard license agreement and applicable provisions of the FAR and its
 * supplements.
 *
 * Use is subject to license terms. Sun, Sun Microsystems, the Sun logo, Java and Solaris are trademarks or
 * registered trademarks of Sun Microsystems, Inc. in the U.S. and other countries. All SPARC trademarks
 * are used under license and are trademarks or registered trademarks of SPARC International, Inc. in the
 * U.S. and other countries.
 *
 * UNIX is a registered trademark in the U.S. and other countries, exclusively licensed through X/Open
 * Company, Ltd.
 */
package com.sun.max.tele.debug;

import static com.sun.max.platform.Platform.*;

import com.sun.c1x.target.amd64.*;
import com.sun.cri.ci.*;
import com.sun.max.lang.*;
import com.sun.max.tele.*;
import com.sun.max.tele.util.*;
import com.sun.max.unsafe.*;
import com.sun.max.vm.runtime.*;

/**
 * Encapsulates the values of the integer (or general purpose) registers for a tele native thread.
 *
 * @author Bernd Mathiske
 * @author Doug Simon
 * @author Michael Van De Vanter
 */
public final class TeleIntegerRegisters extends TeleRegisters {

    private final CiRegister indirectCallRegister;
    private final CiRegister fp;
    private final CiRegister sp;

<<<<<<< HEAD
    public TeleIntegerRegisters(TeleVM teleVM, TeleRegisterSet teleRegisterSet) {
        super(teleVM, teleRegisterSet, createSymbolizer());
        switch (platform().instructionSet()) {
            case AMD64: {
                indirectCallRegister = AMD64GeneralRegister64.RAX;
                break;
            }
            case SPARC: {
                indirectCallRegister = null;
                break;
            }
            default: {
                throw TeleError.unimplemented();
            }
=======
    public static CiRegister[] getIntegerRegisters() {
        if (platform().isa == ISA.AMD64) {
            return AMD64.cpuRegisters;
>>>>>>> 93b1ae61
        }
        throw FatalError.unimplemented();
    }

<<<<<<< HEAD
    /**
     * Gets the symbols representing all the integer registers of the instruction set denoted by a given VM
     * configuration.
     */
    public static Symbolizer<? extends Symbol> createSymbolizer() {
        switch (platform().instructionSet()) {
            case AMD64:
                return AMD64GeneralRegister64.ENUMERATOR;
            case SPARC:
                return GPR.SYMBOLIZER;
            default:
                TeleError.unimplemented();
                return null;
=======
    public TeleIntegerRegisters(TeleVM teleVM, TeleRegisterSet teleRegisterSet) {
        super(teleVM, teleRegisterSet, getIntegerRegisters());
        if (platform().isa == ISA.AMD64) {
            indirectCallRegister = AMD64.rax;
            sp = AMD64.rsp;
            fp = AMD64.rbp;
        } else {
            throw FatalError.unimplemented();
>>>>>>> 93b1ae61
        }
    }

    /**
     * Returns the value of the register that is used to make indirect calls.
     *
     * @return null if there is no fixed register used to for indirect calls on the target platform
     */
    Address getCallRegisterValue() {
        if (indirectCallRegister == null) {
            return null;
        }
        return getValue(indirectCallRegister);
    }

    /**
     * Returns the value of the register that is used as the stack pointer.
     *
     * @return the current stack pointer
     */
    Pointer stackPointer() {
        return getValue(sp).asPointer();
    }

    /**
     * Returns the value of the register that is used as the frame pointer.
     *
     * @return the current frame pointer
     */
    Pointer framePointer() {
        return getValue(fp).asPointer();
    }
}<|MERGE_RESOLUTION|>--- conflicted
+++ resolved
@@ -26,7 +26,6 @@
 import com.sun.cri.ci.*;
 import com.sun.max.lang.*;
 import com.sun.max.tele.*;
-import com.sun.max.tele.util.*;
 import com.sun.max.unsafe.*;
 import com.sun.max.vm.runtime.*;
 
@@ -43,45 +42,13 @@
     private final CiRegister fp;
     private final CiRegister sp;
 
-<<<<<<< HEAD
-    public TeleIntegerRegisters(TeleVM teleVM, TeleRegisterSet teleRegisterSet) {
-        super(teleVM, teleRegisterSet, createSymbolizer());
-        switch (platform().instructionSet()) {
-            case AMD64: {
-                indirectCallRegister = AMD64GeneralRegister64.RAX;
-                break;
-            }
-            case SPARC: {
-                indirectCallRegister = null;
-                break;
-            }
-            default: {
-                throw TeleError.unimplemented();
-            }
-=======
     public static CiRegister[] getIntegerRegisters() {
         if (platform().isa == ISA.AMD64) {
             return AMD64.cpuRegisters;
->>>>>>> 93b1ae61
         }
         throw FatalError.unimplemented();
     }
 
-<<<<<<< HEAD
-    /**
-     * Gets the symbols representing all the integer registers of the instruction set denoted by a given VM
-     * configuration.
-     */
-    public static Symbolizer<? extends Symbol> createSymbolizer() {
-        switch (platform().instructionSet()) {
-            case AMD64:
-                return AMD64GeneralRegister64.ENUMERATOR;
-            case SPARC:
-                return GPR.SYMBOLIZER;
-            default:
-                TeleError.unimplemented();
-                return null;
-=======
     public TeleIntegerRegisters(TeleVM teleVM, TeleRegisterSet teleRegisterSet) {
         super(teleVM, teleRegisterSet, getIntegerRegisters());
         if (platform().isa == ISA.AMD64) {
@@ -90,7 +57,6 @@
             fp = AMD64.rbp;
         } else {
             throw FatalError.unimplemented();
->>>>>>> 93b1ae61
         }
     }
 
